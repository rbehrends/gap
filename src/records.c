--- conflicted
+++ resolved
@@ -40,10 +40,7 @@
 #include	"thread.h"		/* threads			   */
 #include	"tls.h"			/* thread-local storage		   */
 
-<<<<<<< HEAD
 #include    "systhread.h"   /* system thread primitives        */
-=======
->>>>>>> 9f6b1a3a
 
 /****************************************************************************
 **
@@ -834,4 +831,4 @@
 **
 
 *E  records.c . . . . . . . . . . . . . . . . . . . . . . . . . . . ends here
-*/
+*/