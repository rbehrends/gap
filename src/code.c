--- conflicted
+++ resolved
@@ -79,24 +79,15 @@
 **  'OffsBody' is the  offset in the current   body.  It is  only valid while
 **  coding.
 */
-<<<<<<< HEAD
 #define MAX_FUNC_EXPR_NESTING 1024
-
-
-Stat OffsBody;
-
-Stat OffsBodyStack[MAX_FUNC_EXPR_NESTING];
-UInt OffsBodyCount = 0;
-=======
 /* TL: Stat OffsBody; */
 
 /* TL: Stat OffsBodyStack[1024]; */
 /* TL: UInt OffsBodyCount = 0; */
->>>>>>> 98984896
-
-UInt LoopNesting = 0;
-UInt LoopStack[MAX_FUNC_EXPR_NESTING];
-UInt LoopStackCount = 0;
+
+/* TL: UInt LoopNesting = 0; */
+/* TL: UInt LoopStack[MAX_FUNC_EXPR_NESTING]; */
+/* TL: UInt LoopStackCount = 0; */
 
 static inline void PushOffsBody( void ) {
   assert(TLS(OffsBodyCount) <= MAX_FUNC_EXPR_NESTING-1);
@@ -108,7 +99,11 @@
   TLS(OffsBody) = TLS(OffsBodyStack)[--TLS(OffsBodyCount)];
 }
 
-<<<<<<< HEAD
+static void SetupOffsBodyStackAndLoopStack() {
+  TLS(OffsBodyStack) = AllocateMemoryBlock(MAX_FUNC_EXPR_NESTING*sizeof(Stat));
+  TLS(LoopStack) = AllocateMemoryBlock(MAX_FUNC_EXPR_NESTING*sizeof(UInt));
+}
+
 static inline void PushLoopNesting( void ) {
   assert(TLS(LoopStackCount) <= MAX_FUNC_EXPR_NESTING-1);
   TLS(LoopStack)[TLS(LoopStackCount)++] = TLS(LoopNesting);
@@ -118,12 +113,6 @@
   assert(TLS(LoopStackCount));
   TLS(LoopNesting) = TLS(LoopStack)[--TLS(LoopStackCount)];
 }
-=======
-static void SetupOffsBodyStack() {
-  TLS(OffsBodyStack) = AllocateMemoryBlock(1024*sizeof(Stat));
-}
-
->>>>>>> 98984896
 
 static inline void setup_gapname(TypInputFile* i)
 {
@@ -759,7 +748,7 @@
 
     /* get the function expression                                         */
     fexp = CURR_FUNC;
-    assert(!LoopNesting);
+    assert(!TLS(LoopNesting));
     
     /* get the body of the function                                        */
     /* push an addition return-void-statement if neccessary                */
@@ -3428,7 +3417,7 @@
     /* some functions and globals needed for float conversion */
     InitCopyGVar( "EAGER_FLOAT_LITERAL_CACHE", &EAGER_FLOAT_LITERAL_CACHE);
     InitFopyGVar( "CONVERT_FLOAT_LITERAL_EAGER", &CONVERT_FLOAT_LITERAL_EAGER);
-    InstallTLSHandler(SetupOffsBodyStack, NULL);
+    InstallTLSHandler(SetupOffsBodyStackAndLoopStack, NULL);
 
     /* return success                                                      */
     return 0;
