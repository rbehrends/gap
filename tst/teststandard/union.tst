#############################################################################
##
#W  union.tst                GAP library                     Chris Jefferson
##
##
#Y  Copyright (C)  2014,  University of St Andrews
##
##
gap> START_TEST("union.tst");
gap> for i in [-4..4] do
>      for j in [-3,-2,-1,1,2,3] do
>        for k in [-2..2] do
>          for a in [-6..6] do
>            for b in [-3,-2,-1,1,2,3] do
>              for c in [-3..3] do
>                l1 := [i,i+j..i+(j*k)];
>                l2 := [a,a+b..a+(b*c)];
>                l3 := List(l1, x->x);
>                l4 := List(l2, x->x);
>                if Union(l1,l2) <> Union(l3,l4) then
>                  Print("Invalid compare 1:",[l1,l2,l3,l4]);
>                fi;
>                if Union([i,j],l2) <> Union([i,j],l4) then
>                  Print("Invalid compare 2:",[[i,j],l2,[i,j],l4]);
>                fi;
>                if Union([i],l2) <> Union([i],l4) then
>                  Print("Invalid compare 3:",[[i],l2,[i],l4]);
>                fi;
>                if Union(l1,[i,j],l2) <> Union(l3,[i,j],l4) then
>                  Print("Invalid compare 4:",[l1,l2,l3,l4]);
>                fi;
>              od;
>            od;
>          od;
>        od;
>      od;
>    od;
<<<<<<< HEAD
gap> mylist := [ [ 1 ], [ -1 ], [ 2 ], [ -5, -2 ], [ 3 ], [ -3 ], [ 4 ], [ -4 ], [ 5 ], [ 6 ], [ -6 ] ];;
gap> Set( Flat( mylist ) ) = Union( mylist );
true
gap> Union([]);
[  ]
gap> Union([Z(5)]);
Error, Union: arguments must be lists or collections
gap> l := [1,4,2];;
gap> Union([l,l]);
[ 1, 2, 4 ]
gap> Union([1..5],[1/2]);
[ 1/2, 1, 2, 3, 4, 5 ]
gap> Union([1..5],[1,3,4]);
[ 1 .. 5 ]
gap> Union([1..5],[1/2,7]);
[ 1/2, 1, 2, 3, 4, 5, 7 ]
gap> Union([[1],[1],[1]]);
[ 1 ]
gap> Union([1,2],"a");
[ 1, 2, 'a' ]
gap> Union([1,2],"a",[3,4]);
[ 1, 2, 3, 4, 'a' ]
gap> Union([1,5..19997],[3],[7,11,19999],[15,23..19991],[19,27..19995]);
[ 1, 3 .. 19999 ]
gap> IsRangeRep(Union([1,5..19997],[3],[7,15,19999],[15,23..19991],[19,27..19995]));
false
gap> f := x -> List([1..x], y -> [y*5..(y+1)*5]);; Union(f(10000));
[ 5 .. 50005 ]
gap> f := x -> List([1..x], y -> [y*15,(y+1)*15..(y+5)*15]);; Union(f(10000));
[ 15, 30 .. 150075 ]
gap> IsGroup (Union ([SymmetricGroup (4)]));
true
gap> STOP_TEST( "union.tst", 35140000);
=======
gap> STOP_TEST( "union.tst", 36080000);
>>>>>>> c51701e8

#############################################################################
##
#E<|MERGE_RESOLUTION|>--- conflicted
+++ resolved
@@ -35,7 +35,6 @@
 >        od;
 >      od;
 >    od;
-<<<<<<< HEAD
 gap> mylist := [ [ 1 ], [ -1 ], [ 2 ], [ -5, -2 ], [ 3 ], [ -3 ], [ 4 ], [ -4 ], [ 5 ], [ 6 ], [ -6 ] ];;
 gap> Set( Flat( mylist ) ) = Union( mylist );
 true
@@ -68,10 +67,7 @@
 [ 15, 30 .. 150075 ]
 gap> IsGroup (Union ([SymmetricGroup (4)]));
 true
-gap> STOP_TEST( "union.tst", 35140000);
-=======
 gap> STOP_TEST( "union.tst", 36080000);
->>>>>>> c51701e8
 
 #############################################################################
 ##
