--- conflicted
+++ resolved
@@ -35,12 +35,9 @@
 #include        "bool.h"                /* booleans                        */
 
 #include        "permutat.h"            /* permutations                    */
-<<<<<<< HEAD
 #include        "finfield.h"            /* finite fields                   */
-=======
 #include        "trans.h"               /* transformations                 */
 #include        "pperm.h"               /* partial perms                   */
->>>>>>> 1d7361e2
 
 #include        "listfunc.h"            /* functions for generic lists     */
 
@@ -63,7 +60,7 @@
 **  'AddList' adds the object <obj> to the end  of  the  list  <list>,  i.e.,
 **  it is equivalent to the assignment '<list>[ Length(<list>)+1 ] := <obj>'.
 **  The  list is  automatically extended to   make room for  the new element.
-**  'AddList' returns nothing, it is called only for its sideeffect.
+**  'AddList' returns nothing, it is called only for its side effect.
 */
 void            AddList (
     Obj                 list,
@@ -2074,7 +2071,6 @@
 
 StructInitInfo * InitInfoListFunc ( void )
 {
-    FillInVersion( &module );
     return &module;
 }
 
