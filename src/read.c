/****************************************************************************
**
*W  read.c                      GAP source                   Martin Schönert
**
**
*Y  Copyright (C)  1996,  Lehrstuhl D für Mathematik,  RWTH Aachen,  Germany
*Y  (C) 1998 School Math and Comp. Sci., University of St Andrews, Scotland
*Y  Copyright (C) 2002 The GAP Group
**
**  This module contains the functions to read expressions and statements.
*/
#include        <string.h>              /* memcpy */
#include        "system.h"              /* system dependent part           */



#include        "gasman.h"              /* garbage collector               */
#include        "objects.h"             /* objects                         */
#include        "scanner.h"             /* scanner                         */

#include        "gap.h"                 /* error handling, initialisation  */

#include        "gvars.h"               /* global variables                */
#include        "string.h"              /* strings                         */
#include        "calls.h"               /* generic call mechanism          */
#include        "code.h"                /* coder                           */

#include        "records.h"             /* generic records                 */
#include        "precord.h"             /* plain records                   */

#include        "lists.h"               /* generic lists                   */
#include        "plist.h"               /* plain lists                     */


#include        "intrprtr.h"            /* interpreter                     */

#include        "read.h"                /* reader                          */

#include	"tls.h"
#include	"thread.h"

#include        "vars.h"                /* variables                       */

#include        "bool.h"

#include         <assert.h>

/****************************************************************************
**

*F  READ_ERROR()  . . . . . . . . . . . . . . . . . . . reader found an error
**
**  'READ_ERROR' returns a non-zero value if the reader found an error, or if
**  the interpretation of  an expression  or  statement lead to an  error (in
**  which case 'ReadEvalError' jumps back to 'READ_ERROR' via 'longjmp').
**
#define READ_ERROR()    (TLS->nrError || (TLS->nrError+=sySetjmp(ReadJmpError)))
*/
/* TL: syJmp_buf         ReadJmpError; */


/****************************************************************************
**
*V  StackNams . . . . . . . . . . . . .  stack of local variables names lists
*V  CountNams . . . . . . . . . number of local variables names list on stack
**
**  'StackNams' is a stack of local variables  names lists.  A new names list
**  is pushed onto this stack when the  reader begins to  read a new function
**  expression  (after  reading the argument   list  and the local  variables
**  list), and popped again when the reader has finished reading the function
**  expression (after reading the 'end').
**
**  'CountNams' is the number of local variables names lists currently on the
**  stack.
*/
/* TL: Obj             StackNams; */

/* TL: UInt            CountNams; */


/****************************************************************************
**
*V  ReadTop . . . . . . . . . . . . . . . . . . . . . .  top level expression
*V  ReadTilde . . . . . . . . . . . . . . . . . . . . . . . . . .  tilde read
**
**  'ReadTop' is 0  if the reader is   currently not reading  a  list or record
**  expression.  'ReadTop'  is 1 if the  reader is currently reading an outmost
**  list or record expression.   'ReadTop' is larger than   1 if the  reader is
**  currently reading a nested list or record expression.
**
**  'ReadTilde' is 1 if the reader has read a  reference to the global variable
**  '~' within the current outmost list or record expression.
*/
/* TL: UInt            ReadTop; */

/* TL: UInt            ReadTilde; */


/****************************************************************************
**
*V  CurrLHSGVar . . . . . . . . . . . .  current left hand side of assignment
**
**  'CurrLHSGVar' is the current left hand side of an assignment.  It is used
**  to prevent undefined global variable  warnings, when reading a  recursive
**  function.
*/
/* TL: UInt            CurrLHSGVar; */


/****************************************************************************
**
**  The constructs <Expr> and <Statments> may have themself as subpart, e.g.,
**  '<Var>( <Expr> )'  is  <Expr> and 'if   <Expr> then <Statments> fi;'   is
**  <Statments>.  The  functions 'ReadExpr' and  'ReadStats' must therefor be
**  declared forward.
*/
void            ReadExpr (
    TypSymbolSet        follow,
    Char                mode );

UInt            ReadStats (
    TypSymbolSet        follow );

void            ReadFuncExpr1 (
    TypSymbolSet        follow );

void            ReadFuncExpr0 (
    TypSymbolSet        follow );

void ReadAtom (
    TypSymbolSet        follow,
    Char                mode );

/* TL: static UInt CurrentGlobalForLoopVariables[100]; */
/* TL: static UInt CurrentGlobalForLoopDepth; */

void PushGlobalForLoopVariable( UInt var)
{
  if (TLS->currentGlobalForLoopDepth < 100)
    TLS->currentGlobalForLoopVariables[TLS->currentGlobalForLoopDepth] = var;
  TLS->currentGlobalForLoopDepth++;
}

void PopGlobalForLoopVariable( void )
{
  assert(TLS->currentGlobalForLoopDepth);
  TLS->currentGlobalForLoopDepth--;
}

UInt GlobalComesFromEnclosingForLoop (UInt var)
{
  UInt i;
  for (i = 0; i < TLS->currentGlobalForLoopDepth; i++)
    {
      if (i==100)
	return 0;
      if (TLS->currentGlobalForLoopVariables[i] == var)
	return 1;
    }
  return 0;
}

/****************************************************************************
**
*F * * * * * * * * * * read symbols and call interpreter  * * * * * * * * * *
*/


/****************************************************************************
**

*F  ReadCallVarAss( <follow>, <mode> )  . . . . . . . . . . . read a variable
**
**  'ReadCallVarAss' reads  a variable.  In  case  of an  error it skips  all
**  symbols up to one contained in  <follow>.  The <mode>  must be one of the
**  following:
**
**  'i':        check if variable, record component, list entry is bound
**  'r':        reference to a variable
**  's':        assignment via ':='
**  'u':        unbind a variable
**  'x':        either 'r' or 's' depending on <Symbol>
**
**  <Ident> :=  a|b|..|z|A|B|..|Z { a|b|..|z|A|B|..|Z|0|..|9|_ }
**
**  <Var> := <Ident>
**        |  <Var> '[' <Expr> [,<Expr>]* ']'
**        |  <Var> '{' <Expr> '}'
**        |  <Var> '.' <Ident>
**        |  <Var> '(' [ <Expr> { ',' <Expr> } ] [':' [ <options> ]] ')'
*/
extern Obj ExprGVars[GVAR_BUCKETS];
/* TL: extern Obj ErrorLVars; */
/* TL: extern Obj BottomLVars; */

/* This function reads the options part at the end of a function call
   The syntax is

   <options> := <option> [, <options> ]
   <option>  := <Ident> | '(' <Expr> ')' [ ':=' <Expr> ]

   empty options lists are handled further up
*/
void ReadFuncCallOption( TypSymbolSet follow )
{
  volatile UInt       rnam;           /* record component name           */
  if ( TLS->symbol == S_IDENT ) {
    rnam = RNamName( TLS->value );
    Match( S_IDENT, "identifier", S_COMMA | follow );
    if ( ! READ_ERROR() ) { IntrFuncCallOptionsBeginElmName( rnam ); }
  }
  else if ( TLS->symbol == S_LPAREN ) {
    Match( S_LPAREN, "(", S_COMMA | follow );
    ReadExpr( follow, 'r' );
    Match( S_RPAREN, ")", S_COMMA | follow );
    if ( ! READ_ERROR() ) { IntrFuncCallOptionsBeginElmExpr(); }
  }
  else {
    SyntaxError("identifier expected");
  }
  if ( TLS->symbol == S_ASSIGN )
    {
      Match( S_ASSIGN, ":=", S_COMMA | follow );
      ReadExpr( S_COMMA | S_RPAREN|follow, 'r' );
      if ( ! READ_ERROR() ) { IntrFuncCallOptionsEndElm(); }
    }
  else
    {
      if ( ! READ_ERROR() ) { IntrFuncCallOptionsEndElmEmpty(); }
    }
  return;
}

void ReadFuncCallOptions( TypSymbolSet follow )
{
  volatile UInt nr;
  if ( ! READ_ERROR() ) { IntrFuncCallOptionsBegin( ); }
  ReadFuncCallOption( follow);
  nr = 1;
  while ( TLS->symbol == S_COMMA )
    {
      Match(S_COMMA, ",", follow );
      ReadFuncCallOption( follow );
      nr++;
    }
  if (!READ_ERROR()) {
    IntrFuncCallOptionsEnd( nr );
  }

  return;
}

static Obj GAPInfo;

static UInt WarnOnUnboundGlobalsRNam;

void ReadCallVarAss (
    TypSymbolSet        follow,
    Char                mode )
{
    volatile Char       type = ' ';     /* type of variable                */
    volatile Obj        nams;           /* list of names of local vars.    */
    volatile Obj        lvars;          /* environment                     */
    volatile UInt       nest  = 0;      /* nesting level of a higher var.  */
    volatile Obj        lvars0;          /* environment                     */
    volatile UInt       nest0  = 0;      /* nesting level of a higher var.  */
    volatile UInt       indx  = 0;      /* index of a local variable       */
    volatile UInt       var   = 0;      /* variable                        */
    volatile UInt       level = 0;      /* number of '{}' selectors        */
    volatile UInt       rnam  = 0;      /* record component name           */
    volatile UInt       narg  = 0;      /* number of arguments             */


    /* all variables must begin with an identifier                         */
    if ( TLS->symbol != S_IDENT ) {
        SyntaxError( "identifier expected" );
        return;
    }

    /* try to look up the variable on the stack of local variables         */
    nest = 0;
    while ( type == ' ' && nest < TLS->countNams ) {
        nams = ELM_LIST( TLS->stackNams, TLS->countNams-nest );
        for ( indx = LEN_LIST( nams ); 1 <= indx; indx-- ) {
            if ( strcmp( TLS->value, CSTR_STRING(ELM_LIST(nams,indx)) ) == 0 ) {
                if ( nest == 0 ) {
                    type = 'l';
                    var = indx;
                }
                else {
                    type = 'h';

                    /* Ultrix 4.2 cc get's confused if the UInt is missing */
                    var = ((UInt)nest << 16) + indx;
                }
                break;
            }
        }
        nest++;
    }

    /* try to look up the variable on the error stack                      */
    /* the outer loop runs up the calling stack, while the inner loop runs
       up the static definition stack for each call function */
    lvars0 = TLS->errorLVars;
    nest0 = 0;
    while ( type == ' ' && lvars0 != 0 && lvars0 != TLS->bottomLVars) {
      lvars = lvars0;
      nest = 0;
      while ( type == ' ' && lvars != 0 && lvars != TLS->bottomLVars ) {
	nams = NAMS_FUNC(PTR_BAG(lvars)[0]);
	if (nams != (Obj) 0)
	  {
	    indx = LEN_LIST( nams );
	    if (indx >= 1024)
	      {
		Pr("Warning; Ignoring local names after 1024th in search for %s\n",
		   (Int) TLS->value,
		   0L);
		indx = 1023;
	      }
	    for ( ; 1 <= indx; indx-- ) {
	      if ( strcmp( TLS->value, CSTR_STRING(ELM_LIST(nams,indx)) ) == 0 ) {
		type = 'd';

		/* Ultrix 4.2 cc get's confused if the UInt is missing     */
		var = ((UInt)nest << 16) + indx;
		break;
	      }
	    }
        }
        lvars = ENVI_FUNC( PTR_BAG( lvars )[0] );
        nest++;
	if (nest >= 65536)
	  {
	    Pr("Warning: abandoning search for %s at 65536th higher frame\n",
	       (Int)TLS->value,0L);
	    break;
	  }
      }
      lvars0 = PTR_BAG( lvars0 )[2];
      nest0++;
	if (nest0 >= 65536)
	  {
	    Pr("Warning: abandoning search for %s 65536 frames up stack\n",
	       (Int)TLS->value,0L);
	    break;
	  }
    }

    /* get the variable as a global variable                               */
    if ( type == ' ' ) {
        type = 'g';
        var = GVarName( TLS->value );
    }

    /* match away the identifier, now that we know the variable            */
    Match( S_IDENT, "identifier", follow );

    /* if this was actually the beginning of a function literal            */
    /* then we are in the wrong function                                   */
    if ( TLS->symbol == S_MAPTO ) {
      if (mode == 'r' || mode == 'x')
	{
	  ReadFuncExpr1( follow );
	  return;
	}
      else
	SyntaxError("function literal in impossible context");
    }

    /* check whether this is an unbound global variable                    */

    if (WarnOnUnboundGlobalsRNam == 0)
      WarnOnUnboundGlobalsRNam = RNamName("WarnOnUnboundGlobals");

    if ( type == 'g'
      && TLS->countNams != 0
      && var != TLS->currLHSGVar
      && var != Tilde
      && VAL_GVAR(var) == 0
      && ELM_PLIST(ExprGVars[GVAR_BUCKET(var)], GVAR_INDEX(var)) == 0
      && ! TLS->intrIgnoring
      && ! GlobalComesFromEnclosingForLoop(var)
      && (GAPInfo == 0 || !IS_REC(GAPInfo) || !ISB_REC(GAPInfo,WarnOnUnboundGlobalsRNam) ||
             ELM_REC(GAPInfo,WarnOnUnboundGlobalsRNam) != False )
      && ! SyCompilePlease )
    {
<<<<<<< HEAD
        SyntaxError("warning: unbound global variable");
        TLS->nrError--;
        TLS->nrErrLine--;
=======
        SyntaxWarning("unbound global variable");
>>>>>>> 762be981
    }

    /* check whether this is a reference to the global variable '~'        */
    if ( type == 'g' && var == Tilde ) { TLS->readTilde = 1; }

    /* followed by one or more selectors                                   */
    while ( IS_IN( TLS->symbol, S_LPAREN|S_LBRACK|S_LBRACE|S_DOT ) ) {

        /* so the prefix was a reference                                   */
      if ( READ_ERROR() ) {}
        else if ( type == 'l' ) { IntrRefLVar( var );           level=0; }
        else if ( type == 'h' ) { IntrRefHVar( var );           level=0; }
        else if ( type == 'd' ) { IntrRefDVar( var, nest0 - 1 );           level=0; }
        else if ( type == 'g' ) { IntrRefGVar( var );           level=0; }
        else if ( type == '[' ) { IntrElmList(narg);                    }
        else if ( type == ']' ) { IntrElmListLevel( narg, level );       }
        else if ( type == '{' ) { IntrElmsList();               level++; }
        else if ( type == '}' ) { IntrElmsListLevel( level );   level++; }
        else if ( type == '<' ) { IntrElmPosObj();                       }
        else if ( type == '>' ) { IntrElmPosObjLevel( level );           }
        else if ( type == '(' ) { IntrElmsPosObj();             level++; }
        else if ( type == ')' ) { IntrElmsPosObjLevel( level ); level++; }
        else if ( type == '.' ) { IntrElmRecName( rnam );       level=0; }
        else if ( type == ':' ) { IntrElmRecExpr();             level=0; }
        else if ( type == '!' ) { IntrElmComObjName( rnam );    level=0; }
        else if ( type == '|' ) { IntrElmComObjExpr();          level=0; }
        else if ( type == 'c' || type == 'C' )
	  { IntrFuncCallEnd( 1UL, type == 'C', narg ); level=0; }

        /* <Var> '[' <Expr> ']'  list selector                             */
<<<<<<< HEAD
        if ( TLS->symbol == S_LBRACK ) {
=======
        if ( Symbol == S_LBRACK ) {
	    
>>>>>>> 762be981
            Match( S_LBRACK, "[", follow );
	    ReadExpr( S_COMMA|S_RBRACK|follow, 'r' );
	    narg = 1;
	    while (Symbol == S_COMMA) {
	      Match(S_COMMA,",", follow|S_RBRACK);
	      ReadExpr(S_COMMA|S_RBRACK|follow, 'r' );
	      narg++;
	    }
            Match( S_RBRACK, "]", follow );
            type = (level == 0 ? '[' : ']');
        }

        /* <Var> '{' <Expr> '}'  sublist selector                          */
        else if ( TLS->symbol == S_LBRACE ) {
            Match( S_LBRACE, "{", follow );
            ReadExpr( S_RBRACE|follow, 'r' );
            Match( S_RBRACE, "}", follow );
            type = (level == 0 ? '{' : '}');
        }

        /* <Var> '![' <Expr> ']'  list selector                            */
        else if ( TLS->symbol == S_BLBRACK ) {
            Match( S_BLBRACK, "![", follow );
            ReadExpr( S_RBRACK|follow, 'r' );
            Match( S_RBRACK, "]", follow );
            type = (level == 0 ? '<' : '>');
        }

        /* <Var> '!{' <Expr> '}'  sublist selector                         */
        else if ( TLS->symbol == S_BLBRACE ) {
            Match( S_BLBRACE, "!{", follow );
            ReadExpr( S_RBRACE|follow, 'r' );
            Match( S_RBRACE, "}", follow );
            type = (level == 0 ? '(' : ')');
        }

        /* <Var> '.' <Ident>  record selector                              */
        else if ( TLS->symbol == S_DOT ) {
            Match( S_DOT, ".", follow );
            if ( TLS->symbol == S_IDENT || TLS->symbol == S_INT ) {
                rnam = RNamName( TLS->value );
                Match( TLS->symbol, "identifier", follow );
                type = '.';
            }
            else if ( TLS->symbol == S_LPAREN ) {
                Match( S_LPAREN, "(", follow );
                ReadExpr( S_RPAREN|follow, 'r' );
                Match( S_RPAREN, ")", follow );
                type = ':';
            }
            else {
                SyntaxError("record component name expected");
            }
            level = 0;
        }

        /* <Var> '!.' <Ident>  record selector                             */
        else if ( TLS->symbol == S_BDOT ) {
            Match( S_BDOT, "!.", follow );
            if ( TLS->symbol == S_IDENT || TLS->symbol == S_INT ) {
                rnam = RNamName( TLS->value );
                Match( TLS->symbol, "identifier", follow );
                type = '!';
            }
            else if ( TLS->symbol == S_LPAREN ) {
                Match( S_LPAREN, "(", follow );
                ReadExpr( S_RPAREN|follow, 'r' );
                Match( S_RPAREN, ")", follow );
                type = '|';
            }
            else {
                SyntaxError("record component name expected");
            }
            level = 0;
        }

        /* <Var> '(' [ <Expr> { ',' <Expr> } ] ')'  function call          */
        else if ( TLS->symbol == S_LPAREN ) {
            Match( S_LPAREN, "(", follow );
            if ( ! READ_ERROR() ) { IntrFuncCallBegin(); }
            narg = 0;
            if ( TLS->symbol != S_RPAREN && TLS->symbol != S_COLON) {
                ReadExpr( S_RPAREN|follow, 'r' );
                narg++;
            }
            while ( TLS->symbol == S_COMMA ) {
                Match( S_COMMA, ",", follow );
                ReadExpr( S_RPAREN|follow, 'r' );
                narg++;
            }
	    type = 'c';
	    if (TLS->symbol == S_COLON ) {
	      Match( S_COLON, ":", follow );
	      if ( TLS->symbol != S_RPAREN ) /* save work for empty options */
		{
		  ReadFuncCallOptions(S_RPAREN | follow);
		  type = 'C';
		}
	    }
	    Match( S_RPAREN, ")", follow );
        }

    }

    /* if we need a reference                                              */
    if ( mode == 'r' || (mode == 'x' && !IS_IN(TLS->symbol, S_ASSIGN)) ) {
        if ( READ_ERROR() ) {}
        else if ( type == 'l' ) { IntrRefLVar( var );           }
        else if ( type == 'h' ) { IntrRefHVar( var );           }
        else if ( type == 'd' ) { IntrRefDVar( var, nest0 - 1 );           }
        else if ( type == 'g' ) { IntrRefGVar( var );           }
        else if ( type == '[' ) { IntrElmList(narg);                }
        else if ( type == ']' ) { IntrElmListLevel( narg, level );    }
        else if ( type == '{' ) { IntrElmsList();               }
        else if ( type == '}' ) { IntrElmsListLevel( level );   }
        else if ( type == '<' ) { IntrElmPosObj();                }
        else if ( type == '>' ) { IntrElmPosObjLevel( level );    }
        else if ( type == '(' ) { IntrElmsPosObj();               }
        else if ( type == ')' ) { IntrElmsPosObjLevel( level );   }
        else if ( type == '.' ) { IntrElmRecName( rnam );       }
        else if ( type == ':' ) { IntrElmRecExpr();             }
        else if ( type == '!' ) { IntrElmComObjName( rnam );      }
        else if ( type == '|' ) { IntrElmComObjExpr();            }
        else if ( type == 'c' || type == 'C') {
            if ( mode == 'x' && TLS->symbol == S_SEMICOLON ) {
                IntrFuncCallEnd( 0UL, type == 'C', narg );
            }
            else {
                IntrFuncCallEnd( 1UL, type == 'C', narg );
            }
        }
    }

    /* if we need a statement                                              */
    else if ( mode == 's' || (mode == 'x' && IS_IN(TLS->symbol, S_ASSIGN)) ) {
        if ( type != 'c' && type != 'C') {
	    if (TLS->symbol != S_ASSIGN)
	      Match( S_INCORPORATE, ":= or ::=", follow);
	    else
	      Match( S_ASSIGN, ":= or ::=", follow );
            if ( TLS->countNams == 0 || !TLS->intrCoding ) { TLS->currLHSGVar = (type == 'g' ? var : 0); }
            ReadExpr( follow, 'r' );
        }
        if ( READ_ERROR() ) {}
        else if ( type == 'l' ) { IntrAssLVar( var );             }
        else if ( type == 'h' ) { IntrAssHVar( var );             }
        else if ( type == 'd' ) { IntrAssDVar( var, nest0 - 1 );  }
        else if ( type == 'g' ) { IntrAssGVar( var );             }
        else if ( type == '[' ) { IntrAssList( narg );                  }
        else if ( type == ']' ) { IntrAssListLevel( narg, level );      }
        else if ( type == '{' ) { IntrAsssList();                 }
        else if ( type == '}' ) { IntrAsssListLevel( level );     }
        else if ( type == '<' ) { IntrAssPosObj();                }
        else if ( type == '>' ) { IntrAssPosObjLevel( level );    }
        else if ( type == '(' ) { IntrAsssPosObj();               }
        else if ( type == ')' ) { IntrAsssPosObjLevel( level );   }
        else if ( type == '.' ) { IntrAssRecName( rnam );         }
        else if ( type == ':' ) { IntrAssRecExpr();               }
        else if ( type == '!' ) { IntrAssComObjName( rnam );      }
        else if ( type == '|' ) { IntrAssComObjExpr();            }
        else if ( type == 'c' || type == 'C' )
	  { IntrFuncCallEnd( 0UL, type == 'C', narg ); }
    }

    /*  if we need an unbind                                               */
    else if ( mode == 'u' ) {
      if (TLS->symbol != S_RPAREN) {
	SyntaxError("'Unbind': argument should be followed by ')'");
      }
        if ( READ_ERROR() ) {}
        else if ( type == 'l' ) { IntrUnbLVar( var );             }
        else if ( type == 'h' ) { IntrUnbHVar( var );             }
        else if ( type == 'd' ) { IntrUnbDVar( var, nest0 - 1 );  }
        else if ( type == 'g' ) { IntrUnbGVar( var );             }
        else if ( type == '[' ) { IntrUnbList( narg );            }
        else if ( type == '<' ) { IntrUnbPosObj();                }
        else if ( type == '.' ) { IntrUnbRecName( rnam );         }
        else if ( type == ':' ) { IntrUnbRecExpr();               }
        else if ( type == '!' ) { IntrUnbComObjName( rnam );      }
        else if ( type == '|' ) { IntrUnbComObjExpr();            }
        else { SyntaxError("illegal operand for 'Unbind'");       }
    }


    /* if we need an isbound                                               */
    else /* if ( mode == 'i' ) */ {
        if ( READ_ERROR() ) {}
        else if ( type == 'l' ) { IntrIsbLVar( var );             }
        else if ( type == 'h' ) { IntrIsbHVar( var );             }
        else if ( type == 'd' ) { IntrIsbDVar( var, nest0 - 1 );  }
        else if ( type == 'g' ) { IntrIsbGVar( var );             }
        else if ( type == '[' ) { IntrIsbList( narg );            }
        else if ( type == '<' ) { IntrIsbPosObj();                }
        else if ( type == '.' ) { IntrIsbRecName( rnam );         }
        else if ( type == ':' ) { IntrIsbRecExpr();               }
        else if ( type == '!' ) { IntrIsbComObjName( rnam );      }
        else if ( type == '|' ) { IntrIsbComObjExpr();            }
        else { SyntaxError("illegal operand for 'IsBound'");      }
    }

}


/****************************************************************************
**
*F  ReadIsBound( <follow> ) . . . . . . . . . . .  read an isbound expression
**
**  'ReadIsBound' reads an isbound expression.  In  case of an error it skips
**  all symbols up to one contained in <follow>.
**
**  <Atom> := 'IsBound' '(' <Var> ')'
*/
void            ReadIsBound (
    TypSymbolSet        follow )
{
    Match( S_ISBOUND, "IsBound", follow );
    Match( S_LPAREN, "(", follow );
    ReadCallVarAss( S_RPAREN|follow, 'i' );
    Match( S_RPAREN, ")", follow );
}


/****************************************************************************
**
*F  ReadPerm( <follow> )  . . . . . . . . . . . . . . . .  read a permutation
**
**  'ReadPerm' reads a permutation.  In case of an error it skips all symbols
**  up to one contained in <follow>.
**
**  Note that the first expression has already been read.  The reason is that
**  until the first  expression has been  read and a  comma is found it could
**  also be a parenthesized expression.
**
**  <Perm> :=  ( <Expr> {, <Expr>} ) { ( <Expr> {, <Expr>} ) }
**
*/
void ReadPerm (
    TypSymbolSet        follow )
{
    volatile UInt       nrc;            /* number of cycles                */
    volatile UInt       nrx;            /* number of expressions in cycle  */

    /* read the first cycle (first expression has already been read)       */
    nrx = 1;
    while ( TLS->symbol == S_COMMA ) {
        Match( S_COMMA, ",", follow );
        ReadExpr( S_COMMA|S_RPAREN|follow, 'r' );
        nrx++;
    }
    Match( S_RPAREN, ")", follow );
    nrc = 1;
    if ( ! READ_ERROR() ) { IntrPermCycle( nrx, nrc ); }

    /* read the remaining cycles                                           */
    while ( TLS->symbol == S_LPAREN ) {
        Match( S_LPAREN, "(", follow );
        ReadExpr( S_COMMA|S_RPAREN|follow, 'r' );
        nrx = 1;
        while ( TLS->symbol == S_COMMA ) {
            Match( S_COMMA, ",", follow );
            ReadExpr( S_COMMA|S_RPAREN|follow, 'r' );
            nrx++;
        }
        Match( S_RPAREN, ")", follow );
        nrc++;
        if ( ! READ_ERROR() ) { IntrPermCycle( nrx, nrc ); }
    }

    /* that was the permutation                                            */
    if ( ! READ_ERROR() ) { IntrPerm( nrc ); }
}

/****************************************************************************
**
*F  ReadLongNumber( <follow> )  . . . . . . . . . . . . . . . read a long integer
**
**  A `long integer' here means one whose digits don't fit into `TLS->value',
**  see scanner.c.  This function copies repeatedly  digits from `TLS->value'
**  into a GAP string until the full integer is read.
**
*/

static UInt appendToString(Obj string, UInt len)
{
       UInt len1 = strlen(TLS->value);
       GROW_STRING(string, len+len1+1);
       memcpy(CHARS_STRING(string) + len, (void *)TLS->value, len1+1);
       SET_LEN_STRING(string, len+len1);
       return len + len1;
}

void ReadLongNumber(
      TypSymbolSet        follow )
{
     Obj  string;
     UInt len;
     UInt status;
     UInt done;

     /* string in which to accumulate number */
     len = strlen(TLS->value);
     C_NEW_STRING( string, len, (void *)TLS->value);
     done = 0;

     while (!done) {
       /* remember the current symbol and get the next one */
       status = TLS->symbol;
       Match(TLS->symbol, "partial number", follow);

       /* Now there are just lots of cases */
       switch (status) {
       case S_PARTIALINT:
	 switch (TLS->symbol) {
	 case S_INT:
	   len = appendToString(string, len);
	   Match(S_INT, "integer", follow);
	   IntrLongIntExpr(string);
	   done = 1;
	   break;

	 case S_PARTIALINT:
	   len = appendToString(string, len);
	   /*	   Match(S_PARTIALINT, "integer", follow);*/
	   break;

	 case S_PARTIALFLOAT1:
	   assert(0);
	   Pr("Parsing error, this should never happen", 0L, 0L);
	   SyExit(2);

	 case S_PARTIALFLOAT2:
	 case S_PARTIALFLOAT3:
	 case S_PARTIALFLOAT4:
	   status = TLS->symbol;
	   len = appendToString(string, len);
	   /* Match(TLS->symbol, "float", follow); */
	   break;

	 case S_FLOAT:
	   len = appendToString(string, len);
	   Match(S_FLOAT, "float", follow);
	   IntrLongFloatExpr(string);
	   done = 1;
	   break;

	 case S_IDENT:
	   SyntaxError("Identifier over 1024 characters");

	 default:
	   len = appendToString(string, len);
	   IntrLongIntExpr(string);
	   done = 1;
	 }
	 break;

       case S_PARTIALFLOAT1:
	 switch (TLS->symbol) {
	 case S_INT:
	 case S_PARTIALINT:
	 case S_PARTIALFLOAT1:
	   assert(0);
	   Pr("Parsing error, this should never happen", 0L, 0L);
	   SyExit(2);


	 case S_PARTIALFLOAT2:
	 case S_PARTIALFLOAT3:
	 case S_PARTIALFLOAT4:
	   status = TLS->symbol;
	   len = appendToString(string, len);
	   /* Match(TLS->symbol, "float", follow); */
	   break;

	 case S_FLOAT:
	   len = appendToString(string, len);
	   Match(S_FLOAT, "float", follow);
	   IntrLongFloatExpr(string);
	   done = 1;
	   break;

	 default:
	   SyntaxError("Badly Formed Number");
	 }
	 break;

       case S_PARTIALFLOAT2:
	 switch (TLS->symbol) {
	 case S_INT:
	 case S_PARTIALINT:
	 case S_PARTIALFLOAT1:
	   assert(0);
	   Pr("Parsing error, this should never happen", 0L, 0L);
	   SyExit(2);


	 case S_PARTIALFLOAT2:
	 case S_PARTIALFLOAT3:
	 case S_PARTIALFLOAT4:
	   status = TLS->symbol;
	   len = appendToString(string, len);
	   /* Match(TLS->symbol, "float", follow); */
	   break;

	 case S_FLOAT:
	   len = appendToString(string, len);
	   Match(S_FLOAT, "float", follow);
	   IntrLongFloatExpr(string);
	   done = 1;
	   break;


	 case S_IDENT:
	   SyntaxError("Badly Formed Number");

	 default:
	   len = appendToString(string, len);
	   IntrLongFloatExpr(string);
	   done = 1;
	 }
	 break;

       case S_PARTIALFLOAT3:
	 switch (TLS->symbol) {
	 case S_INT:
	 case S_PARTIALINT:
	 case S_PARTIALFLOAT1:
	 case S_PARTIALFLOAT2:
	 case S_PARTIALFLOAT3:
	   assert(0);
	   Pr("Parsing error, this should never happen", 0L, 0L);
	   SyExit(2);


	 case S_PARTIALFLOAT4:
	   status = TLS->symbol;
	   len = appendToString(string, len);
	   /* Match(TLS->symbol, "float", follow); */
	   break;

	 case S_FLOAT:
	   len = appendToString(string, len);
	   Match(S_FLOAT, "float", follow);
	   IntrLongFloatExpr(string);
	   done = 1;
	   break;


	 default:
	   SyntaxError("Badly Formed Number");

	 }
	 break;
       case S_PARTIALFLOAT4:
	 switch (TLS->symbol) {
	 case S_INT:
	 case S_PARTIALINT:
	 case S_PARTIALFLOAT1:
	 case S_PARTIALFLOAT2:
	 case S_PARTIALFLOAT3:
	   assert(0);
	   Pr("Parsing error, this should never happen", 0L, 0L);
	   SyExit(2);


	 case S_PARTIALFLOAT4:
	   status = TLS->symbol;
	   len = appendToString(string, len);
	   /* Match(TLS->symbol, "float", follow); */
	   break;

	 case S_FLOAT:
	   len = appendToString(string, len);
	   Match(S_FLOAT, "float", follow);
	   IntrLongFloatExpr(string);
	   done = 1;
	   break;

	 case S_IDENT:
	   SyntaxError("Badly Formed Number");

	 default:
	   len = appendToString(string, len);
	   IntrLongFloatExpr(string);
	   done = 1;

	 }
	 break;
       default:
	 assert(0);
	 Pr("Parsing error, this should never happen", 0L, 0L);
	 SyExit(2);
       }
     }
}

/****************************************************************************
**
*F  ReadString( <follow> )  . . . . . . . . . . . . . . read a (long) string
**
**  A string is  read by copying parts of `TLS->value'  (see scanner.c) given
**  by `TLS->valueLen' into  a string GAP object. This is  repeated until the
**  end of the string is reached.
**
*/
void ReadString(
      TypSymbolSet        follow )
{
     Obj  string;
     UInt len;

     C_NEW_STRING( string, TLS->valueLen, (void *)TLS->value );
     len = TLS->valueLen;

     while (TLS->symbol == S_PARTIALSTRING || TLS->symbol == S_PARTIALTRIPSTRING) {
         Match(TLS->symbol, "", follow);
         GROW_STRING(string, len + TLS->valueLen);
         memcpy(CHARS_STRING(string) + len, (void *)TLS->value,
                                        TLS->valueLen);
         len += TLS->valueLen;
     }

     Match(S_STRING, "", follow);
     SET_LEN_STRING(string, len);
     /* ensure trailing zero for interpretation as C-string */
     *(CHARS_STRING(string) + len) = 0;
     IntrStringExpr( string );
}

/****************************************************************************
**
*F  ReadListExpr( <follow> )  . . . . . . . . . . . . . . . . . . read a list
**
**  'ReadListExpr'  reads a list literal expression.   In case of an error it
**  skips all symbols up to one contained in <follow>.
**
**  <List> := '[' [ <Expr> ] {',' [ <Expr> ] } ']'
**         |  '[' <Expr> [',' <Expr>] '..' <Expr> ']'
*/
void ReadListExpr (
    TypSymbolSet        follow )
{
    volatile UInt       pos;            /* actual position of element      */
    volatile UInt       nr;             /* number of elements              */
    volatile UInt       range;          /* is the list expression a range  */

    /* '['                                                                 */
    Match( S_LBRACK, "[", follow );
    TLS->readTop++;
    if ( TLS->readTop == 1 ) { TLS->readTilde = 0; }
    if ( ! READ_ERROR() ) { IntrListExprBegin( (TLS->readTop == 1) ); }
    pos   = 1;
    nr    = 0;
    range = 0;

    /* [ <Expr> ]                                                          */
    if ( TLS->symbol != S_COMMA && TLS->symbol != S_RBRACK ) {
        if ( ! READ_ERROR() ) { IntrListExprBeginElm( pos ); }
        ReadExpr( S_RBRACK|follow, 'r' );
        if ( ! READ_ERROR() ) { IntrListExprEndElm(); }
        nr++;
    }

    /* {',' [ <Expr> ] }                                                   */
    while ( TLS->symbol == S_COMMA ) {
        Match( S_COMMA, ",", follow );
        pos++;
        if ( TLS->symbol != S_COMMA && TLS->symbol != S_RBRACK ) {
            if ( ! READ_ERROR() ) { IntrListExprBeginElm( pos ); }
            ReadExpr( S_RBRACK|follow, 'r' );
            if ( ! READ_ERROR() ) { IntrListExprEndElm(); }
            nr++;
        }
    }

    /* '..' <Expr> ']'                                                     */
    if ( TLS->symbol == S_DOTDOT ) {
        if ( pos != nr ) {
            SyntaxError("must have no unbound entries in range");
        }
        if ( 2 < nr ) {
            SyntaxError("must have at most 2 entries before '..'");
        }
        range = 1;
        Match( S_DOTDOT, "..", follow );
        pos++;
        if ( ! READ_ERROR() ) { IntrListExprBeginElm( pos ); }
        ReadExpr( S_RBRACK|follow, 'r' );
        if ( ! READ_ERROR() ) { IntrListExprEndElm(); }
        nr++;
        if ( TLS->readTop == 1 && TLS->readTilde == 1 ) {
            SyntaxError("sorry, '~' not allowed in range");
        }
    }

    /* ']'                                                                 */
    Match( S_RBRACK, "]", follow );
    if ( ! READ_ERROR() ) {
        IntrListExprEnd( nr, range, (TLS->readTop == 1), (TLS->readTilde == 1) );
    }
    if ( TLS->readTop == 1 ) { TLS->readTilde = 0; }
    TLS->readTop--;
}


/****************************************************************************
**
*F  ReadRecExpr( <follow> ) . . . . . . . . . . . . . . . . . . read a record
**
**  'ReadRecExpr' reads a record literal expression.  In  case of an error it
**  skips all symbols up to one contained in <follow>.
**
**  <Record> := 'rec( [ <Ident>:=<Expr> {, <Ident>:=<Expr> } ] )'
*/
void ReadRecExpr (
    TypSymbolSet        follow )
{
    volatile UInt       rnam;           /* record component name           */
    volatile UInt       nr;             /* number of components            */

    /* 'rec('                                                              */
    Match( S_REC, "rec", follow );
    Match( S_LPAREN, "(", follow|S_RPAREN|S_COMMA );
    TLS->readTop++;
    if ( TLS->readTop == 1 ) { TLS->readTilde = 0; }
    if ( ! READ_ERROR() ) { IntrRecExprBegin( (TLS->readTop == 1) ); }
    nr = 0;

    /* [ <Ident> | '(' <Expr> ')' ':=' <Expr>                              */
    do {
      if (nr || TLS->symbol == S_COMMA) {
	Match(S_COMMA, ",", follow);
      }
      if ( TLS->symbol != S_RPAREN ) {
        if ( TLS->symbol == S_INT ) {
	  rnam = RNamName( TLS->value );
	  Match( S_INT, "integer", follow );
	  if ( ! READ_ERROR() ) { IntrRecExprBeginElmName( rnam ); }
        }
        else if ( TLS->symbol == S_IDENT ) {
	  rnam = RNamName( TLS->value );
	  Match( S_IDENT, "identifier", follow );
	  if ( ! READ_ERROR() ) { IntrRecExprBeginElmName( rnam ); }
        }
        else if ( TLS->symbol == S_LPAREN ) {
	  Match( S_LPAREN, "(", follow );
	  ReadExpr( follow, 'r' );
	  Match( S_RPAREN, ")", follow );
	  if ( ! READ_ERROR() ) { IntrRecExprBeginElmExpr(); }
        }
        else {
	  SyntaxError("identifier expected");
        }
        Match( S_ASSIGN, ":=", follow );
        ReadExpr( S_RPAREN|follow, 'r' );
        if ( ! READ_ERROR() ) { IntrRecExprEndElm(); }
        nr++;
      }

    }
  while ( TLS->symbol == S_COMMA );

    /* ')'                                                                 */
    Match( S_RPAREN, ")", follow );
    if ( ! READ_ERROR() ) {
        IntrRecExprEnd( nr, (TLS->readTop == 1), (TLS->readTilde == 1) );
    }
    if ( TLS->readTop == 1) { TLS->readTilde = 0; }
    TLS->readTop--;
}


/****************************************************************************
**
*F  ReadFuncExpr( <follow> )  . . . . . . . . . .  read a function definition
**
**  'ReadFuncExpr' reads a function literal expression.  In  case of an error
**  it skips all symbols up to one contained in <follow>.
**
**  <Function> := 'function (' [ <Ident> {',' <Ident>} ] ')'
**                             [ 'local'  <Ident> {',' <Ident>} ';' ]
**                             <Statments>
**                'end'
*/


void ReadFuncExpr (
		   TypSymbolSet        follow,
		   Char mode )
{
    volatile Obj        nams;           /* list of local variables names   */
    volatile Obj        name;           /* one local variable name         */
    volatile UInt       narg;           /* number of arguments             */
    volatile UInt       nloc;           /* number of locals                */
    volatile UInt       nr;             /* number of statements            */
    volatile UInt       i;              /* loop variable                   */
    volatile UInt       nrError;        /* copy of <TLS->nrError>          */
    volatile Bag        currLVars;      /* copy of <TLS->currLVars>             */
    volatile Int        startLine;      /* line number of function keyword */
    volatile int        is_block = 0;   /* is this a do ... od block?      */
    volatile int        is_atomic = 0;  /* is this an atomic function?      */
    volatile int        lockmode;       /* type of lock for current argument */
    volatile Bag        locks = 0;      /* locks of the function */

    /* begin the function               */

    startLine = TLS->input->number;
    if (TLS->symbol == S_DO) {
	Match( S_DO, "do", follow );
        is_block = 1;
    } else {
	if (TLS->symbol == S_ATOMIC) {
	    Match(S_ATOMIC, "atomic", follow);
	    is_atomic = 1;
	} else if (mode == 'a') { /* in this case the atomic keyword
				     was matched away by ReadAtomic before
				     we realised we were reading an atomic function */
	    is_atomic = 1;
	}	  
	if (is_atomic)
	  locks = NEW_STRING(4);
	Match( S_FUNCTION, "function", follow );
	Match( S_LPAREN, "(", S_IDENT|S_RPAREN|S_LOCAL|STATBEGIN|S_END|follow );
    }

    /* make and push the new local variables list (args and locals)        */
    narg = nloc = 0;
    nams = NEW_PLIST( T_PLIST, narg+nloc );
    SET_LEN_PLIST( nams, narg+nloc );
    TLS->countNams += 1;
    ASS_LIST( TLS->stackNams, TLS->countNams, nams );
    if (!is_block) {
	if ( TLS->symbol != S_RPAREN ) {
	    lockmode = 0;
	    switch (TLS->symbol) {
	      case S_READWRITE:
	        if (!is_atomic) {
		  SyntaxError("'readwrite' argument of non-atomic function");
                  GetSymbol();
                  break;
                }
	        lockmode++;
	      case S_READONLY:
	        if (!is_atomic) {
		  SyntaxError("'readonly' argument of non-atomic function");
                  GetSymbol();
                  break;
                }
	        lockmode++;
		CHARS_STRING(locks)[0] = lockmode;
		SET_LEN_STRING(locks, 1);
	        GetSymbol();
	    }
        C_NEW_STRING_DYN( name, TLS->value );
	    MakeImmutableString(name);
	    narg += 1;
	    ASS_LIST( nams, narg+nloc, name );
	    Match(S_IDENT,"identifier",S_RPAREN|S_LOCAL|STATBEGIN|S_END|follow);
	}
<<<<<<< HEAD
	while ( TLS->symbol == S_COMMA ) {
=======
	while ( Symbol == S_COMMA ) {
	    if (narg > 0 && !strcmp(CSTR_STRING(ELM_LIST(nams,narg)),"arg"))
	      {
		SyntaxWarning("arg used not as the last argument");
	      }

>>>>>>> 762be981
	    Match( S_COMMA, ",", follow );
	    lockmode = 0;
	    switch (TLS->symbol) {
	      case S_READWRITE:
	        if (!is_atomic) {
		  SyntaxError("'readwrite' argument of non-atomic function");
                  GetSymbol();
                  break;
                }
	        lockmode++;
	      case S_READONLY:
	        if (!is_atomic) {
		  SyntaxError("'readonly' argument of non-atomic function");
                  GetSymbol();
                  break;
                }
	        lockmode++;
		GrowString(locks, narg+1);
		SET_LEN_STRING(locks, narg+1);
		CHARS_STRING(locks)[narg] = lockmode;
	        GetSymbol();
	    }
	    for ( i = 1; i <= narg; i++ ) {
		if ( strcmp(CSTR_STRING(ELM_LIST(nams,i)),TLS->value) == 0 ) {
		    SyntaxError("name used for two arguments");
		}
	    }
        C_NEW_STRING_DYN( name, TLS->value );
	    MakeImmutableString(name);
	    narg += 1;
	    ASS_LIST( nams, narg+nloc, name );
	    Match(S_IDENT,"identifier",S_RPAREN|S_LOCAL|STATBEGIN|S_END|follow);
	}
        Match( S_RPAREN, ")", S_LOCAL|STATBEGIN|S_END|follow );
    }
    if ( TLS->symbol == S_LOCAL ) {
        Match( S_LOCAL, "local", follow );
        for ( i = 1; i <= narg; i++ ) {
            if ( strcmp(CSTR_STRING(ELM_LIST(nams,i)),TLS->value) == 0 ) {
                SyntaxError("name used for argument and local");
            }
        }
        name = NEW_STRING( strlen(TLS->value) );
        SyStrncat( CSTR_STRING(name), TLS->value, strlen(TLS->value) );
	MakeImmutableString(name);
        nloc += 1;
        ASS_LIST( nams, narg+nloc, name );
        Match( S_IDENT, "identifier", STATBEGIN|S_END|follow );
        while ( TLS->symbol == S_COMMA ) {
            /* init to avoid strange message in case of empty string */
            TLS->value[0] = '\0';
            Match( S_COMMA, ",", follow );
            for ( i = 1; i <= narg; i++ ) {
                if ( strcmp(CSTR_STRING(ELM_LIST(nams,i)),TLS->value) == 0 ) {
                    SyntaxError("name used for argument and local");
                }
            }
            for ( i = narg+1; i <= narg+nloc; i++ ) {
                if ( strcmp(CSTR_STRING(ELM_LIST(nams,i)),TLS->value) == 0 ) {
                    SyntaxError("name used for two locals");
                }
            }
            name = NEW_STRING( strlen(TLS->value) );
            SyStrncat( CSTR_STRING(name), TLS->value, strlen(TLS->value) );
	    MakeImmutableString(name);
            nloc += 1;
            ASS_LIST( nams, narg+nloc, name );
            Match( S_IDENT, "identifier", STATBEGIN|S_END|follow );
        }
        Match( S_SEMICOLON, ";", STATBEGIN|S_END|follow );
    }

    /* 'function( ... arg )' takes a variable number of arguments              */
    if (narg >= 1 && ! strcmp( "arg", CSTR_STRING( ELM_LIST(nams, narg) ) ) )
      {
	if (narg > 1)
	  SyntaxWarning("New syntax used -- intentional?");
	narg = -narg;
      }
	
    /*     if ( narg == 1 && ! strcmp( "arg", CSTR_STRING( ELM_LIST(nams,1) ) ) )
	   narg = -1; */

    /* remember the current variables in case of an error                  */
    currLVars = TLS->currLVars;
    nrError   = TLS->nrError;

    /* now finally begin the function                                      */
    if ( ! READ_ERROR() ) { IntrFuncExprBegin( narg, nloc, nams, startLine ); }
    if ( nrError == 0) LCKS_FUNC(CURR_FUNC) = locks;

    /* <Statments>                                                         */
    nr = ReadStats( S_END|follow );

    /* and end the function again                                          */
    if ( ! READ_ERROR() ) {
        IntrFuncExprEnd( nr, 0UL );
    }

    /* an error has occured *after* the 'IntrFuncExprEnd'                  */
    else if ( nrError == 0 && TLS->intrCoding ) {
        CodeEnd(1);
        TLS->intrCoding--;
        TLS->currLVars = currLVars;
        TLS->ptrLVars  = PTR_BAG( TLS->currLVars );
        TLS->ptrBody   = (Stat*) PTR_BAG( BODY_FUNC( CURR_FUNC ) );
    }

    /* pop the new local variables list                                    */
    assert(TLS->countNams > 0);
    TLS->countNams--;

    /* 'end'                                                               */
    if (is_block)
        Match(S_OD, "od", follow );
    else
        Match( S_END, "end", follow );
}



/****************************************************************************
**
*F  ReadFuncExpr1(<follow>) . . . . . . . . . . .  read a function expression
**
**  'ReadFuncExpr1' reads  an abbreviated  function literal   expression.  In
**  case of an error it skips all symbols up to one contained in <follow>.
**
**      <Function>      := <Var> '->' <Expr>
*/
void ReadFuncExpr1 (
    TypSymbolSet        follow )
{
    volatile Obj        nams;           /* list of local variables names   */
    volatile Obj        name;           /* one local variable name         */
    volatile UInt       nrError;        /* copy of <TLS->nrError>          */
    volatile Bag        currLVars;      /* copy of <TLS->currLVars>             */

    /* make and push the new local variables list                          */
    nams = NEW_PLIST( T_PLIST, 1 );
    SET_LEN_PLIST( nams, 0 );
    TLS->countNams++;
    ASS_LIST( TLS->stackNams, TLS->countNams, nams );
    C_NEW_STRING_DYN( name, TLS->value );
    MakeImmutableString( name );
    ASS_LIST( nams, 1, name );

    /* match away the '->'                                                 */
    Match( S_MAPTO, "->", follow );

    /* remember the current variables in case of an error                  */
    currLVars = TLS->currLVars;
    nrError   = TLS->nrError;

    /* begin interpreting the function expression (with 1 argument)        */
    if ( ! READ_ERROR() ) { IntrFuncExprBegin( 1L, 0L, nams, TLS->input->number ); }

    /* read the expression and turn it into a return-statement             */
    ReadExpr( follow, 'r' );
    if ( ! READ_ERROR() ) { IntrReturnObj(); }

    /* end interpreting the function expression (with 1 statement)         */
    if ( ! READ_ERROR() ) {
        IntrFuncExprEnd( 1UL, 1UL );
    }

    /* an error has occured *after* the 'IntrFuncExprEnd'                  */
    else if ( nrError == 0  && TLS->intrCoding ) {
        CodeEnd(1);
        TLS->intrCoding--;
        TLS->currLVars = currLVars;
        TLS->ptrLVars  = PTR_BAG( TLS->currLVars );
        TLS->ptrBody   = (Stat*) PTR_BAG( BODY_FUNC( CURR_FUNC ) );
    }

    /* pop the new local variables list                                    */
    assert(TLS->countNams > 0);
    TLS->countNams--;
}

/****************************************************************************
**
*F  ReadFuncExpr0(<follow>) . . . . . . . . . . .  read a function expression
**
**  'ReadFuncExpr0' reads  an abbreviated  function literal   expression.  In
**  case of an error it skips all symbols up to one contained in <follow>.
**
**      <Function>      := '->' <Expr>
*/
void ReadFuncExpr0 (
    TypSymbolSet        follow )
{
    volatile Obj        nams;           /* list of local variables names   */
    volatile UInt       nrError;        /* copy of <TLS->nrError>          */
    volatile Bag        currLVars;      /* copy of <TLS->currLVars>             */

    /* make and push the new local variables list                          */
    nams = NEW_PLIST( T_PLIST, 0 );
    SET_LEN_PLIST( nams, 0 );
    TLS->countNams++;
    ASS_LIST( TLS->stackNams, TLS->countNams, nams );

    /* match away the '->'                                                 */
    Match( S_MAPTO, "->", follow );

    /* remember the current variables in case of an error                  */
    currLVars = TLS->currLVars;
    nrError   = TLS->nrError;

    /* begin interpreting the function expression (with 1 argument)        */
    if ( ! READ_ERROR() ) { IntrFuncExprBegin( 0L, 0L, nams, TLS->input->number ); }

    /* read the expression and turn it into a return-statement             */
    ReadExpr( follow, 'r' );
    if ( ! READ_ERROR() ) { IntrReturnObj(); }

    /* end interpreting the function expression (with 1 statement)         */
    if ( ! READ_ERROR() ) {
        IntrFuncExprEnd( 1UL, 1UL );
    }

    /* an error has occured *after* the 'IntrFuncExprEnd'                  */
    else if ( nrError == 0  && TLS->intrCoding ) {
        CodeEnd(1);
        TLS->intrCoding--;
        TLS->currLVars = currLVars;
        TLS->ptrLVars  = PTR_BAG( TLS->currLVars );
        TLS->ptrBody   = (Stat*) PTR_BAG( BODY_FUNC( CURR_FUNC ) );
    }

    /* pop the new local variables list                                    */
    TLS->countNams--;
}

/****************************************************************************
**
*F  ReadLiteral( <follow>, <mode> ) . . . . . . . . . . . . . .  read an atom
**
**  'ReadLiteral' reads a  literal expression.  In  case of an error it skips
**  all symbols up to one contained in <follow>.
**
**  <Literal> := <Int>
**            |  'true'
**            |  'false'
**            |  <Char>
**            |  <Perm>
**            |  <String>
**            |  <List>
**            |  <Record>
**            |  <Function>
**
**  <Int>     := 0|1|..|9 { 0|1|..|9 }
**
**  <Char>    := ' <any character> '
**
**  <String>  := " { <any character> } "
*/
void ReadLiteral (
		  TypSymbolSet        follow,
		  Char mode)
{
    switch (TLS->symbol) {

    /* <Int>                                                               */
    case S_INT:
        if ( ! READ_ERROR() ) { IntrIntExpr( TLS->value ); }
        Match( S_INT, "integer", follow );
        break;

    /* <Float> */
    case S_FLOAT:
        if ( ! READ_ERROR() ) { IntrFloatExpr( TLS->value ); }
        Match( S_FLOAT, "float", follow );
        break;

    /* partial Int */
    case S_PARTIALINT:
    case S_PARTIALFLOAT1:
    case S_PARTIALFLOAT2:
        ReadLongNumber( follow );
        break;

    /* 'true'                                                              */
    case S_TRUE:
        Match( S_TRUE, "true", follow );
        IntrTrueExpr();
        break;


    /* 'false'                                                             */
    case S_FALSE:
        Match( S_FALSE, "false", follow );
        IntrFalseExpr();
        break;

    /* <Char>                                                              */
    case S_CHAR:
        if ( ! READ_ERROR() ) { IntrCharExpr( TLS->value[0] ); }
        Match( S_CHAR, "character", follow );
        break;

    /* (partial) string */
    case S_STRING:
    case S_PARTIALSTRING:
    case S_PARTIALTRIPSTRING:
        ReadString( follow );
        break;

    /* <List>                                                              */
    case S_LBRACK:
        ReadListExpr( follow );
        break;

    /* <Rec>                                                               */
    case S_REC:
        ReadRecExpr( follow );
        break;

    /* `Literal								   */
    case S_BACKQUOTE:
        Match( S_BACKQUOTE, "`", follow );
	if (!READ_ERROR()) {
	  IntrRefGVar(GVarName("MakeLiteral"));
	  IntrFuncCallBegin();
	}
	ReadAtom( follow, 'r' );
	if (!READ_ERROR()) { IntrFuncCallEnd(1, 0, 1); }
        break;

    /* <Function>                                                          */
    case S_FUNCTION:
    case S_ATOMIC:
    case S_DO:
        ReadFuncExpr( follow, mode );
        break;

    case S_DOT:
        /* HACK: The only way a dot could turn up here is in a floating point
           literal that starts with .. So, change the token to a partial float
           of the right kind to end with a . and an associated value and dive
           into the long float literal handler in the parser
         */
      TLS->symbol = S_PARTIALFLOAT1;
      TLS->value[0] = '.';
      TLS->value[1] = '\0';
        ReadLongNumber( follow );
        break;

    case S_MAPTO:
        ReadFuncExpr0( follow );
        break;

    /* signal an error, we want to see a literal                           */
    default:
        Match( S_INT, "literal", follow );
    }

}

/****************************************************************************
**
*F  ReadAtom( <follow>, <mode> )  . . . . . . . . . . . . . . .  read an atom
**
**  'ReadAtom' reads an atom.  In case  of an error it skips  all symbols up to
**  one contained in <follow>.
**
**   <Atom> := <Var>
**          |  'IsBound' '(' <Var> ')'
**          |  <Literal>
**          |  '(' <Expr> ')'
*/
void ReadAtom (
    TypSymbolSet        follow,
    Char                mode )
{
    /* read a variable                                                     */
    if ( TLS->symbol == S_IDENT ) {
        ReadCallVarAss( follow, mode );
    }

    /* 'IsBound' '(' <Var> ')'                                             */
    else if ( TLS->symbol == S_ISBOUND ) {
        ReadIsBound( follow );
    }
    /* otherwise read a literal expression                                 */
    else if (IS_IN(TLS->symbol,S_INT|S_TRUE|S_FALSE|S_CHAR|S_STRING|S_LBRACK|
                          S_REC|S_FUNCTION|S_DO|S_ATOMIC| S_FLOAT | S_DOT |
                         S_MAPTO))
    {
      ReadLiteral( follow, mode );
    }

    /* '(' <Expr> ')'                                                      */
    else if ( TLS->symbol == S_LPAREN ) {
        Match( S_LPAREN, "(", follow );
        if ( TLS->symbol == S_RPAREN ) {
            Match( S_RPAREN, ")", follow );
            if ( ! READ_ERROR() ) { IntrPerm( 0UL ); }
            return;
        }
        ReadExpr( S_RPAREN|follow, 'r' );
        if ( TLS->symbol == S_COMMA ) {
            ReadPerm( follow );
            return;
        }
        Match( S_RPAREN, ")", follow );
    }

    /* otherwise signal an error                                           */
    else {
        Match( S_INT, "expression", follow );
    }
}



/****************************************************************************
**
*F  ReadFactor( <follow>, <mode> )  . . . . . . . . . . . . . . read a factor
**
**  'ReadFactor' reads a factor.  In case of an error it skips all symbols up
**  to one contained in <follow>.
**
**  <Factor> := {'+'|'-'} <Atom> [ '^' {'+'|'-'} <Atom> ]
*/
void ReadFactor (
    TypSymbolSet        follow,
    Char                mode )
{
    volatile Int        sign1;
    volatile Int        sign2;

    /* { '+'|'-' }  leading sign                                           */
    sign1 = 0;
    if ( TLS->symbol == S_MINUS  || TLS->symbol == S_PLUS ) {
        if ( sign1 == 0 )  sign1 = 1;
        if ( TLS->symbol == S_MINUS ) { sign1 = -sign1; }
        Match( TLS->symbol, "unary + or -", follow );
    }

    /* <Atom>                                                              */
    ReadAtom( follow, (sign1 == 0 ? mode : 'r') );

    /* ['^' <Atom> ] implemented as {'^' <Atom> } for better error message */
    while ( TLS->symbol == S_POW ) {

        /* match the '^' away                                              */
        Match( S_POW, "^", follow );

        /* { '+'|'-' }  leading sign                                       */
        sign2 = 0;
        if ( TLS->symbol == S_MINUS  || TLS->symbol == S_PLUS ) {
            if ( sign2 == 0 )  sign2 = 1;
            if ( TLS->symbol == S_MINUS ) { sign2 = -sign2; }
            Match( TLS->symbol, "unary + or -", follow );
        }

        /* ['^' <Atom>]                                                    */
        ReadAtom( follow, 'r' );

        /* interpret the unary minus                                       */
        if ( sign2 == -1 && ! READ_ERROR() ) { IntrAInv(); }

        /* interpret the power                                             */
        if ( ! READ_ERROR() ) { IntrPow(); }

        /* check for multiple '^'                                          */
        if ( TLS->symbol == S_POW ) { SyntaxError("'^' is not associative"); }

    }

    /* interpret the unary minus                                           */
    if ( sign1 == -1 && ! READ_ERROR() ) { IntrAInv(); }
}


/****************************************************************************
**
*F  ReadTerm( <follow>, <mode> )  . . . . . . . . . . . . . . . . read a term
**
**  'ReadTerm' reads a term.  In case of an error it  skips all symbols up to
**  one contained in <follow>.
**
**  <Term> := <Factor> { '*'|'/'|'mod' <Factor> }
*/
void ReadTerm (
    TypSymbolSet        follow,
    Char                mode )
{
    volatile UInt       symbol;

    /* <Factor>                                                            */
    ReadFactor( follow, mode );

    /* { '*'|'/'|'mod' <Factor> }                                          */
    /* do not use 'IS_IN', since 'IS_IN(S_POW,S_MULT|S_DIV|S_MOD)' is true */
    while ( TLS->symbol == S_MULT || TLS->symbol == S_DIV || TLS->symbol == S_MOD ) {
        symbol = TLS->symbol;
        Match( TLS->symbol, "*, /, or mod", follow );
        ReadFactor( follow, 'r' );
        if ( ! READ_ERROR() ) {
            if      ( symbol == S_MULT ) { IntrProd(); }
            else if ( symbol == S_DIV  ) { IntrQuo();  }
            else if ( symbol == S_MOD  ) { IntrMod();  }
        }
    }
}


/****************************************************************************
**
*F  ReadAri( <follow>, <mode> ) . . . . . . . . read an arithmetic expression
**
**  'ReadAri' reads an  arithmetic expression.  In  case of an error it skips
**  all symbols up to one contained in <follow>.
**
**  <Arith> := <Term> { '+'|'-' <Term> }
*/
void ReadAri (
    TypSymbolSet        follow,
    Char                mode )
{
    UInt                symbol;

    /* <Term>                                                              */
    ReadTerm( follow, mode );

    /* { '+'|'-' <Term> }                                                  */
    while ( IS_IN( TLS->symbol, S_PLUS|S_MINUS ) ) {
        symbol = TLS->symbol;
        Match( TLS->symbol, "+ or -", follow );
        ReadTerm( follow, 'r' );
        if ( ! READ_ERROR() ) {
            if      ( symbol == S_PLUS  ) { IntrSum();  }
            else if ( symbol == S_MINUS ) { IntrDiff(); }
        }
    }
}


/****************************************************************************
**
*F  ReadRel( <follow>, <mode> ) . . . . . . . .  read a relational expression
**
**  'ReadRel' reads a relational  expression.  In case  of an error it  skips
**  all symbols up to one contained in <follow>.
**
**  <Rel> := { 'not' } <Arith> { '=|<>|<|>|<=|>=|in' <Arith> }
*/
void ReadRel (
    TypSymbolSet        follow,
    Char                mode )
{
    volatile UInt       symbol;
    volatile UInt       isNot;

    /* { 'not' }                                                           */
    isNot = 0;
    while ( TLS->symbol == S_NOT ) {
        isNot++;
        Match( S_NOT, "not", follow );
    }

    /* <Arith>                                                             */
    ReadAri( follow, (isNot == 0 ? mode : 'r') );

    /* { '=|<>|<|>|<=|>=|in' <Arith> }                                     */
    if ( IS_IN( TLS->symbol, S_EQ|S_LT|S_GT|S_NE|S_LE|S_GE|S_IN ) ) {
        symbol = TLS->symbol;
        Match( TLS->symbol, "comparison operator", follow );
        ReadAri( follow, 'r' );
        if ( ! READ_ERROR() ) {
            if      ( symbol == S_EQ ) { IntrEq(); }
            else if ( symbol == S_NE ) { IntrNe(); }
            else if ( symbol == S_LT ) { IntrLt(); }
            else if ( symbol == S_GE ) { IntrGe(); }
            else if ( symbol == S_GT ) { IntrGt(); }
            else if ( symbol == S_LE ) { IntrLe(); }
            else if ( symbol == S_IN ) { IntrIn(); }
        }
    }

    /* interpret the not                                                   */
    if ( (isNot % 2) != 0 ) {
        if ( ! READ_ERROR() ) { IntrNot(); }
    }
}


/****************************************************************************
**
*F  ReadAnd( <follow>, <mode> ) . . . . . . . read a logical 'and' expression
**
**  'ReadAnd' reads an and   expression.  In case of  an  error it  skips all
**  symbols up to one contained in <follow>.
**
**  <And> := <Rel> { 'and' <Rel> }
*/
void ReadAnd (
    TypSymbolSet        follow,
    Char                mode )
{
    /* <Rel>                                                               */
    ReadRel( follow, mode );

    /* { 'and' <Rel> }                                                     */
    while ( TLS->symbol == S_AND ) {
        Match( S_AND, "and", follow );
        if ( ! READ_ERROR() ) { IntrAndL(); }
        ReadRel( follow, 'r' );
        if ( ! READ_ERROR() ) { IntrAnd(); }
    }
}


/****************************************************************************
**
*F  ReadQualifiedExpr( <follow>, <mode> )  . . . . .  read an expression which
**                may be qualified with readonly or readwrite
**
**  'ReadQualifiedExpr' reads a qualifed expression.  In case of an error it skips all symbols
**  up to one contained in <follow>.
**
**  <QualifiedExpr> := ['readonly' | 'readwrite' ] <Expr>
*/
void ReadQualifiedExpr (
    TypSymbolSet        follow,
    Char                mode )
{
  UInt access  = 0;
  if (TLS->symbol == S_READWRITE) 
    {
      Match( S_READWRITE, "readwrite", follow | EXPRBEGIN );
      access = 2;
    }
  else if (TLS->symbol == S_READONLY) 
    {
      Match( S_READONLY, "readonly", follow | EXPRBEGIN );
      access = 1;
    }
  IntrQualifiedExprBegin(access);
  ReadExpr(follow,mode);
  IntrQualifiedExprEnd();
}



/****************************************************************************
**
*F  ReadExpr( <follow>, <mode> )  . . . . . . . . . . . .  read an expression
**
**  'ReadExpr' reads an expression.  In case of an error it skips all symbols
**  up to one contained in <follow>.
**
**  <Expr> := <And> { 'or' <And> }
**
**  The <mode> is either 'r' indicating that the expression should be 
**  evaluated as usual, 'x' indicating that it may be the left-hand-side of an
**  assignment or 'a' indicating that it is a function expression following
**  an "atomic" keyword and that the function should be made atomic.
**
**  This last case exists because when reading "atomic function" in statement 
**  context the atomic has been matched away before we can see that it is an
**  atomic function literal, not an atomic statement.
**
**
*/
void ReadExpr (
    TypSymbolSet        follow,
    Char                mode )
{
    /* <And>                                                               */
    ReadAnd( follow, mode );

    /* { 'or' <And> }                                                      */
    while ( TLS->symbol == S_OR ) {
        Match( S_OR, "or", follow );
        if ( ! READ_ERROR() ) { IntrOrL(); }
        ReadAnd( follow, 'r' );
        if ( ! READ_ERROR() ) { IntrOr(); }
    }
}


/****************************************************************************
**
*F  ReadUnbind( <follow> )  . . . . . . . . . . . .  read an unbind statement
**
**  'ReadUnbind' reads an unbind statement.  In case of an error it skips all
**  symbols up to one contained in <follow>.
**
**  <Statment> := 'Unbind' '(' <Var> ')' ';'
*/
void ReadUnbind (
    TypSymbolSet        follow )
{
    Match( S_UNBIND, "Unbind", follow );
    Match( S_LPAREN, "(", follow );
    ReadCallVarAss( S_RPAREN|follow, 'u' );
    Match( S_RPAREN, ")", follow );
}


/****************************************************************************
**
*F  ReadEmpty( <follow> )  . . . . . . . . . . . . . .read an empty statement
**
**  'ReadEmpty' reads  an empty statement.  The argument is actually ignored
**
**  <Statment> :=  ';'
*/
void ReadEmpty (
    TypSymbolSet        follow )
{
  IntrEmpty();
}

/****************************************************************************
**
*F  ReadInfo( <follow> )  . . . . . . . . . . . . . .  read an info statement
**
**  'ReadInfo' reads  an info statement.  In  case of an  error  it skips all
**  symbols up to one contained in <follow>.
**
**  <Statment> := 'Info' '(' <Expr> ',' <Expr> { ',' <Expr> } ')' ';'
*/
void ReadInfo (
    TypSymbolSet        follow )
{
    volatile UInt       narg;     /* numer of arguments to print (or not)  */

    if ( ! READ_ERROR() ) { IntrInfoBegin(); }
    Match( S_INFO, "Info", follow );
    Match( S_LPAREN, "(", follow );
    ReadExpr( S_RPAREN | S_COMMA | follow, 'r');
    Match( S_COMMA, ",", S_RPAREN|follow);
    ReadExpr( S_RPAREN | S_COMMA | follow, 'r');
    if ( ! READ_ERROR() ) { IntrInfoMiddle(); }
    narg = 0;
    while ( TLS->symbol == S_COMMA ) {
        narg++;
        Match( S_COMMA, "", 0L);
        ReadExpr( S_RPAREN | S_COMMA | follow, 'r');
    }
    Match( S_RPAREN, ")", follow );
    if ( ! READ_ERROR() ) { IntrInfoEnd(narg); }
}


/****************************************************************************
**
*F  ReadAssert( <follow> )  . . . . . . . . . . . . .read an assert statement
**
**  'ReadAssert' reads an assert statement.  In case of an error it skips all
**  symbols up to one contained in <follow>.
**
**  <Statment> := 'Assert' '(' <Expr> ',' <Expr> [ ',' <Expr> ]  ')' ';'
*/
void ReadAssert (
    TypSymbolSet        follow )
{
    if ( ! READ_ERROR() ) { IntrAssertBegin(); }
    Match( S_ASSERT, "Assert", follow );
    Match( S_LPAREN, "(", follow );
    ReadExpr( S_RPAREN | S_COMMA | follow, 'r' );
    if ( ! READ_ERROR() ) { IntrAssertAfterLevel(); }
    Match( S_COMMA, ",", S_RPAREN|follow );
    ReadExpr( S_RPAREN | S_COMMA | follow, 'r' );
    if ( ! READ_ERROR() ) { IntrAssertAfterCondition(); }
    if ( TLS->symbol == S_COMMA )
      {
        Match( S_COMMA, "", 0L);
        ReadExpr( S_RPAREN |  follow, 'r' );
        Match( S_RPAREN, ")", follow );
        if ( ! READ_ERROR() ) { IntrAssertEnd3Args(); }
      }
    else
      {
	Match( S_RPAREN, ")", follow );
	if ( ! READ_ERROR() ) { IntrAssertEnd2Args(); }
      }
}

/****************************************************************************
**
*F  ReadIf( <follow> )  . . . . . . . . . . . . . . . .  read an if statement
**
**  'ReadIf' reads an if-statement.  In case of an error it skips all symbols
**  up to one contained in <follow>.
**
**  <Statement> := 'if'   <Expr> 'then' <Statments>
**                 { 'elif' <Expr> 'then' <Statments> }
**                 [ 'else'               <Statments> ]
**                 'fi' ';'
*/
void ReadIf (
    TypSymbolSet        follow )
{
    volatile UInt       nrb;            /* number of branches              */
    volatile UInt       nrs;            /* number of statements in a body  */

    /* 'if' <Expr>  'then' <Statments>                                     */
    nrb = 0;
    if ( ! READ_ERROR() ) { IntrIfBegin(); }
    Match( S_IF, "if", follow );
    ReadExpr( S_THEN|S_ELIF|S_ELSE|S_FI|follow, 'r' );
    Match( S_THEN, "then", STATBEGIN|S_ELIF|S_ELSE|S_FI|follow );
    if ( ! READ_ERROR() ) { IntrIfBeginBody(); }
    nrs = ReadStats( S_ELIF|S_ELSE|S_FI|follow );
    if ( ! READ_ERROR() ) { IntrIfEndBody( nrs ); }
    nrb++;

    /* { 'elif' <Expr>  'then' <Statments> }                               */
    while ( TLS->symbol == S_ELIF ) {
        if ( ! READ_ERROR() ) { IntrIfElif(); }
        Match( S_ELIF, "elif", follow );
        ReadExpr( S_THEN|S_ELIF|S_ELSE|S_FI|follow, 'r' );
        Match( S_THEN, "then", STATBEGIN|S_ELIF|S_ELSE|S_FI|follow );
        if ( ! READ_ERROR() ) { IntrIfBeginBody(); }
        nrs = ReadStats( S_ELIF|S_ELSE|S_FI|follow );
        if ( ! READ_ERROR() ) { IntrIfEndBody( nrs ); }
        nrb++;
    }

    /* [ 'else' <Statments> ]                                              */
    if ( TLS->symbol == S_ELSE ) {
        if ( ! READ_ERROR() ) { IntrIfElse(); }
        Match( S_ELSE, "else", follow );
        if ( ! READ_ERROR() ) { IntrIfBeginBody(); }
        nrs = ReadStats( S_FI|follow );
        if ( ! READ_ERROR() ) { IntrIfEndBody( nrs ); }
        nrb++;
    }

    /* 'fi'                                                                */
    Match( S_FI, "fi", follow );
    if ( ! READ_ERROR() ) { IntrIfEnd( nrb ); }
}


/****************************************************************************
**
*F  ReadFor( <follow> ) . . . . . . . . . . . . . . . .  read a for statement
**
**  'ReadFor' reads a for-loop.  In case of an error it  skips all symbols up
**  to one contained in <follow>.
**
**  <Statement> := 'for' <Var>  'in' <Expr>  'do'
**                     <Statments>
**                 'od' ';'
*/


void ReadFor (
    TypSymbolSet        follow )
{
    volatile UInt       nrs;            /* number of statements in body    */
    volatile UInt       nrError;        /* copy of <Tls->nrError>          */
    volatile Bag        currLVars;      /* copy of <TLS->currLVars>             */

    /* remember the current variables in case of an error                  */
    currLVars = TLS->currLVars;
    nrError   = TLS->nrError;

    /* 'for'                                                               */
    if ( ! READ_ERROR() ) { IntrForBegin(); }
    Match( S_FOR, "for", follow );

    /* <Var>                                                               */
    ReadCallVarAss( follow, 'r' );

    /* 'in' <Expr>                                                         */
    Match( S_IN, "in", S_DO|S_OD|follow );
    if ( ! READ_ERROR() ) { IntrForIn(); }
    ReadExpr( S_DO|S_OD|follow, 'r' );

    /* 'do' <Statments>                                                    */
    Match( S_DO, "do", STATBEGIN|S_OD|follow );
    if ( ! READ_ERROR() ) { IntrForBeginBody(); }
    nrs = ReadStats( S_OD|follow );
    if ( ! READ_ERROR() ) { IntrForEndBody( nrs ); }

    /* 'od'                                                                */
    Match( S_OD, "od", follow );
    if ( ! READ_ERROR() ) {
        IntrForEnd();
    }

    /* an error has occured *after* the 'IntrForEndBody'                  */
    /* If we hadn't actually come out of coding the body, we need
       to recover. Otherwise it was probably an error in executing the body and
       we just return */
    else if ( nrError == 0  && TLS->intrCoding ) {
      CodeEnd(1);
      TLS->intrCoding--;
      TLS->currLVars = currLVars;
      TLS->ptrLVars  = PTR_BAG( TLS->currLVars );
      TLS->ptrBody   = (Stat*) PTR_BAG( BODY_FUNC( CURR_FUNC ) );
    }
}


/****************************************************************************
**
*F  ReadWhile( <follow> ) . . . . . . . . . . . . . .  read a while statement
**
**  'ReadWhile' reads a while-loop.  In case of an error it skips all symbols
**  up to one contained in <follow>.
**
**  <Statement> := 'while' <Expr>  'do'
**                     <Statments>
**                 'od' ';'
*/
void ReadWhile (
    TypSymbolSet        follow )
{
    volatile UInt       nrs;            /* number of statements in body    */
    volatile UInt       nrError;        /* copy of <TLS->nrError>          */
    volatile Bag        currLVars;      /* copy of <TLS->currLVars>             */

    /* remember the current variables in case of an error                  */
    currLVars = TLS->currLVars;
    nrError   = TLS->nrError;

    /* 'while' <Expr>  'do'                                                */
    if ( ! READ_ERROR() ) { IntrWhileBegin(); }
    Match( S_WHILE, "while", follow );
    ReadExpr( S_DO|S_OD|follow, 'r' );
    Match( S_DO, "do", STATBEGIN|S_DO|follow );

    /*     <Statments>                                                     */
    if ( ! READ_ERROR() ) { IntrWhileBeginBody(); }
    nrs = ReadStats( S_OD|follow );
    if ( ! READ_ERROR() ) { IntrWhileEndBody( nrs ); }

    /* 'od'                                                                */
    Match( S_OD, "od", follow );
    if ( ! READ_ERROR() ) {
        IntrWhileEnd();
    }

    /* an error has occured *after* the 'IntrWhileEndBody'                 */
    /* If we hadn't actually come out of coding the body, we need
       to recover. Otherwise it was probably an error in executing the body and
       we just return */
    else if ( nrError == 0 && TLS->intrCoding ) {
        CodeEnd(1);
        TLS->intrCoding--;
        TLS->currLVars = currLVars;
        TLS->ptrLVars  = PTR_BAG( TLS->currLVars );
        TLS->ptrBody   = (Stat*) PTR_BAG( BODY_FUNC( CURR_FUNC ) );
    }
}

/****************************************************************************
**
*F  ReadAtomic( <follow> ) . . . . . . . . . . . . . .  read an atomic block
**
**  'ReadAtomic' reads an atomic block.  In case of an error it skips all symbols
**  up to one contained in <follow>.
**
**  <Statement> := 'atomic' <QualifiedExpression> { ',' <QualifiedExpression } 'do' <Statements> 'od' ';'
**
*/
void ReadAtomic (
    TypSymbolSet        follow )
{
    volatile UInt       nrs;            /* number of statements in body    */
    volatile UInt       nexprs;            /* number of statements in body    */
    volatile UInt       nrError;        /* copy of <TLS->nrError>          */
    volatile Bag        currLVars;      /* copy of <TLS->currLVars>         */
    volatile int        lockSP;         /* lock stack */

    /* remember the current variables in case of an error                  */
    currLVars = TLS->currLVars;
    nrError   = TLS->nrError;
    lockSP    = RegionLockSP();


    Match( S_ATOMIC, "atomic", follow );
    /* Might just be an atomic function literal as an expression */
    if (TLS->symbol == S_FUNCTION) {
      ReadExpr(follow, 'a');
      return; }
    
    /* 'atomic' <QualifiedExpression> {',' <QualifiedExpression> } 'do'                                                */        if ( ! READ_ERROR() ) { IntrAtomicBegin(); }

    ReadQualifiedExpr( S_DO|S_OD|follow, 'r' );
    nexprs = 1;
    while (TLS->symbol == S_COMMA) {
      Match( S_COMMA, "comma", follow | S_DO | S_OD );
      ReadQualifiedExpr( S_DO|S_OD|follow, 'r' );
      nexprs ++;
      if (nexprs > MAX_ATOMIC_OBJS)
	{
	  SyntaxError("atomic statement can have at most 256 objects to lock");
	  return;
	}
    }

    Match( S_DO, "do or comma", STATBEGIN|S_DO|follow );

    /*     <Statments>                                                     */
    if ( ! READ_ERROR() ) { IntrAtomicBeginBody(nexprs); }
    nrs = ReadStats( S_OD|follow );
    if ( ! READ_ERROR() ) { IntrAtomicEndBody( nrs ); }

    /* 'od'                                                                */
    Match( S_OD, "od", follow );
    if ( ! READ_ERROR() ) {
        IntrAtomicEnd();
    }

    /* an error has occured *after* the 'IntrAtomicEndBody'                 */
    /* If we hadn't actually come out of coding the body, we need
       to recover. Otherwise it was probably an error in executing the body and
       we just return */
    else if ( nrError == 0 && TLS->intrCoding ) {
        CodeEnd(1);
        TLS->intrCoding--;
        TLS->currLVars = currLVars;
        TLS->ptrLVars  = PTR_BAG( TLS->currLVars );
        TLS->ptrBody   = (Stat*) PTR_BAG( BODY_FUNC( CURR_FUNC ) );
    }
    /* This is a no-op if IntrAtomicEnd() succeeded, otherwise it restores
     * locks to where they were before. */
    PopRegionLocks(lockSP);
}


/****************************************************************************
**
*F  ReadRepeat( <follow> )  . . . . . . . . . . . . . read a repeat statement
**
**  'ReadRepeat' reads a  repeat-loop.   In case  of an  error it skips   all
**  symbols up to one contained in <follow>.
**
** <Statement> := 'repeat'
**                    <Statments>
**                'until' <Expr> ';'
*/
void ReadRepeat (
    TypSymbolSet        follow )
{
    volatile UInt       nrs;            /* number of statements in body    */
    volatile UInt       nrError;        /* copy of <TLS->nrError>          */
    volatile Bag        currLVars;      /* copy of <TLS->currLVars>             */

    /* remember the current variables in case of an error                  */
    currLVars = TLS->currLVars;
    nrError   = TLS->nrError;

    /* 'repeat'                                                            */
    if ( ! READ_ERROR() ) { IntrRepeatBegin(); }
    Match( S_REPEAT, "repeat", follow );

    /*  <Statments>                                                        */
    if ( ! READ_ERROR() ) { IntrRepeatBeginBody(); }
    nrs = ReadStats( S_UNTIL|follow );
    if ( ! READ_ERROR() ) { IntrRepeatEndBody( nrs ); }

    /* 'until' <Expr>                                                      */
    Match( S_UNTIL, "until", EXPRBEGIN|follow );
    ReadExpr( follow, 'r' );
    if ( ! READ_ERROR() ) {
        IntrRepeatEnd();
    }

    /* an error has occured *after* the 'IntrFuncExprEnd'                  */
    /* If we hadn't actually come out of coding the body, we need
       to recover. Otherwise it was probably an error in executing the body and
       we just return */
    else if ( nrError == 0 && TLS->intrCoding ) {
        CodeEnd(1);
        TLS->intrCoding--;
        TLS->currLVars = currLVars;
        TLS->ptrLVars  = PTR_BAG( TLS->currLVars );
        TLS->ptrBody   = (Stat*) PTR_BAG( BODY_FUNC( CURR_FUNC ) );
    }
}


/****************************************************************************
**
*F  ReadBreak(<follow>) . . . . . . . . . . . . . . .  read a break statement
**
**  'ReadBreak' reads a  break-statement.  In case  of an error  it skips all
**  symbols up to one contained in <follow>.
**
**  <Statement> := 'break' ';'
*/
void ReadBreak (
    TypSymbolSet        follow )
{
    /* skip the break symbol                                               */
    Match( S_BREAK, "break", follow );

    /* interpret the break statement                                       */
    if ( ! READ_ERROR() ) { IntrBreak(); }
}

/****************************************************************************
**
*F  ReadContinue(<follow>) . . . . . . . . . . . . . . .  read a continue statement
**
**  'ReadContinue' reads a  continue-statement.  In case  of an error  it skips all
**  symbols up to one contained in <follow>.
**
**  <Statement> := 'continue' ';'
*/
void ReadContinue (
    TypSymbolSet        follow )
{
    /* skip the continue symbol                                               */
    Match( S_CONTINUE, "continue", follow );

    /* interpret the continue statement                                       */
    if ( ! READ_ERROR() ) { IntrContinue(); }
}


/****************************************************************************
**
*F  ReadReturn( <follow> )  . . . . . . . . . . . . . read a return statement
**
**  'ReadReturn'   reads  a  return-statement.   Return  with   no expression
**  following is used  in functions to return void.   In case of an error  it
**  skips all symbols up to one contained in <follow>.
**
**  <Statement> := 'return' [ <Expr> ] ';'
**
**  It is still legal to use parenthesis but they  are  no  longer  required,
**  a return statememt is not a function call and should not look  like  one.
*/
void ReadReturn (
    TypSymbolSet        follow )
{
    /* skip the return symbol                                              */
    Match( S_RETURN, "return", follow );

    /* 'return' with no expression following                               */
    if ( TLS->symbol == S_SEMICOLON ) {
        if ( ! READ_ERROR() ) { IntrReturnVoid(); }
    }

    /* 'return' with an expression following                               */
    else {
        ReadExpr( follow, 'r' );
        if ( ! READ_ERROR() ) { IntrReturnObj(); }
    }
}


/****************************************************************************
**
*F  ReadTryNext(<follow>) . . . . . . . . .  read a try-next-method statement
**
**  'ReadTryNext' reads a try-next-method statement.  In case of an error  it
**  skips all symbols up to one contained in <follow>.
**
**  <Statment> := 'TryNextMethod' '(' ')' ';'
*/
void ReadTryNext (
    TypSymbolSet        follow )
{
    Match( S_TRYNEXT, "TryNextMethod", follow );
    Match( S_LPAREN, "(", follow );
    Match( S_RPAREN, ")", follow );
    if ( ! READ_ERROR() ) {
        IntrRefGVar( GVarName( "TRY_NEXT_METHOD" ) );
        IntrReturnObj();
    }
}


/****************************************************************************
**
*F  ReadQuit( <follow> )  . . . . . . . . . . . . . . . read a quit statement
**
**  'ReadQuit' reads a  quit  statement.  In case   of an error it skips  all
**  symbols up to one contained in <follow>.
**
**  <Statement> := 'quit' ';'
*/
void            ReadQuit (
    TypSymbolSet        follow )
{
    /* skip the quit symbol                                                */
    Match( S_QUIT, "quit", follow );

    /* interpret the quit                                                  */
    if ( ! READ_ERROR() ) { IntrQuit(); }
}

/****************************************************************************
**
*F  ReadQUIT( <follow> )  . . . . . . . . . . . . . . . read a QUIT statement
**
**  'ReadQUIT' reads a  QUIT  statement.  In case   of an error it skips  all
**  symbols up to one contained in <follow>.
**
**  <Statement> := 'QUIT' ';'
*/
void            ReadQUIT (
    TypSymbolSet        follow )
{
    /* skip the quit symbol                                                */
    Match( S_QQUIT, "QUIT", follow );

    /* interpret the quit                                                  */
    if ( ! READ_ERROR() ) { IntrQUIT(); }
}


/****************************************************************************
**
*F  ReadStats(<follow>) . . . . . . . . . . . . . . read a statement sequence
**
**  'ReadStats' reads a statement sequence.  In case of an error it skips all
**  symbols up to one contained in <follow>.
**
**  <Statments> := { <Statment> }
**
**  <Statment>  := <Var> ':=' <Expr> ';'
**              |  <Var> '(' [ <Expr> { ',' <Expr> } ] ')' ';'
**              |  'Unbind' '(' <Var> ')' ';'
**              |  'if'   <Expr>  'then' <Statments>
**                 { 'elif' <Expr>  'then' <Statments> }
**                 [ 'else'                <Statments> ] 'fi' ';'
**              |  'for' <Var> 'in' <Expr> 'do' <Statments> 'od' ';'
**              |  'while' <Expr>  'do' <Statments>  'od' ';'
**              |  'repeat' <Statments>  'until' <Expr> ';'
**              |  'break' ';'
**              |  'return' [ <Expr> ] ';'
**              |  'atomic' <QualifiedExpression> { ',' <QualifiedExpression> } 'do' <Statements> 'od' ';'
**              |  ';'
*/
UInt ReadStats (
    TypSymbolSet        follow )
{
    UInt               nr;            /* number of statements            */

    /* read the statements                                                 */
    nr = 0;
    while ( IS_IN( TLS->symbol, STATBEGIN|S_SEMICOLON ) ) {

        /* read a statement                                                */
        if      ( TLS->symbol == S_IDENT  ) ReadCallVarAss(follow,'s');
        else if ( TLS->symbol == S_UNBIND ) ReadUnbind(    follow    );
        else if ( TLS->symbol == S_INFO   ) ReadInfo(      follow    );
        else if ( TLS->symbol == S_ASSERT ) ReadAssert(    follow    );
        else if ( TLS->symbol == S_IF     ) ReadIf(        follow    );
        else if ( TLS->symbol == S_FOR    ) ReadFor(       follow    );
        else if ( TLS->symbol == S_WHILE  ) ReadWhile(     follow    );
        else if ( TLS->symbol == S_REPEAT ) ReadRepeat(    follow    );
        else if ( TLS->symbol == S_BREAK  ) ReadBreak(     follow    );
        else if ( TLS->symbol == S_CONTINUE) ReadContinue(     follow    );
        else if ( TLS->symbol == S_RETURN ) ReadReturn(    follow    );
        else if ( TLS->symbol == S_TRYNEXT) ReadTryNext(   follow    );
	else if ( TLS->symbol == S_QUIT   ) ReadQuit(      follow    );
	else if ( TLS->symbol == S_ATOMIC ) ReadAtomic(    follow    );
	else                           ReadEmpty(     follow    );
	nr++;
        Match( S_SEMICOLON, ";", follow );

    }

    /* return the number of statements                                     */
    return nr;
}


/****************************************************************************
**

*F * * * * * * * * * * * * read and evaluate symbols  * * * * * * * * * * * *
*/


/****************************************************************************
**

*V  ReadEvalResult  . . . . . . . . result of reading one command immediately
*/
/* TL: Obj ReadEvalResult; */


/****************************************************************************
**
*F  ReadEvalCommand() . . . . . . . . . . . . . . . . . . .  read one command
**
**  'ReadEvalCommand' reads one command and interprets it immediately.
**
**  It does not expect the  first symbol of its input  already read and  wont
**  read the  first symbol of the  next  input.
**
*/


void RecreateStackNams( Obj context )
{
  Obj lvars = context;
  Obj nams;
  UInt i;
  while (lvars != TLS->bottomLVars && lvars != (Obj)0)
    {
      nams = NAMS_FUNC(PTR_BAG(lvars)[0]);
      if (nams != (Obj) 0)
	{
	  GROW_PLIST(TLS->stackNams, ++TLS->countNams);
	  SET_ELM_PLIST( TLS->stackNams, TLS->countNams, nams);
	  SET_LEN_PLIST( TLS->stackNams, TLS->countNams);
	}
      lvars = ENVI_FUNC(PTR_BAG(lvars)[0]);
    }

  /* At this point we have the stack upside down, so invert it */
  for (i = 1; i <= TLS->countNams/2; i++)
    {
      nams = ELM_PLIST(TLS->stackNams, i);
      SET_ELM_PLIST( TLS->stackNams,
		     i,
		     ELM_PLIST(TLS->stackNams, TLS->countNams + 1 -i));
      SET_ELM_PLIST( TLS->stackNams,
		     TLS->countNams + 1 -i,
		     nams);
    }
}


ExecStatus ReadEvalCommand ( Obj context, UInt *dualSemicolon )
{
    ExecStatus          type;
    Obj                 stackNams;
    UInt                countNams;
    UInt                readTop;
    UInt                readTilde;
    UInt                currLHSGVar;
    Obj                 errorLVars;
    Obj                 errorLVars0;
    syJmp_buf           readJmpError;
    int			lockSP;

    /* get the first symbol from the input                                 */
    Match( TLS->symbol, "", 0UL );

    /* if we have hit <end-of-file>, then give up                          */
    if ( TLS->symbol == S_EOF )  { return STATUS_EOF; }

    /* print only a partial prompt from now on                             */
    if ( !SyQuiet )
      TLS->prompt = "> ";
    else
      TLS->prompt = "";

    /* remember the old reader context                                     */
    stackNams   = TLS->stackNams;
    countNams   = TLS->countNams;
    readTop     = TLS->readTop;
    readTilde   = TLS->readTilde;
    currLHSGVar = TLS->currLHSGVar;
    memcpy( readJmpError, TLS->readJmpError, sizeof(syJmp_buf) );

    /* intialize everything and begin an interpreter                       */
    TLS->stackNams   = NEW_PLIST( T_PLIST, 16 );
    TLS->countNams   = 0;
    TLS->readTop     = 0;
    TLS->readTilde   = 0;
    TLS->currLHSGVar = 0;
    RecreateStackNams(context);
    errorLVars = TLS->errorLVars;
    errorLVars0 = TLS->errorLVars0;
    TLS->errorLVars = context;
    TLS->errorLVars0 = TLS->errorLVars;
    lockSP = RegionLockSP();

    IntrBegin( context );

    /* read an expression or an assignment or a procedure call             */
    if      ( TLS->symbol == S_IDENT  ) { ReadExpr(   S_SEMICOLON|S_EOF, 'x' ); }

    /* otherwise read a statement                                          */
    else if (TLS->symbol==S_UNBIND    ) { ReadUnbind( S_SEMICOLON|S_EOF      ); }
    else if (TLS->symbol==S_INFO      ) { ReadInfo(   S_SEMICOLON|S_EOF      ); }
    else if (TLS->symbol==S_ASSERT    ) { ReadAssert( S_SEMICOLON|S_EOF      ); }
    else if (TLS->symbol==S_IF        ) { ReadIf(     S_SEMICOLON|S_EOF      ); }
    else if (TLS->symbol==S_FOR       ) { ReadFor(    S_SEMICOLON|S_EOF      ); }
    else if (TLS->symbol==S_WHILE     ) { ReadWhile(  S_SEMICOLON|S_EOF      ); }
    else if (TLS->symbol==S_REPEAT    ) { ReadRepeat( S_SEMICOLON|S_EOF      ); }
    else if (TLS->symbol==S_BREAK     ) { ReadBreak(  S_SEMICOLON|S_EOF      ); }
    else if (TLS->symbol==S_CONTINUE     ) { ReadContinue(  S_SEMICOLON|S_EOF      ); }
    else if (TLS->symbol==S_RETURN    ) { ReadReturn( S_SEMICOLON|S_EOF      ); }
    else if (TLS->symbol==S_TRYNEXT   ) { ReadTryNext(S_SEMICOLON|S_EOF      ); }
    else if (TLS->symbol==S_QUIT      ) { ReadQuit(   S_SEMICOLON|S_EOF      ); }
    else if (TLS->symbol==S_QQUIT     ) { ReadQUIT(   S_SEMICOLON|S_EOF      ); }
    else if (TLS->symbol==S_SEMICOLON ) { ReadEmpty(  S_SEMICOLON|S_EOF      ); }
    else if (TLS->symbol==S_ATOMIC )    { ReadAtomic(  S_SEMICOLON|S_EOF      ); }

    /* otherwise try to read an expression                                 */
    /* Unless the statement is empty, in which case do nothing             */
    else                           { ReadExpr(    S_SEMICOLON|S_EOF, 'r' ); }

    /* every statement must be terminated by a semicolon                  */
    if ( TLS->symbol != S_SEMICOLON ) {
        SyntaxError( "; expected");
    }

    /* check for dual semicolon                                            */
    if ( *TLS->in == ';' ) {
        GetSymbol();
        if (dualSemicolon) *dualSemicolon = 1;
    }
    else {
        if (dualSemicolon) *dualSemicolon = 0;
    }

    /* end the interpreter                                                 */
    if ( ! READ_ERROR() ) {
        type = IntrEnd( 0UL );
        PopRegionAutoLocks(lockSP);
    }
    else {
        IntrEnd( 1UL );
        type = STATUS_ERROR;
        PopRegionLocks(lockSP);
	if (TLS->CurrentHashLock)
	  HashUnlock(TLS->CurrentHashLock);
    }

    /* switch back to the old reader context                               */
    memcpy( TLS->readJmpError, readJmpError, sizeof(syJmp_buf) );
    TLS->stackNams   = stackNams;
    TLS->countNams   = countNams;
    TLS->readTop     = readTop;
    TLS->readTilde   = readTilde;
    TLS->currLHSGVar = currLHSGVar;
    TLS->errorLVars = errorLVars;
    TLS->errorLVars0 = errorLVars0;

    /* copy the result (if any)                                            */
    TLS->readEvalResult = TLS->intrResult;

    /* return whether a return-statement or a quit-statement were executed */
    return type;
}

/****************************************************************************
**
*F  ReadEvalFile()  . . . . . . . . . . . . . . . . . . . . . . . read a file
**
**  'ReadEvalFile' reads an entire file and returns (in 'ReadEvalResult') the
**  entire file as thunk, i.e., as function of no argument.
**
**  It does not expect the  first symbol of its input  already read and  wont
**  reads to the end of the input (unless an error happens).
*/
UInt ReadEvalFile ( void )
{
    volatile ExecStatus type;
    volatile Obj        stackNams;
    volatile UInt       countNams;
    volatile UInt       readTop;
    volatile UInt       readTilde;
    volatile UInt       currLHSGVar;
    syJmp_buf           readJmpError;
    volatile UInt       nr;
    volatile Obj        name;
    volatile Obj        nams;
    volatile Int        nloc;
    volatile Int        i;
    volatile int	lockSP;

    /* get the first symbol from the input                                 */
    Match( TLS->symbol, "", 0UL );

    /* if we have hit <end-of-file>, then give up                          */
    if ( TLS->symbol == S_EOF )  { return STATUS_EOF; }

    /* print only a partial prompt from now on                             */
    if ( !SyQuiet )
      TLS->prompt = "> ";
    else
      TLS->prompt = "";

    /* remember the old reader context                                     */
    stackNams   = TLS->stackNams;
    countNams   = TLS->countNams;
    readTop     = TLS->readTop;
    readTilde   = TLS->readTilde;
    currLHSGVar = TLS->currLHSGVar;
    lockSP      = RegionLockSP();
    memcpy( readJmpError, TLS->readJmpError, sizeof(syJmp_buf) );

    /* intialize everything and begin an interpreter                       */
    TLS->stackNams   = NEW_PLIST( T_PLIST, 16 );
    TLS->countNams   = 0;
    TLS->readTop     = 0;
    TLS->readTilde   = 0;
    TLS->currLHSGVar = 0;
    IntrBegin(TLS->bottomLVars);

    /* check for local variables                                           */
    nloc = 0;
    nams = NEW_PLIST( T_PLIST, nloc );
    SET_LEN_PLIST( nams, nloc );
    TLS->countNams += 1;
    ASS_LIST( TLS->stackNams, TLS->countNams, nams );
    if ( TLS->symbol == S_LOCAL ) {
        Match( S_LOCAL, "local", 0L );
        C_NEW_STRING_DYN( name, TLS->value );
        nloc += 1;
        ASS_LIST( nams, nloc, name );
        Match( S_IDENT, "identifier", STATBEGIN|S_END );
        while ( TLS->symbol == S_COMMA ) {
            TLS->value[0] = '\0';
            Match( S_COMMA, ",", 0L );
            for ( i = 1; i <= nloc; i++ ) {
                if ( strcmp(CSTR_STRING(ELM_LIST(nams,i)),TLS->value) == 0 ) {
                    SyntaxError("name used for two locals");
                }
            }
            C_NEW_STRING_DYN( name, TLS->value );
            nloc += 1;
            ASS_LIST( nams, nloc, name );
            Match( S_IDENT, "identifier", STATBEGIN|S_END );
        }
        Match( S_SEMICOLON, ";", STATBEGIN|S_END );
    }

    /* fake the 'function ()'                                              */
    IntrFuncExprBegin( 0L, nloc, nams, TLS->input->number );

    /* read the statements                                                 */
    nr = ReadStats( S_SEMICOLON | S_EOF );

    /* we now want to be at <end-of-file>                                  */
    if ( TLS->symbol != S_EOF ) {
        SyntaxError("<end-of-file> expected");
    }

    /* fake the 'end;'                                                     */
    if ( ! READ_ERROR() ) {
        IntrFuncExprEnd( nr, 0UL );
    }
    else {
        Obj fexp;
        CodeEnd(1);
        TLS->intrCoding--;
        fexp = CURR_FUNC;
        if (fexp && ENVI_FUNC(fexp))  SWITCH_TO_OLD_LVARS(ENVI_FUNC(fexp));
    }

    /* end the interpreter                                                 */
    if ( ! READ_ERROR() ) {
        type = IntrEnd( 0UL );
    }
    else {
        IntrEnd( 1UL );
        type = STATUS_ERROR;
    }

    /* switch back to the old reader context                               */
    memcpy( TLS->readJmpError, readJmpError, sizeof(syJmp_buf) );
    PopRegionLocks(lockSP);
    if (TLS->CurrentHashLock)
      HashUnlock(TLS->CurrentHashLock);
    TLS->stackNams   = stackNams;
    TLS->countNams   = countNams;
    TLS->readTop     = readTop;
    TLS->readTilde   = readTilde;
    TLS->currLHSGVar = currLHSGVar;

    /* copy the result (if any)                                            */
    TLS->readEvalResult = TLS->intrResult;

    /* return whether a return-statement or a quit-statement were executed */
    return type;
}


/****************************************************************************
**
*F  ReadEvalError() . . . . . . . . . . . . . . . . . .  return with an error
*/
void            ReadEvalError ( void )
{
    TLS->ptrBody  = (Stat*)PTR_BAG(BODY_FUNC(CURR_FUNC));
    TLS->ptrLVars = PTR_BAG(TLS->currLVars);
    syLongjmp( TLS->readJmpError, 1 );
}


/****************************************************************************
**
*F  Call0ArgsInNewReader(Obj f)  . . . . . . . . . . . . call a GAP function
**
**  The current reader context is saved and a new one is started.
*/
Obj Call0ArgsInNewReader(Obj f)

{
  /* for the new interpreter context: */
/*  ExecStatus          type; */
  Obj                 stackNams;
  UInt                countNams;
  UInt                readTop;
  UInt                readTilde;
  UInt                currLHSGVar;
  UInt                userHasQuit;
  syJmp_buf           readJmpError;
  UInt                intrCoding;
  UInt                intrIgnoring;
  UInt                intrReturning;
  UInt                nrError;
  Obj result;

  /* remember the old reader context                                     */
  stackNams   = TLS->stackNams;
  countNams   = TLS->countNams;
  readTop     = TLS->readTop;
  readTilde   = TLS->readTilde;
  currLHSGVar = TLS->currLHSGVar;
  userHasQuit = TLS->UserHasQuit;
  intrCoding = TLS->intrCoding;
  intrIgnoring = TLS->intrIgnoring;
  intrReturning = TLS->intrReturning;
  nrError = TLS->nrError;
  memcpy( readJmpError, TLS->readJmpError, sizeof(syJmp_buf) );

  /* intialize everything and begin an interpreter                       */
  TLS->stackNams   = NEW_PLIST( T_PLIST, 16 );
  TLS->countNams   = 0;
  TLS->readTop     = 0;
  TLS->readTilde   = 0;
  TLS->currLHSGVar = 0;
  TLS->UserHasQuit = 0;
  TLS->intrCoding = 0;
  TLS->intrIgnoring = 0;
  TLS->nrError = 0;
  IntrBegin( TLS->bottomLVars );

  if (!READ_ERROR()) {
    result = CALL_0ARGS(f);
    PushVoidObj();
    /* end the interpreter                                                 */
    IntrEnd( 0UL );
  } else {
    result = (Obj) 0L;
    IntrEnd( 1UL );
    ClearError();
  }

  /* switch back to the old reader context                               */
  memcpy( TLS->readJmpError, readJmpError, sizeof(syJmp_buf) );
  TLS->UserHasQuit = userHasQuit;
  TLS->stackNams   = stackNams;
  TLS->countNams   = countNams;
  TLS->readTop     = readTop;
  TLS->readTilde   = readTilde;
  TLS->currLHSGVar = currLHSGVar;
  TLS->intrCoding = intrCoding;
  TLS->intrIgnoring = intrIgnoring;
  TLS->intrReturning = intrReturning;
  TLS->nrError = nrError;
  return result;
}

/****************************************************************************
**
*F  Call1ArgsInNewReader(Obj f,Obj a) . . . . . . . . . . call a GAP function
**
**  The current reader context is saved and a new one is started.
*/
Obj Call1ArgsInNewReader(Obj f,Obj a)

{
  /* for the new interpreter context: */
/*ExecStatus          type; */
  Obj                 stackNams;
  UInt                countNams;
  UInt                readTop;
  UInt                readTilde;
  UInt                currLHSGVar;
  UInt                userHasQuit;
  UInt                intrCoding;
  UInt                intrIgnoring;
  UInt                intrReturning;
  syJmp_buf             readJmpError;
  Obj result;
  UInt                nrError;

  /* remember the old reader context                                     */
  stackNams   = TLS->stackNams;
  countNams   = TLS->countNams;
  readTop     = TLS->readTop;
  readTilde   = TLS->readTilde;
  currLHSGVar = TLS->currLHSGVar;
  userHasQuit = TLS->UserHasQuit;
  intrCoding = TLS->intrCoding;
  intrIgnoring = TLS->intrIgnoring;
  intrReturning = TLS->intrReturning;
  nrError = TLS->nrError;
  memcpy( readJmpError, TLS->readJmpError, sizeof(syJmp_buf) );

  /* intialize everything and begin an interpreter                       */
  TLS->stackNams   = NEW_PLIST( T_PLIST, 16 );
  TLS->countNams   = 0;
  TLS->readTop     = 0;
  TLS->readTilde   = 0;
  TLS->currLHSGVar = 0;
  TLS->UserHasQuit = 0;
  TLS->intrCoding = 0;
  TLS->intrIgnoring = 0;
  TLS->intrReturning = 0;
  TLS->nrError = 0;
  IntrBegin( TLS->bottomLVars );

  if (!READ_ERROR()) {
    result = CALL_1ARGS(f,a);
    PushVoidObj();
    /* end the interpreter                                                 */
    IntrEnd( 0UL );
  } else {
    result = (Obj) 0L;
    IntrEnd( 1UL );
    ClearError();
  }

  /* switch back to the old reader context                               */
  memcpy( TLS->readJmpError, readJmpError, sizeof(syJmp_buf) );
  TLS->intrCoding = intrCoding;
  TLS->intrIgnoring = intrIgnoring;
  TLS->intrReturning = intrReturning;
  TLS->stackNams   = stackNams;
  TLS->countNams   = countNams;
  TLS->readTop     = readTop;
  TLS->readTilde   = readTilde;
  TLS->currLHSGVar = currLHSGVar;
  TLS->UserHasQuit = userHasQuit;
  TLS->nrError = nrError;
  return result;
}


/****************************************************************************
**

*F * * * * * * * * * * * * * initialize package * * * * * * * * * * * * * * *
*/

/****************************************************************************
**
*F  InitKernel( <module> )  . . . . . . . . initialise kernel data structures
*/
static Int InitKernel (
    StructInitInfo *    module )
{
  TLS->errorLVars = (UInt **)0;
  TLS->currentGlobalForLoopDepth = 0;
    /* TL: InitGlobalBag( &ReadEvalResult, "src/read.c:ReadEvalResult" ); */
    /* TL: InitGlobalBag( &StackNams,      "src/read.c:StackNams"      ); */
    InitCopyGVar( "GAPInfo", &GAPInfo);
    /* return success                                                      */
    return 0;
}


/****************************************************************************
**
*F  InitInfoRead()  . . . . . . . . . . . . . . . . . table of init functions
*/
static StructInitInfo module = {
    MODULE_BUILTIN,                     /* type                           */
    "read",                             /* name                           */
    0,                                  /* revision entry of c file       */
    0,                                  /* revision entry of h file       */
    0,                                  /* version                        */
    0,                                  /* crc                            */
    InitKernel,                         /* initKernel                     */
    0,                                  /* initLibrary                    */
    0,                                  /* checkInit                      */
    0,                                  /* preSave                        */
    0,                                  /* postSave                       */
    0                                   /* postRestore                    */
};

StructInitInfo * InitInfoRead ( void )
{
    return &module;
}


/****************************************************************************
**

*E  read.c  . . . . . . . . . . . . . . . . . . . . . . . . . . . . ends here
*/


<|MERGE_RESOLUTION|>--- conflicted
+++ resolved
@@ -386,13 +386,9 @@
              ELM_REC(GAPInfo,WarnOnUnboundGlobalsRNam) != False )
       && ! SyCompilePlease )
     {
-<<<<<<< HEAD
         SyntaxError("warning: unbound global variable");
         TLS->nrError--;
         TLS->nrErrLine--;
-=======
-        SyntaxWarning("unbound global variable");
->>>>>>> 762be981
     }
 
     /* check whether this is a reference to the global variable '~'        */
@@ -423,16 +419,11 @@
 	  { IntrFuncCallEnd( 1UL, type == 'C', narg ); level=0; }
 
         /* <Var> '[' <Expr> ']'  list selector                             */
-<<<<<<< HEAD
         if ( TLS->symbol == S_LBRACK ) {
-=======
-        if ( Symbol == S_LBRACK ) {
-	    
->>>>>>> 762be981
             Match( S_LBRACK, "[", follow );
 	    ReadExpr( S_COMMA|S_RBRACK|follow, 'r' );
 	    narg = 1;
-	    while (Symbol == S_COMMA) {
+	    while ( TLS->symbol == S_COMMA) {
 	      Match(S_COMMA,",", follow|S_RBRACK);
 	      ReadExpr(S_COMMA|S_RBRACK|follow, 'r' );
 	      narg++;
@@ -1187,16 +1178,12 @@
 	    ASS_LIST( nams, narg+nloc, name );
 	    Match(S_IDENT,"identifier",S_RPAREN|S_LOCAL|STATBEGIN|S_END|follow);
 	}
-<<<<<<< HEAD
 	while ( TLS->symbol == S_COMMA ) {
-=======
-	while ( Symbol == S_COMMA ) {
 	    if (narg > 0 && !strcmp(CSTR_STRING(ELM_LIST(nams,narg)),"arg"))
 	      {
 		SyntaxWarning("arg used not as the last argument");
 	      }
 
->>>>>>> 762be981
 	    Match( S_COMMA, ",", follow );
 	    lockmode = 0;
 	    switch (TLS->symbol) {
