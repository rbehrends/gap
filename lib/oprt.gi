#############################################################################
##
#W  oprt.gi                     GAP library                    Heiko Theißen
##
#Y  Copyright (C)  1997,  Lehrstuhl D für Mathematik,  RWTH Aachen, Germany
#Y  (C) 1998 School Math and Comp. Sci., University of St Andrews, Scotland
#Y  Copyright (C) 2002 The GAP Group
##


#############################################################################
##
#F  ExternalSet( <arg> )  . . . . . . . . . . . . .  external set constructor
##
InstallMethod( ExternalSet, "G, D, gens, acts, act", true, OrbitsishReq, 0,
    function( G, D, gens, acts, act )
    return ExternalSetByFilterConstructor( IsExternalSet,
                   G, D, gens, acts, act );
end );


#############################################################################
##
#F  ExternalSetByFilterConstructor(<filter>,<G>,<D>,<gens>,<acts>,<act>)
##
InstallGlobalFunction( ExternalSetByFilterConstructor,
    function( filter, G, D, gens, acts, act )
    local   xset;

    xset := rec(  );
    if IsPcgs( gens )  then
        filter := filter and IsExternalSetByPcgs;
    fi;
    if not IsIdenticalObj( gens, acts )  then
        filter := filter and IsExternalSetByActorsRep;
        xset.generators    := gens;
        xset.operators     := acts;
        xset.funcOperation := act;
    else
        filter := filter and IsExternalSetDefaultRep;
    fi;

    # Catch the case that 'D' is an empty list.
    # (Note that an external set shall be a collection and not a list.)
    if IsList( D ) and IsEmpty( D ) then
      D:= EmptyRowVector( CyclotomicsFamily );
    fi;

    Objectify( NewType( FamilyObj( D ), filter ), xset );
    SetActingDomain  ( xset, G );
    SetHomeEnumerator( xset, D );
    if not IsExternalSetByActorsRep( xset )  then
        SetFunctionAction( xset, act );
    fi;
    return xset;
end );


#############################################################################
##
#F  ExternalSetByTypeConstructor(<type>,<G>,<D>,<gens>,<acts>,<act>)
##
# The following function expects the type as first argument,  to avoid a call
# of `NewType'. It is called by `ExternalSubsetOp' and `ExternalOrbitOp' when
# they are called with an external set (which has already stored this type).
#
InstallGlobalFunction( ExternalSetByTypeConstructor,
    function( type, G, D, gens, acts, act )
    local   xset;
    
    xset := Objectify( type, rec(  ) );
    if not IsIdenticalObj( gens, acts )  then
        xset!.generators    := gens;
        xset!.operators     := acts;
        xset!.funcOperation := act;
    fi;
    xset!.ActingDomain   := G;
    xset!.HomeEnumerator := D;
    if not IsExternalSetByActorsRep( xset )  then
        xset!.FunctionAction := act;
    fi;
    return xset;
end );

#############################################################################
##
#M  RestrictedExternalSet
##
InstallMethod(RestrictedExternalSet,"restrict the acting domain",
  true,[IsExternalSet,IsGroup],0,
function(xset,U)
local A,newx;
  A:=ActingDomain(xset);
  if IsSubset(U,A) then
    return xset; # no restriction happens
  fi;
  if IsBound(xset!.gens) then
    # we would have to decompose into generators
    TryNextMethod();
  fi;
  newx:=ExternalSet(U,HomeEnumerator(xset),FunctionAction(xset));
  return newx;
end);

#############################################################################
##
#M  Enumerator( <xset> )  . . . . . . . . . . . . . . . .  the underlying set
##
InstallMethod( Enumerator,"external set -> HomeEnumerator", true,
  [ IsExternalSet ], 0, HomeEnumerator );

#############################################################################
##
#M  FunctionAction( <p>, <g> ) . . . . . . . . . . . .  acting function
##
InstallMethod( FunctionAction,"ExternalSetByActorsRep", true,
  [ IsExternalSetByActorsRep ], 0,
    xset -> function( p, g )
      local pos,actor;
      pos:=Position(xset!.generators,g);
      if pos<>fail then
        actor:=xset!.operators[pos];
      else
	pos:=Position(xset!.generators,g^-1);
	if pos<>fail then
	  actor:=xset!.operators[pos]^-1;
	else
	  Error("need to factor -- not yet implemented");
	fi;
      fi;
      return xset!.funcOperation(p,actor);
#    local   D;
#        D := Enumerator( xset );
#        return D[ PositionCanonical( D, p ) ^
#                  ( g ^ ActionHomomorphismAttr( xset ) ) ];
    end );

#############################################################################
##
#M  PrintObj( <xset> )  . . . . . . . . . . . . . . . . print an external set
##
InstallMethod( PrintObj,"External Set", true, [ IsExternalSet ], 0,
    function( xset )
    Print(HomeEnumerator( xset ));
end );

#############################################################################
##
#M  ViewObj( <xset> )  . . . . . . . . . . . . . . . . print an external set
##
InstallMethod( ViewObj,"External Set", true, [ IsExternalSet ], 0,
function( xset )
local he,i;
  if not HasHomeEnumerator(xset) then
    TryNextMethod();
  fi;
  Print("<xset:");
  he:=HomeEnumerator(xset);
  if Length(he)<15 then
    View(he);
  else
    Print("[");
    for i in [1..15] do
      View(he[i]);
      Print(",");
    od;
    Print(" ...]");
  fi;
  Print(">");
end );

#############################################################################
##
#M  Representative( <xset> )  . . . . . . . . . . first element in enumerator
##
InstallMethod( Representative,"External Set", true, [ IsExternalSet ], 0,
    xset -> Enumerator( xset )[ 1 ] );

#############################################################################
##
#F  ExternalSubset( <arg> ) . . . . . . . . . . . . .  external set on subset
##
InstallMethod( ExternalSubsetOp, "G, D, start, gens, acts, act", true,
        [ IsGroup, IsList, IsList,
          IsList,
          IsList,
          IsFunction ], 0,
    function( G, D, start, gens, acts, act )
    local   xset;
    
    xset := ExternalSetByFilterConstructor( IsExternalSubset,
                    G, D, gens, acts, act );
    xset!.start := Immutable( start );
    return xset;
end );

InstallOtherMethod( ExternalSubsetOp,
        "G, xset, start, gens, acts, act", true,
        [ IsGroup, IsExternalSet, IsList,
          IsList,
          IsList,
          IsFunction ], 0,
    function( G, xset, start, gens, acts, act )
    local   type,  xsset;

    type := TypeObj( xset );

<<<<<<< HEAD
    xsset := ExternalSetByFilterConstructor( IsExternalSubset,
                     G, HomeEnumerator( xset ), gens, acts, act );

=======
    # The type of an external set can store the type of its external subsets,
    # to avoid repeated calls of `NewType'.
    if not IsBound( type![XSET_XSSETTYPE] )  then
        xsset := ExternalSetByFilterConstructor( IsExternalSubset,
                         G, HomeEnumerator( xset ), gens, acts, act );
        StrictBindOnce( type, XSET_XSSETTYPE, TypeObj( xsset ) );
    else
        xsset := ExternalSetByTypeConstructor( type![XSET_XSSETTYPE],
                         G, HomeEnumerator( xset ), gens, acts, act );
    fi;
    
>>>>>>> 98984896
    xsset!.start := Immutable( start );
    return xsset;
end );

InstallOtherMethod( ExternalSubsetOp,
        "G, start, gens, acts, act", true,
        [ IsGroup, IsList,
          IsList,
          IsList,
          IsFunction ], 0,
    function( G, start, gens, acts, act )
    return ExternalSubsetOp( G,
                   Concatenation( Orbits( G, start, gens, acts, act ) ),
                   start, gens, acts, act );
end );


#############################################################################
##
#M  ViewObj( <xset> ) . . . . . . . . . . . . . . . . .  for external subsets
##
InstallMethod( ViewObj, "for external subset", true,
    [ IsExternalSubset ], 0,
    function( xset )
    Print( xset!.start, "^G");
end );


#############################################################################
##
#M  PrintObj( <xset> )  . . . . . . . . . . . . . . . .  for external subsets
##
InstallMethod( PrintObj, "for external subset", true,
    [ IsExternalSubset ], 0,
    function( xset )
    Print( xset!.start, "^G < ", HomeEnumerator( xset ) );
end );
#T It seems to be necessary to distinguish representations
#T for a correct treatment of `PrintObj'.


#############################################################################
##
#M  Enumerator( <xset> )  . . . . . . . . . . . . . . .  for external subsets
##
InstallMethod( Enumerator, "for external subset with home enumerator",
    [ IsExternalSubset and HasHomeEnumerator],
    function( xset )
    local   G,  henum,  gens,  acts,  act,  sublist,  pnt,  pos;
    
    henum := HomeEnumerator( xset );
    if IsPlistRep(henum) and not IsSSortedList(henum) then
      TryNextMethod(); # there is no reason to use the home enumerator
    fi;

    G := ActingDomain( xset );
    if IsExternalSetByActorsRep( xset )  then
        gens := xset!.generators;
        acts := xset!.operators;
        act  := xset!.funcOperation;
    else
        gens := GeneratorsOfGroup( G );
        acts := gens;
        act  := FunctionAction( xset );
    fi;
    sublist := BlistList( [ 1 .. Length( henum ) ], [  ] );
    for pnt  in xset!.start  do
        pos := PositionCanonical( henum, pnt );
        if not sublist[ pos ]  then
            OrbitByPosOp( G, henum, sublist, pos, pnt, gens, acts, act );
        fi;
    od;
    return EnumeratorOfSubset( henum, sublist );
end );

InstallMethod( Enumerator,"for external orbit: compute orbit", true,
  [ IsExternalOrbit ], 0,
function( xset )
  if HasHomeEnumerator(xset) and not IsPlistRep(HomeEnumerator(xset)) then
    TryNextMethod(); # can't do orbit because the home enumerator might
    # imply a different `PositionCanonical' (and thus equivalence of objects)
    # method.
  fi;
  return Orbit(xset,Representative(xset));
end);

InstallMethod( Random,"for external orbit: via acting domain", true,
  [ IsExternalOrbit ], 0,
function( xset )
  if HasHomeEnumerator(xset) and not IsPlistRep(HomeEnumerator(xset)) then
    TryNextMethod(); # can't do orbit because the home enumerator might
    # imply a different `PositionCanonical' (and thus equivalence of objects)
    # method.
  fi;
  return FunctionAction(xset)(Representative(xset),Random(ActingDomain(xset)));
end);

#############################################################################
##
#F  ExternalOrbit( <arg> )  . . . . . . . . . . . . . . external set on orbit
##
InstallMethod( ExternalOrbitOp, "G, D, pnt, gens, acts, act", true,
        OrbitishReq, 0,
    function( G, D, pnt, gens, acts, act )
    local   xorb;
    
    xorb := ExternalSetByFilterConstructor( IsExternalOrbit,
                    G, D, gens, acts, act );
    SetRepresentative( xorb, pnt );
    xorb!.start := Immutable( [ pnt ] );
    return xorb;
end );

InstallOtherMethod( ExternalOrbitOp,
        "G, xset, pnt, gens, acts, act", true,
        [ IsGroup, IsExternalSet, IsObject,
          IsList,
          IsList,
          IsFunction ], 0,
    function( G, xset, pnt, gens, acts, act )
    local   type,  xorb;

    type := TypeObj( xset );
<<<<<<< HEAD

    xorb := ExternalSetByFilterConstructor( IsExternalOrbit,
                    G, HomeEnumerator( xset ), gens, acts, act );

=======
    
    # The type of  an external set  can store the type  of external orbits of
    # its points, to avoid repeated calls of `NewType'.
    if not IsBound( type![XSET_XORBTYPE] )  then
        xorb := ExternalSetByFilterConstructor( IsExternalOrbit,
                        G, HomeEnumerator( xset ), gens, acts, act );
        StrictBindOnce( type, XSET_XORBTYPE, TypeObj( xorb ) );
    else
        xorb := ExternalSetByTypeConstructor( type![XSET_XORBTYPE],
                        G, HomeEnumerator( xset ), gens, acts, act );
    fi;
    
>>>>>>> 98984896
    SetRepresentative( xorb, pnt );
    xorb!.start := Immutable( [ pnt ] );
    return xorb;
end );

InstallOtherMethod( ExternalOrbitOp,
        "G, pnt, gens, acts, act", true,
        [ IsGroup, IsObject,
          IsList,
          IsList,
          IsFunction ], 0,
    function( G, pnt, gens, acts, act )
    return ExternalOrbitOp( G, OrbitOp( G, pnt, gens, acts, act ),
                   gens, acts, act );
end );


#############################################################################
##
#M  ViewObj( <xorb> ) . . . . . . . . . . . . . . . . . .  for external orbit
##
InstallMethod( ViewObj, "for external orbit", true,
    [ IsExternalOrbit ], 0,
    function( xorb )
    Print( Representative( xorb ), "^G");
end );


#############################################################################
##
#M  PrintObj( <xorb> )  . . . . . . . . . . . . . . . . .  for external orbit
##
InstallMethod( PrintObj, "for external orbit", true,
    [ IsExternalOrbit ], 0,
    function( xorb )
    Print( Representative( xorb ), "^G < ", HomeEnumerator( xorb ) );
end );
#T It seems to be necessary to distinguish representations
#T for a correct treatment of `PrintObj'.


#############################################################################
##
#M  AsList( <xorb> )  . . . . . . . . . . . . . . . . . .  by orbit algorithm
##
InstallMethod( AsList,"external orbit", true, [ IsExternalOrbit ], 0,
    xorb -> Orbit( xorb, Representative( xorb ) ) );

#############################################################################
##
#M  AsSSortedList( <xorb> )
##
InstallMethod( AsSSortedList,"external orbit", true, [ IsExternalOrbit ], 0,
    xorb -> Set(Orbit( xorb, Representative( xorb ) )) );

#############################################################################
##
#M  <xorb> = <yorb> . . . . . . . . . . . . . . . . . . by ``conjugacy'' test
##
InstallMethod( \=, "xorbs",IsIdenticalObj,
  [ IsExternalOrbit, IsExternalOrbit ], 0,
function( xorb, yorb )
  if not IsIdenticalObj(ActingDomain     (xorb),ActingDomain     (yorb))
  or not IsIdenticalObj(FunctionAction(xorb),FunctionAction(yorb))
      then
      TryNextMethod();
  fi;
  return RepresentativeAction( xorb, Representative( xorb ),
		  Representative( yorb ) ) <> fail;
end );

#############################################################################
##
#M  <xorb> < <yorb>
##
InstallMethod( \<, "xorbs, via AsSSortedList",IsIdenticalObj,
  [ IsExternalOrbit, IsExternalOrbit ], 0,
function( xorb, yorb )
  if not IsIdenticalObj(ActingDomain     (xorb),ActingDomain     (yorb))
  or not IsIdenticalObj(FunctionAction(xorb),FunctionAction(yorb))
      then
      TryNextMethod();
  fi;
  return AsSSortedList(xorb)<AsSSortedList(yorb);
end );

InstallMethod( \=, "xorbs which know their size", IsIdenticalObj,
  [ IsExternalOrbit and HasSize, IsExternalOrbit  and HasSize], 0,
function( xorb, yorb )
  if Size(xorb)<>Size(yorb) then
    return false;
  fi;
  if (Size(xorb)>10  and not HasAsList(yorb))
  or not IsIdenticalObj(ActingDomain     (xorb),ActingDomain     (yorb))
  or not IsIdenticalObj(FunctionAction(xorb),FunctionAction(yorb))
      then
      TryNextMethod();
  fi;
  return Representative( xorb ) in AsList(yorb);
end );

InstallMethod( \=, "xorbs with canonicalRepresentativeDeterminator",
  IsIdenticalObj,
  [IsExternalOrbit and CanEasilyDetermineCanonicalRepresentativeExternalSet,
   IsExternalOrbit and CanEasilyDetermineCanonicalRepresentativeExternalSet],
  0,
function( xorb, yorb )
  if not IsIdenticalObj(ActingDomain     (xorb),ActingDomain     (yorb))
  or not IsIdenticalObj(FunctionAction(xorb),FunctionAction(yorb))
      then
      TryNextMethod();
  fi;
  return CanonicalRepresentativeOfExternalSet( xorb ) =
	  CanonicalRepresentativeOfExternalSet( yorb );
end );

# as this is not necessarily compatible with the global ordering, this
# method is disabled.
# #############################################################################
# ##
# #M  <xorb> < <yorb> . . . . . . . . . . . . . . . . .  by ``canon. rep'' test
# ##
# InstallMethod( \<,"xorbs with canonicalRepresentativeDeterminator",
#   IsIdenticalObj,
#     [ IsExternalOrbit and HasCanonicalRepresentativeDeterminatorOfExternalSet,
#       IsExternalOrbit and HasCanonicalRepresentativeDeterminatorOfExternalSet ],
#         0,
#     function( xorb, yorb )
#     if not IsIdenticalObj(ActingDomain     (xorb),ActingDomain     (yorb))
#     or not IsIdenticalObj(FunctionAction(xorb),FunctionAction(yorb))
#        then
#         TryNextMethod();
#     fi;
#     return CanonicalRepresentativeOfExternalSet( xorb ) <
#            CanonicalRepresentativeOfExternalSet( yorb );
# end );

#############################################################################
##
#M  <pnt> in <xorb> . . . . . . . . . . . . . . . . . . by ``conjugacy'' test
##
InstallMethod( \in,"very small xorbs: test in AsList", IsElmsColls,
  [ IsObject, IsExternalOrbit and HasSize], 0,
function( pnt, xorb )
  if Size(xorb)>10 then
    TryNextMethod();
  fi;
  return pnt in AsList(xorb);
end );

InstallMethod( \in,"xorb: RepresentativeAction", IsElmsColls,
  [ IsObject, IsExternalOrbit ], 0,
function( pnt, xorb )
  return RepresentativeAction( xorb, Representative( xorb ),
                   pnt ) <> fail;
end );

# if we keep a list we will often test the representative
InstallMethod( \in,"xset: Test representative equal", IsElmsColls, [ IsObject,
      IsExternalSet and HasRepresentative ], 
      10, #override even tests in element lists
function( pnt, xset )
  if Representative( xset ) = pnt  then
    return true;
  else
    TryNextMethod();
  fi;
end );

InstallMethod( \in, "xorb: HasEnumerator",IsElmsColls,
  [ IsObject, IsExternalOrbit and HasEnumerator ], 0,
function( pnt, xorb )
local   enum;
    enum := Enumerator( xorb );
    if IsConstantTimeAccessList( enum )  then  return pnt in enum;
                                         else  TryNextMethod();     fi;
end );

InstallMethod(\in,"xorb HasAsList",IsElmsColls,
  [ IsObject,IsExternalOrbit and HasAsList],
  1, # AsList should override Enumerator
function( pnt, xorb )
local  l;
  l := AsList( xorb );
  if IsConstantTimeAccessList( l )  then  return pnt in l;
					else  TryNextMethod();     fi;
end );

InstallMethod(\in,"xorb HasAsSSortedList",IsElmsColls,
  [ IsObject,IsExternalOrbit and HasAsSSortedList],
  2, # AsSSorrtedList should override AsList
function( pnt, xorb )
local  l;
  l := AsSSortedList( xorb );
  if IsConstantTimeAccessList( l )  then  return pnt in l;
					else  TryNextMethod();     fi;
end );

# this method should have a higher priority than the previous to avoid
# searches in vain.
InstallMethod( \in, "by CanonicalRepresentativeDeterminator", 
  IsElmsColls, [ IsObject,
        IsExternalOrbit and
	HasCanonicalRepresentativeDeterminatorOfExternalSet ], 1,
function( pnt, xorb )
local func;
  func:=CanonicalRepresentativeDeterminatorOfExternalSet(xorb);
  return CanonicalRepresentativeOfExternalSet( xorb ) = 
    func(ActingDomain(xorb),pnt)[1];
end );

#############################################################################
##
#M  ActionHomomorphism( <xset> ) . . . . . . . . .  action homomorphism
##
InstallGlobalFunction( ActionHomomorphism, function( arg )
    local   attr,  xset,  p;
    
    if arg[ Length( arg ) ] = "surjective"  or
       arg[ Length( arg ) ] = "onto"  then
        attr := SurjectiveActionHomomorphismAttr;
        Unbind( arg[ Length( arg ) ] );
    else
        attr := ActionHomomorphismAttr;
    fi;
    if Length( arg ) = 1  then
        xset := arg[ 1 ];
    elif     Length( arg ) = 2
         and IsComponentObjectRep( arg[ 2 ] )
         and IsBound( arg[ 2 ]!.actionHomomorphism )
         and IsActionHomomorphism( arg[ 2 ]!.actionHomomorphism )
         and Source( arg[ 2 ]!.actionHomomorphism ) = arg[ 1 ]  then
        return arg[ 2 ]!.actionHomomorphism;  # GAP-3 compatability
    else
        if IsFunction( arg[ Length( arg ) ] )  then  p := 1;
                                               else  p := 0;  fi;
        if Length( arg ) mod 2 = p  then
            xset := CallFuncList( ExternalSet, arg );
        elif IsIdenticalObj( FamilyObj( arg[ 2 ] ),
                          FamilyObj( arg[ 3 ] ) )  then
            xset := CallFuncList( ExternalSubset, arg );
        else
            xset := CallFuncList( ExternalOrbit, arg );
        fi;
    fi;
    return attr( xset );
end );


#############################################################################
##
#M  ActionHomomorphismConstructor( <xset>, <surj> )
##
InstallGlobalFunction( ActionHomomorphismConstructor, function(arg)
local   xset,surj,G,  D,  act,  fam,  filter,  hom,  i;

    xset:=arg[1];surj:=arg[2];
    G := ActingDomain( xset );
    D := HomeEnumerator( xset );
    act := FunctionAction( xset );
    fam := GeneralMappingsFamily( ElementsFamily( FamilyObj( G ) ),
                                  PermutationsFamily );
    if IsExternalSubset( xset )  then
        filter := IsActionHomomorphismSubset;
    else
        filter := IsActionHomomorphism;
    fi;
    if IsPermGroup( G )  then
	filter := filter and IsPermGroupGeneralMapping;
    fi;

    hom := rec(  );
    if Length(arg)>2 then
      filter:=arg[3];
    elif IsExternalSetByActorsRep( xset )  then
        filter := filter and IsActionHomomorphismByActors;
    elif     IsMatrixGroup( G )
         and IsScalarList( D[ 1 ] ) then
      if  act in [ OnPoints, OnRight ]  then
	# we act linearly. This might be used to compute preimages by linear
	# algebra
	# note that we do not test whether the domain actually contains a
	# vector space base. This will be done the first time,
	# `LinearActionBasis' is called (i.e. in the preimages routine).
	filter := filter and IsLinearActionHomomorphism;
      elif act=OnLines then
	filter := filter and IsProjectiveActionHomomorphism;
      fi;

#        if     not IsExternalSubset( xset )
#           and IsDomainEnumerator( D )
#           and IsFreeLeftModule( UnderlyingCollection( D ) )
#           and IsFullRowModule( UnderlyingCollection( D ) )
#           and IsLeftActedOnByDivisionRing( UnderlyingCollection( D ) )  then
#            filter := filter and IsLinearActionHomomorphism;
#        else
#            if IsExternalSubset( xset )  then
#                if HasEnumerator( xset )  then  D := Enumerator( xset );
#                                          else  D := xset!.start;         fi;
#            fi;
#	    Error("hier");
#            if IsSubset( D, IdentityMat
#                       ( Length( D[ 1 ] ), One( D[ 1 ][ 1 ] ) ) )  then
#            fi;
#        fi;
    # test for constituent homomorphism
    elif not IsExternalSubset( xset )
         and IsPermGroup( G )
         and IsList( D ) and IsCyclotomicCollection( D )
         and act = OnPoints  then


        filter := IsConstituentHomomorphism;
        hom.conperm := MappingPermListList( D, [ 1 .. Length( D ) ] );

        # if MappingPermListList took a family/group as an
        # argument then we could patch it instead
        #if IsHomCosetToPerm(One(G)) then
        #    hom.conperm := HomCosetWithImage( Homomorphism(G.1), 
        #                   One(Source(G)), hom.conperm );
        #fi;


    # test for action on disjoint sets of numbers, preserved by group -> blocks homomorphism
    elif not IsExternalSubset( xset )
         and IsPermGroup( G )
         and IsList( D )
         and ForAll( D, IsList and IsSSortedList )
	 and Length(D)>0 and Length(D[1])>0 and IsInt(D[1][1])
         and act = OnSets
	 # disjointness test
	 and Length(Set(Flat(D)))=Sum(List(D,Length))
	 # preserved test
	 and ForAll(D,b->ForAll(GeneratorsOfGroup(G),g->OnSets(b,g) in D))
	 then
        filter := IsBlocksHomomorphism;
        hom.reps := [  ];
        for i  in [ 1 .. Length( D ) ]  do
            hom.reps{ D[ i ] } := i + 0 * D[ i ];
        od;

    # try to find under which circumstances we want to avoid computing
    # images by the action but always use the AsGHBI
    elif 
     # we can decompose into generators 
     (IsPermGroup( G )  or  IsPcGroup( G )) and
     # the action is not harmless
     not (act=OnPoints or act=OnSets or act=OnTuples)

     then
        filter := filter and
	  IsGroupGeneralMappingByAsGroupGeneralMappingByImages;
    # action of fp group
    elif IsSubgroupFpGroup(G) then
      filter:=filter and IsFromFpGroupHomomorphism;
    fi;
    if HasBaseOfGroup( xset )  then
        filter := filter and IsActionHomomorphismByBase;
    fi;
    if surj  then
        filter := filter and IsSurjective;
    fi;
    Objectify( NewType( fam, filter ), hom );
    SetUnderlyingExternalSet( hom, xset );
    return hom;
end );

InstallMethod( ActionHomomorphismAttr,"call OpHomConstructor", true,
  [ IsExternalSet ], 0,
    xset -> ActionHomomorphismConstructor( xset, false ) );

#############################################################################
##
#M  SurjectiveActionHomomorphism( <xset> ) .  surj. action homomorphism
##
InstallMethod( SurjectiveActionHomomorphismAttr,
  "call Ac.Hom.Constructor", true, [ IsExternalSet ], 0,
   xset -> ActionHomomorphismConstructor( xset, true ) );

VPActionHom:=function( hom )
local name;
  name:="homo";
  if HasIsInjective(hom) and IsInjective(hom) then
    name:="mono";
    if HasIsSurjective(hom) and IsSurjective(hom) then
      name:="iso";
    fi;
  elif HasIsSurjective(hom) and IsSurjective(hom) then
    name:="epi";
  fi;
  Print( "<action ",name,"morphism>" );
end;


#############################################################################
##
#F  MultiActionsHomomorphism(G,pnts,ops)
##
InstallGlobalFunction(MultiActionsHomomorphism,function(G,pnts,ops)
  local gens,homs,trans,n,d,gs,i,j,mgi,ran,hom,imgs,c;
  gens:=GeneratorsOfGroup(G);
  homs:=[];
  trans:=[];
  n:=1;

  if Length(pnts)=1 then
    return DoSparseActionHomomorphism(G,[pnts[1]],gens,gens,ops[1],false);
  fi;

  imgs:=List(gens,x->());
  c:=0;
  for i in [1..Length(pnts)] do
    if ForAny(homs,x->FunctionAction(UnderlyingExternalSet(x))=ops[i] and 
                   pnts[i] in HomeEnumerator(UnderlyingExternalSet(x))) then
      Info(InfoGroup,1,"point ",i," already covered");
    else
      hom:=DoSparseActionHomomorphism(G,[pnts[i]],gens,gens,ops[i],false);
      d:=NrMovedPoints(Range(hom));
      if d>0 then 
	c:=c+1;
	homs[c]:=hom;
	trans[c]:=MappingPermListList([1..d],[n..n+d-1]);
	mgi:=MappingGeneratorsImages(hom)[2];
	for j in [1..Length(gens)] do
	  imgs[j]:=imgs[j]*mgi[j]^trans[c];
	od;
	n:=n+d;
      fi;
    fi;
  od;
  ran:=Group(imgs,());
  hom:=GroupHomomorphismByFunction(G,ran,
	function(elm)
	local i,p,q;
	  p:=();
	  for i in [1..Length(homs)] do
	    q:=ImagesRepresentative(homs[i],elm);
	    if q = fail and ValueOption("actioncanfail")=true then
	      return fail;
	    fi;
	    p:=p*(q^trans[i]);
	  od;
	  return p;
	end);

  SetImagesSource(hom,ran);
  SetMappingGeneratorsImages(hom,[gens,imgs]);
  SetAsGroupGeneralMappingByImages( hom, GroupHomomorphismByImagesNC
            ( G, ran, gens, imgs ) );

  return hom;
end);



#############################################################################
##
#M  ViewObj( <hom> )  . . . . . . . . . . . .  view an action homomorphism
##
InstallMethod( ViewObj, "for action homomorphism", true,
    [ IsActionHomomorphism ], 0, VPActionHom);

#############################################################################
##
#M  PrintObj( <hom> ) . . . . . . . . . . . . print an action homomorphism
##
InstallMethod( PrintObj, "for action homomorphism", true,
    [ IsActionHomomorphism ], 0, VPActionHom);
#T It seems to be difficult to find out what I can use
#T for a correct treatment of `PrintObj'.


#############################################################################
##
#M  Source( <hom> ) . . . . . . . . . . . .  source of action homomorphism
##
InstallMethod( Source, "action homomorphism",true,
  [ IsActionHomomorphism ], 0,
        hom -> ActingDomain( UnderlyingExternalSet( hom ) ) );

#############################################################################
##
#M  Range( <hom> )  . . . . . . . . . . . . . range of action homomorphism
##
InstallMethod( Range,"ophom: S(domain)", true,
  [ IsActionHomomorphism ], 0, hom ->
    SymmetricGroup( Length( HomeEnumerator(UnderlyingExternalSet(hom)) ) ) );

InstallMethod( Range, "surjective action homomorphism",
  [ IsActionHomomorphism and IsSurjective ],
function(hom)
local gens, imgs, ran, i, a, xset,opt;
  gens:=GeneratorsOfGroup( Source( hom ) );
  if false and HasSize(Source(hom)) and Length(gens)>0 then
    imgs:=[ImageElmActionHomomorphism(hom,gens[1])];
    opt:=rec(limit:=Size(Source(hom)));
    if IsBound(hom!.basepos) then
      opt!.knownBase:=hom!.basepos;
    fi;
    ran:=Group(imgs[1]);
    i:=2;
    while i<=Length(gens) and Size(ran)<Size(Source(hom)) do
      a:=ImageElmActionHomomorphism( hom, gens[i]);
      Add(imgs,a);
      ran:=DoClosurePrmGp(ran,[a],opt);
      i:=i+1;
    od;
  else
    imgs:=List(gens,gen->ImageElmActionHomomorphism( hom, gen ) );
    if Length(imgs)=0 then
      ran:= GroupByGenerators( imgs,
		ImageElmActionHomomorphism( hom, One( Source( hom ) ) ) );
    else
      ran:= GroupByGenerators(imgs,One(imgs[1]));
    fi;
  fi;
  # remember a known base
  if HasBaseOfGroup(UnderlyingExternalSet(hom)) then
    xset:=UnderlyingExternalSet(hom);
    if not IsBound( xset!.basePermImage )  then
        xset!.basePermImage:=List(BaseOfGroup( xset ),
				  b->PositionCanonical(Enumerator(xset),b));
    fi;
    SetBaseOfGroup(ran,xset!.basePermImage);
  fi;
  SetMappingGeneratorsImages(hom,[gens{[1..Length(imgs)]},imgs]);
  if HasSize(Source(hom)) then
    StabChainOptions(ran).limit:=Size(Source(hom));
  fi;
  if HasIsInjective(hom) and HasSource(hom) and IsInjective(hom) then
    UseIsomorphismRelation( Source(hom), ran );
  fi;
  return ran;
end);

#############################################################################
##
#M  RestrictedMapping(<ophom>,<U>)
##
InstallMethod(RestrictedMapping,"action homomorphism",
  CollFamSourceEqFamElms,[IsActionHomomorphism,IsGroup],0,
function(hom,U)
local xset,rest;

  xset:=RestrictedExternalSet(UnderlyingExternalSet(hom),U);
  if ValueOption("surjective")=true or (HasIsSurjective(hom) and
    IsSurjective(hom)) then
    rest:=SurjectiveActionHomomorphismAttr( xset );
  else
    rest:=ActionHomomorphismAttr( xset );
  fi;

  if HasIsInjective(hom) and IsInjective(hom) then
    SetIsInjective(rest,true);
  fi;
  if HasIsTotal(hom) and IsTotal(hom) then
    SetIsTotal(rest,true);
  fi;

  return rest;
end);

#############################################################################
##
#F  Action( <arg> )
##
InstallGlobalFunction( Action, function( arg )
    local   hom,  O;
    
    if not IsString(arg[Length(arg)]) then
      Add(arg,"surjective"); # enforce surjective action homomorphism -- we
                             # anyhow compute the image
    fi;
    PushOptions(rec(onlyimage:=true)); # we don't want `ActionHom' to build
                                       # a stabilizer chain.
    hom := CallFuncList( ActionHomomorphism, arg );
    PopOptions();
    O := ImagesSource( hom );
    O!.actionHomomorphism := hom;
    return O;
end );

#############################################################################
##
#F  Orbit( <arg> )  . . . . . . . . . . . . . . . . . . . . . . . . . . orbit
##
InstallMethod( OrbitOp,
        "G, D, pnt, [ 1gen ], [ 1act ], act", true,
        OrbitishReq, 
	20, # we claim this method is very good
    function( G, D, pnt, gens, acts, act )
    if Length( acts ) <> 1  then  TryNextMethod();
                            else  return CycleOp( acts[ 1 ], D, pnt, act );
    fi;
end );

InstallOtherMethod( OrbitOp,
        "G, pnt, [ 1gen ], [ 1act ], act", true,
        [ IsGroup, IsObject,
          IsList,
          IsList,
          IsFunction ], 
	  20, # we claim this method is very good
    function( G, pnt, gens, acts, act )
    if Length( acts ) <> 1  then  TryNextMethod();
                            else  return CycleOp( acts[ 1 ], pnt, act );  fi;
end );

InstallMethod( OrbitOp, "with domain", true, OrbitishReq,0,
function( G, D, pnt, gens, acts, act )
local orb,d,gen,i,p;
  pnt:=Immutable(pnt);
  d:=NewDictionary(pnt,false,D);
  orb := [ pnt ];
  AddDictionary(d,pnt);
  for p in orb do
    for gen in acts do
      i:=act(p,gen);
      MakeImmutable(i);
      if not KnowsDictionary(d,i) then
	Add( orb, i );
	AddDictionary(d,i);
      fi;
    od;
  od;
  return Immutable(orb);
end );


InstallOtherMethod( OrbitOp, "standard orbit algorithm:list", true,
        [ IsGroup, IsObject,
          IsList,
          IsList,
          IsFunction ], 0,
function( G, pnt, gens, acts, act )
local orb,d,gen,i,p,D;
  # try to find a domain
  D:=DomainForAction(pnt,acts,act);
  pnt:=Immutable(pnt);
  d:=NewDictionary(pnt,false,D);
  orb := [ pnt ];
  AddDictionary(d,pnt);
  for p in orb do
    for gen in acts do
      i:=act(p,gen);
      MakeImmutable(i);
      if not KnowsDictionary(d,i) then
	Add( orb, i );
	AddDictionary(d,i);
      fi;
    od;
  od;
  return Immutable(orb);
end );

# all other orbit methods now become obsolete -- the dictionaries do the
# magic.

# InstallMethod( OrbitOp, "with quick position domain", true, [IsGroup,
#   IsList and IsQuickPositionList,IsObject,IsList,IsList,IsFunction],0,
# function( G, D, pnt, gens, acts, act )
#     return OrbitByPosOp( G, D, BlistList( [ 1 .. Length( D ) ], [  ] ),
#                    PositionCanonical( D, pnt ), pnt, gens, acts, act );
# end );

InstallGlobalFunction( OrbitByPosOp,
    function( G, D, blist, pos, pnt, gens, acts, act )
    local   orb,  p,  gen,  img,pofu;
    
    if IsInternalRep(D) then
      pofu:=Position; # avoids one redirection, epsilon faster
    else
      pofu:=PositionCanonical;
    fi;
    blist[ pos ] := true;
    orb := [ pnt ];
    for p  in orb  do
        for gen  in acts  do
            img := act( p, gen );
            pos := pofu( D, img );
            if not blist[ pos ]  then
	      blist[ pos ] := true;
	      #Add( orb, img );
	      Add( orb, D[pos] ); # this way we do not store the new element
	      # but the already existing old one in D. This saves memory.
            fi;
        od;
    od;
    return Immutable( orb );
end );

#############################################################################
##
#M  \^( <p>, <G> ) . . . . . . . orbit of a point under the action of a group
##
##  Returns the orbit of the point <A>p</A> under the action of the group
##  <A>G</A>, with respect to the action <C>OnPoints</C>.
##
InstallOtherMethod( \^, "orbit of a point under the action of a group",
                    ReturnTrue, [ IsObject, IsGroup ], 0,

  function ( p, G )
    return Orbit(G,p,OnPoints);
  end );

#############################################################################
##
#F  OrbitStabilizer( <arg> )  . . . . . . . . . . . . .  orbit and stabilizer
##
InstallMethod( OrbitStabilizerOp, "`OrbitStabilizerAlgorithm' with domain",
        true, OrbitishReq, 0,
function( G, D, pnt, gens, acts, act )
local   orbstab;
  orbstab:=OrbitStabilizerAlgorithm(G,D,false,gens,acts,
                                    rec(pnt:=pnt,act:=act));
  return Immutable( orbstab );
end );
    
InstallOtherMethod( OrbitStabilizerOp, 
        "`OrbitStabilizerAlgorithm' without domain",true,
        [ IsGroup, IsObject, IsList, IsList, IsFunction ], 0,
function( G, pnt, gens, acts, act )
local   orbstab;
  orbstab:=OrbitStabilizerAlgorithm(G,false,false,gens,acts,
                                    rec(pnt:=pnt,act:=act));
  return Immutable( orbstab );
end );

#############################################################################
##
#M OrbitStabilizerAlgorithm
##
InstallMethod( OrbitStabilizerAlgorithm,"use stabilizer size",true,
  [IsGroup and IsFinite and CanComputeSizeAnySubgroup,IsObject,IsObject,
   IsList,IsList,IsRecord],0,
function( G,D,blist,gens,acts, dopr )
local   orb,  stb,  rep,  p,  q,  img,  sch,  i,d,act,
        onlystab, # do we only care about stabilizer?
        getrep, # function to get representative
	actsinv,# inverses of acts
	stopat, # index at which increasal stopped
	notinc, # nr of steps in whiuch we did not increase
	stabsub,# stabilizer seed
	doml,	# maximal orbit length
	dict,	# dictionary
	blico,	# copy of initial blist (to find out the true domain)
	blif,	# flag on whether a blist is given
	crossind,	# index D (via blist) -> orbit position
	ind,	# stabilizer index
	indh,	# 1/2 stabilizer index
	increp,	# do we still want to increase the rep list?
	incstb;	# do we still want to increase the stabilizer?

  d:=Immutable(dopr.pnt);
  if IsBound(dopr.act) then
    act:=dopr.act;
  else
    act:=dopr.opr;
  fi;

  onlystab:=IsBound(dopr.onlystab) and dopr.onlystab=true;

  # try to find a domain
  if IsBool(D) then
    D:=DomainForAction(d,acts,act);
  fi;
  dict:=NewDictionary(d,true,D);

  if IsBound(dopr.stabsub) then
    stabsub:=AsSubgroup(Parent(G),dopr.stabsub);
  else
    stabsub:=TrivialSubgroup(G);
  fi;
  # NC is safe
  stabsub:=ClosureSubgroupNC(stabsub,gens{Filtered([1..Length(acts)],
	    i->act(d,acts[i])=d)});

  if IsBool(D) or IsRecord(D) then
    doml:=Size(G);
  else
    if blist<>false then
      doml:=Size(D)-SizeBlist(blist);
      blico:=ShallowCopy(blist); # the original indices, needed to see what
                                 # a full orbit is
    else
      doml:=Size(D);
    fi;
  fi;

  incstb:=Index(G,stabsub)>1; # do we still include stabilizer elements. If
  # it is `false' the index `ind' must be equal to the orbit size.
  orb := [ d ];

  if incstb=false then
    # do we still need to tick off the orbit in `blist' to
    # please the caller? (see below as well)
    if blist<>false then
      q:=PositionCanonical(D,d);
      blist[q]:=true;
    fi;
    return rec( orbit := orb, stabilizer := G );
  fi;

#  # test for small domains whether the orbit has length 1
#  if doml<10 then
#    if doml=1 or ForAll(acts,i->act( d, i )=d) then
#
#      # do we still need to tick off the orbit in `blist' to
#      # please the caller? (see below as well)
#      if blist<>false then
#	q:=PositionCanonical(D,d);
#	blist[q]:=true;
#      fi;
#
#      return rec( orbit := orb, stabilizer := G );
#    fi;
#    
#  fi;

  AddDictionary(dict,d,1);

  stb := stabsub; # stabilizer seed
  ind:=Size(G);
  indh:=QuoInt(Size(G),2);
  if not IsEmpty( acts )  then

    # using only a factorized transversal can be expensive, in particular if
    # the action is more complicated. We therefore store a certain number of
    # representatives fixed.
    actsinv:=false;

    getrep:=function(pos)
    local a,r;
      a:=rep[pos];
      if not IsInt(a) then
	return a;
      else
	r:=fail;
	while pos>1 and IsInt(a) do
	  if r=fail then
	    r:=gens[a];
	  else
	    r:=gens[a]*r;
	  fi;
	  pos:=LookupDictionary(dict,act(orb[pos],actsinv[a]));
	  a:=rep[pos];
	od;
	if pos>1 then 
	  r:=a*r;
	fi;
	return r;
      fi;
    end;
    notinc:=0;
    increp:=true;

    rep := [ One( gens[ 1 ] ) ];
    p := 1;
    while p <= Length( orb )  do
      for i  in [ 1 .. Length( gens ) ]  do

	img := act( orb[ p ], acts[ i ] );
	MakeImmutable(img);
	q:=LookupDictionary(dict,img);

	if q = fail  then
	  Add( orb, img );
	  AddDictionary(dict,img,Length(orb));

	  if increp then
	    if actsinv=false then
	      Add( rep, rep[ p ] * gens[ i ] );
	    else
	      Add( rep, i );
	    fi;
	    if indh<Length(orb) then
	      # the stabilizer cannot grow any more
	      increp:=false;
	      incstb:=false;
	    fi;
	  fi;

	elif incstb then
	  #sch := rep[ p ] * gens[ i ] / rep[ q ];
	  sch := getrep( p ) * gens[ i ] / getrep( q );
	  if not sch in stb  then
	    notinc:=0;

	    # NC is safe
	    stb:=ClosureSubgroupNC(stb,sch);
	    ind:=Index(G,stb);
	    indh:=QuoInt(ind,2);
	    if indh<Length(orb) then
	      # the stabilizer cannot grow any more
	      increp:=false;
	      incstb:=false;
	    fi;
	  else
	    notinc:=notinc+1;
	    if notinc*50>indh and notinc>1000 then
	      # we have failed often enough -- assume for the moment we have
	      # the right stabilizer
	      #Error("stop stabilizer increase");
	      stopat:=p;
	      incstb:=false; # do not increase the stabilizer, but keep
	                     # representatives
	      actsinv:=List(acts,Inverse);
	    fi;
	  fi;
	fi;

	if increp=false then #we know the stabilizer
	  if onlystab then
	    return rec(stabilizer:=stb);
	  # must the orbit contain the whole domain => extend?
	elif ind=doml and (not IsBool(D)) and Length(orb)<doml then
	    if blist=false then
	      orb:=D;
	    else
	      orb:=D{Filtered([1..Length(blico)],i->blico[i]=false)};
	      # we need to tick off the rest
	      UniteBlist(blist,
		BlistList([1..Length(blist)],[1..Length(blist)]));
	    fi;
	    return rec( orbit := orb, stabilizer := stb );
	  elif  ind=Length(orb) then
	    # we have reached the full orbit. No further tests
	    # neccessary

	    # do we still need to tick off the orbit in `blist' to
	    # please the caller?
	    if blist<>false then
	      # we decided not to use blists for the orbit calculation
	      # but a blist was given in which we have to tick off the
	      # orbit
	      if IsPositionDictionary(dict) then
		UniteBlist(blist,dict!.blist);
	      else
		for img in orb do
		  blist[PositionCanonical(D,img)]:=true;
		od;
	      fi;
	    fi;

	    return rec( orbit := orb, stabilizer := stb );
	  fi;
	fi;
      od;
      p := p + 1;
    od;

    if Size(G)/Size(stb)>Length(orb) then
      #Error("did not really get stabilizer!");
      p:=stopat;
      while p<=Length(orb) do
	img := act( orb[ p ], acts[ i ] );
	MakeImmutable(img);
	q:=LookupDictionary(dict,img);
	if q<=p then
	  sch := getrep( p ) * gens[ i ] / getrep( q );
	  if not sch in stb then
	    stb:=ClosureSubgroupNC(stb,sch);
	    if Size(G)/Size(stb)=Length(orb) then
	      p:=Length(orb); #done
	    fi;
	  fi;
	fi;
	p:=p+1;
      od;
      #Error("after");
    fi;
  fi;

  if blist<>false then
    # we decided not to use blists for the orbit calculation
    # but a blist was given in which we have to tick off the
    # orbit
    if IsPositionDictionary(dict) then
      UniteBlist(blist,dict!.blist);
    else
      for img in orb do
	blist[PositionCanonical(D,img)]:=true;
      od;
    fi;
  fi;

  return rec( orbit := orb, stabilizer := stb );
end );

InstallMethod( OrbitStabilizerAlgorithm,"collect stabilizer generators",true,
  [IsGroup,IsObject,IsObject, IsList,IsList,IsRecord],0,
function( G,D,blist,gens, acts, dopr )
local   orb,  stb,  rep,  p,  q,  img,  sch,  i,d,act,
	stabsub,	# stabilizer seed
	dict,  		# dictionary
	crossind;	# index D (via blist) -> orbit position

  d:=Immutable(dopr.pnt);
  if IsBound(dopr.act) then
    act:=dopr.act;
  else
    act:=dopr.opr;
  fi;

  # try to find a domain
  if IsBool(D) then
    D:=DomainForAction(d,acts,act);
  fi;

  if IsBound(dopr.stabsub) then
    stabsub:=AsSubgroup(Parent(G),dopr.stabsub);
  else
    stabsub:=TrivialSubgroup(G);
  fi;

  dict:=NewDictionary(d,true,D);

  # `false' the index `ind' must be equal to the orbit size.
  orb := [ d ];
  AddDictionary(dict,d,1);

  stb := stabsub; # stabilizer seed
  if not IsEmpty( acts )  then
    rep := [ One( gens[ 1 ] ) ];
    p := 1;
    while p <= Length( orb )  do
      for i  in [ 1 .. Length( gens ) ]  do

	img := act( orb[ p ], acts[ i ] );
	MakeImmutable(img);

	q:=LookupDictionary(dict,img);

	if q = fail  then
	  Add( orb, img );
	  AddDictionary(dict,img,Length(orb));
	  Add( rep, rep[ p ] * gens[ i ] );
	else
	  sch := rep[ p ] * gens[ i ] / rep[ q ];
	  # NC is safe
	  stb:=ClosureSubgroupNC(stb,sch);
	fi;

      od;
      p := p + 1;
    od;

  fi;

  # can we compute the index from the orbit length?
  if HasSize(G) then
    if IsFinite(G) then
      SetSize(stb,Size(G)/Length(orb));
    else
      SetSize(stb,infinity);
    fi;
  fi;

  # do we care about a blist?
  if blist<>false then
    if IsPositionDictionary(dict) then
      # just copy over
      UniteBlist(blist,dict!.blist);
    else
      # tick off by hand
      for i in orb do
        blist[PositionCanonical(D,i)]:=true;
      od;
    fi;
  fi;

  return rec( orbit := orb, stabilizer := stb );
end );

#############################################################################
##
#F  Orbits( <arg> ) . . . . . . . . . . . . . . . . . . . . . . . . .  orbits
##

BindGlobal("OrbitsByPosOp",function( G, D, gens, acts, act )
    local   blist,  orbs,  next,  orb;
    
    blist := BlistList( [ 1 .. Length( D ) ], [  ] );
    orbs := [  ];
    for next in [1..Length(D)] do
      if blist[next]=false then
	# by calling `OrbitByPosOp' we avoid testing for positions twice.
	orb:=OrbitByPosOp(G,D,blist,next,D[next],gens,acts,act);
        Add( orbs, orb );
      fi;
    od;
    return Immutable( orbs );
end );

InstallMethod( OrbitsDomain, "for quick position domains", true,
  [ IsGroup, IsList and IsQuickPositionList, IsList, IsList, IsFunction ], 0,
  OrbitsByPosOp);

InstallMethod( OrbitsDomain, "for arbitrary domains", true,
    OrbitsishReq, 0,
function( G, D, gens, acts, act )
local   orbs, orb,sort,plist,pos,use,o;
  
  if Length(D)>0 and not IsMutable(D) and HasIsSSortedList(D) and IsSSortedList(D) 
    and CanEasilySortElements(D[1]) then
    return OrbitsByPosOp( G, D, gens, acts, act );
  fi;
  sort:=Length(D)>0 and CanEasilySortElements(D[1]);
  plist:=IsPlistRep(D);
  if plist and Length(D)>0 and IsHomogeneousList(D) and CanEasilySortElements(D[1]) then
    plist:=false;
    D:=AsSortedList(D);
  fi;
  if not plist then
    use:=BlistList([1..Length(D)],[]);
  fi;
  orbs := [  ];
  pos:=1;
  while Length(D)>0  and pos<=Length(D) do
    orb := OrbitOp( G,D, D[pos], gens, acts, act );
    Add( orbs, orb );
    if plist then
      if sort then
	D:=Difference(D,orb);
	MakeImmutable(D); # to remember sortedness
      else
	D:=Filtered(D,i-> not i in orb);
      fi;
    else
      for o in orb do
        use[PositionCanonical(D,o)]:=true;
      od;
      # not plist -- do not take difference as there may be special
      # `PositionCanonical' method.
      while pos<=Length(D) and use[pos] do 
	pos:=pos+1;
      od;
    fi;
  od;
  return Immutable( orbs );
end );

InstallMethod( OrbitsDomain, "empty domain", true,
    [ IsGroup, IsList and IsEmpty, IsList, IsList, IsFunction ], 0,
function( G, D, gens, acts, act )
    return Immutable( [  ] );
end );

InstallOtherMethod(OrbitsDomain,"group without domain",true,[ IsGroup ], 0,
function( G )
  Error("You must give a domain on which the group acts");
end );

InstallMethod( Orbits, "for arbitrary domains", true, OrbitsishReq, 0,
function( G, D, gens, acts, act )
local   orbs, orb,sort,plist,pos,use,o,nc,ld,ld1;
    
  sort:=Length(D)>0 and CanEasilySortElements(D[1]);
  plist:=IsPlistRep(D);
  if not plist then
    use:=BlistList([1..Length(D)],[]);
  fi;
  nc:=true;
  ld1:=Length(D);
  orbs := [  ];
  pos:=1;
  while Length(D)>0  and pos<=Length(D) do
    orb := OrbitOp( G,D[pos], gens, acts, act );
    Add( orbs, orb );
    if plist then
      ld:=Length(D);
      if sort then
	D:=Difference(D,orb);
	MakeImmutable(D); # to remember sortedness
      else
	D:=Filtered(D,i-> not i in orb);
      fi;
      if Length(D)+Length(orb)>ld then
	nc:=false; # there are elements in `orb' not in D
      fi;
    else
      for o in orb do
        use[PositionCanonical(D,o)]:=true;
      od;
      # not plist -- do not take difference as there may be special
      # `PositionCanonical' method.
      while pos<=Length(D) and use[pos] do 
	pos:=pos+1;
      od;
    fi;
  od;
  if nc and ld1>10000 then
    Info(InfoPerformance,1,
    "You are calculating `Orbits' with a large set of seeds.\n",
      "#I  If you gave a domain and not seeds consider `OrbitsDomain' instead.");
  fi;
  return Immutable( orbs );
end );

InstallMethod( OrbitsDomain, "empty domain", true,
    [ IsGroup, IsList and IsEmpty, IsList, IsList, IsFunction ], 0,
function( G, D, gens, acts, act )
    return Immutable( [  ] );
end );

InstallOtherMethod( Orbits, "group without domain", true, [ IsGroup ], 0,
function( G )
  Error("You must give a domain on which the group acts");
end );

#############################################################################
##
#F  SparseActionHomomorphism( <arg> )   action homomorphism on `[1..n]'
##
InstallMethod( SparseActionHomomorphismOp,
        "domain given", true,
        [ IsGroup, IsList, IsList, IsList, IsList, IsFunction ], 0,
function( G, D, start, gens, acts, act )
local   list,  ps,  p,  i,  gen,  img,  pos,  imgs,  hom,orb,ran,xset;

  orb := List( start, p -> PositionCanonical( D, p ) );
  list := List( gens, gen -> [  ] );
  ps := 1;
  while ps <= Length( orb )  do
      p := D[ orb[ ps ] ];
      for i  in [ 1 .. Length( gens ) ]  do
	  gen := acts[ i ];
	  img := PositionCanonical( D, act( p, gen ) );
	  pos := Position( orb, img );
	  if pos = fail  then
	      Add( orb, img );
	      pos := Length( orb );
	  fi;
	  list[ i ][ ps ] := pos;
      od;
      ps := ps + 1;
  od;
  imgs := List( list, PermList );
  xset := ExternalSet( G, D{orb}, gens, acts, act);
  SetBaseOfGroup( xset, start );
  p:=RUN_IN_GGMBI; # no niceomorphism translation here
  RUN_IN_GGMBI:=true;
  hom := ActionHomomorphism(xset,"surjective" );
    ran:= Group( imgs, () );  # `imgs' has been created with `PermList'
  SetRange(hom,ran);
  SetImagesSource(hom,ran);
  SetAsGroupGeneralMappingByImages( hom, GroupHomomorphismByImagesNC
	  ( G, ran, gens, imgs ) );

  # We know that the points corresponding to `start' give a base. We can use
  # this to get images quickly, using a stabilizer chain in the permutation
  # group
  SetFilterObj( hom, IsActionHomomorphismByBase );
  RUN_IN_GGMBI:=p;
  return hom;
end );

#############################################################################
##
#F  DoSparseActionHomomorphism( <arg> )
##
InstallGlobalFunction(DoSparseActionHomomorphism,
function(G,start,gens,acts,act,sort)
local dict,p,i,img,imgs,hom,permimg,orb,imgn,ran,D,xset;

  # get a dictionary

  if IsMatrix(start) and Length(start)>0 and Length(start)=Length(start[1]) then
    # if we have matrices, we need to give a domain as well, to ensure the
    # right field
    D:=DomainForAction(start[1],acts,act);
  else # just base on the start values
    D:=fail;
  fi;
  dict:=NewDictionary(start[1],true,D);

  orb:=List(start,x->x); # do force list rep.
  for i in [1..Length(orb)] do
    AddDictionary(dict,orb[i],i);
  od;

  permimg:=List(acts,i->[]);

  # orbit algorithm with image keeper
  p:=1;
  while p<=Length(orb) do
    for i in [1..Length(gens)] do
      img := act(orb[p],acts[i]);
      imgn:=LookupDictionary(dict,img);
      if imgn=fail then
	Add(orb,img);
	AddDictionary(dict,img,Length(orb));
	permimg[i][p]:=Length(orb);
      else
	permimg[i][p]:=imgn;
      fi;
    od;
    p:=p+1;
  od;

  # any asymptotic argument is pointless here: In practice sorting is much
  # quicker than image computation.
  if sort then
    imgs:=Sortex(orb); # permutation we must apply to the points to be sorted.
    # was: permimg:=List(permimg,i->OnTuples(Permuted(i,imgs),imgs));
    # run in loop to save memory
    for i in [1..Length(permimg)] do
      permimg[i]:=Permuted(permimg[i],imgs);
      permimg[i]:=OnTuples(permimg[i],imgs);
    od;
  fi;
  
  for i in [1..Length(permimg)] do
    permimg[i]:=PermList(permimg[i]);
  od;

  # We know that the points corresponding to `start' give a base. We can use
  # this to get images quickly, using a stabilizer chain in the permutation
  # group
  if fail in permimg then
    Error("not permutations");
  fi;

  imgs:=permimg;
  ran:= Group( imgs, () );  # `imgs' has been created with `PermList'

  xset := ExternalSet( G, orb, gens, acts, act);
  if IsMatrix(start) and (act=OnPoints or act=OnRight or act=OnLines) then
    # act on vectors -- if we have a basis we have a base
    p:=RankMat(start);
    if p=Length(start[1]) then
      SetBaseOfGroup( xset, start );
    elif RankMat(orb{[1..Minimum(Length(orb),200)]})=Length(start[1]) then
      start:=ShallowCopy(start);
      i:=0;
      # we know we will be successful
      while p<Length(start[1]) do
	i:=i+1;
	if RankMat(Concatenation(start,[orb[i]]))>p then
	  Add(start,orb[i]);
	  p:=p+1;
	fi;
      od;
      SetBaseOfGroup( xset, start );
    fi;
  fi;

  p:=RUN_IN_GGMBI; # no niceomorphism translation here
  RUN_IN_GGMBI:=true;
  hom := ActionHomomorphism( xset,"surjective" );
  SetRange(hom,ran);
  SetImagesSource(hom,ran);
  SetMappingGeneratorsImages(hom,[gens,imgs]);
  SetAsGroupGeneralMappingByImages( hom, GroupHomomorphismByImagesNC
            ( G, ran, gens, imgs ) );

  if HasBaseOfGroup(xset) then
    SetFilterObj( hom, IsActionHomomorphismByBase );
  fi;
  RUN_IN_GGMBI:=p;

  return hom;
end);

#############################################################################
##
#M  SparseActionHomomorphism( <arg> )
##
InstallOtherMethod( SparseActionHomomorphismOp,
  "no domain given", true,
  [ IsGroup, IsList, IsList, IsList, IsFunction ], 0,
function( G, start, gens, acts, act )
  return DoSparseActionHomomorphism(G,start,gens,acts,act,false);
end); 

#############################################################################
##
#M  SortedSparseActionHomomorphism( <arg> )
##
InstallOtherMethod( SortedSparseActionHomomorphismOp,
  "no domain given", true,
  [ IsGroup, IsList, IsList, IsList, IsFunction ], 0,
function( G, start, gens, acts, act )
  return DoSparseActionHomomorphism(G,start,gens,acts,act,true);
end );

#############################################################################
##
#F  ExternalOrbits( <arg> ) . . . . . . . . . . . .  list of transitive xsets
##
InstallMethod( ExternalOrbits,
    "G, D, gens, acts, act",
    true,
    OrbitsishReq, 0,
    function( G, D, gens, acts, act )
    local   blist,  orbs,  next,  pnt,  orb;

    blist := BlistList( [ 1 .. Length( D ) ], [  ] );
    orbs := [  ];
    for next in [1..Length(D)] do
      if blist[next]=false then
        pnt := D[ next ];
        orb := ExternalOrbitOp( G, D, pnt, gens, acts, act );
        #SetCanonicalRepresentativeOfExternalSet( orb, pnt );
        SetEnumerator( orb, OrbitByPosOp( G, D, blist, next, pnt,
                gens, acts, act ) );
        Add( orbs, orb );
      fi;
    od;
    return Immutable( orbs );
end );

InstallOtherMethod( ExternalOrbits,
    "G, xset, gens, acts, act",
    true,
    [ IsGroup, IsExternalSet,
      IsList,
      IsList,
      IsFunction ], 0,
    function( G, xset, gens, acts, act )
    local   D,  blist,  orbs,  next,  pnt,  orb;

    D := Enumerator( xset );
    blist := BlistList( [ 1 .. Length( D ) ], [  ] );
    orbs := [  ];
    for next in [1..Length(D)] do
      if blist[next]=false then
        pnt := D[ next ];
        orb := ExternalOrbitOp( G, xset, pnt, gens, acts, act );
        #SetCanonicalRepresentativeOfExternalSet( orb, pnt );
        SetEnumerator( orb, OrbitByPosOp( G, D, blist, next, pnt,
                gens, acts, act ) );
        Add( orbs, orb );
      fi;
    od;
    return Immutable( orbs );
end );

#############################################################################
##
#F  ExternalOrbitsStabilizers( <arg> )  . . . . . .  list of transitive xsets
##
BindGlobal("ExtOrbStabDom",function( G, xsetD,D, gens, acts, act )
local   blist,  orbs,  next,  pnt,  orb,  orbstab,actrec;

    orbs := [  ];
    if IsEmpty( D ) then
      return Immutable( orbs );
    else
      blist:= BlistList( [ 1 .. Length( D ) ], [  ] );
    fi;
    for next in [1..Length(D)] do
      if blist[next]=false then
        pnt := D[ next ];
        orb := ExternalOrbitOp( G, xsetD, pnt, gens, acts, act );
        # was orbstab := OrbitStabilizer( G, D, pnt, gens, acts, act );
	actrec:=rec(pnt:=pnt, act:=act );
	# Does the external set give a kernel? Use it!
	if IsExternalSet(xsetD) and HasActionKernelExternalSet(xsetD) then
	  actrec.stabsub:=ActionKernelExternalSet(xsetD);
	fi;
	orbstab := OrbitStabilizerAlgorithm( G, D, blist, gens, acts, actrec);
        #SetCanonicalRepresentativeOfExternalSet( orb, pnt );
	if IsSSortedList(orbstab.orbit) then
	  SetAsSSortedList( orb, orbstab.orbit );
	else
	  SetAsList( orb, orbstab.orbit );
	fi;
        SetEnumerator( orb, orbstab.orbit );
        SetStabilizerOfExternalSet( orb, orbstab.stabilizer );
        Add( orbs, orb );
      fi;
    od;
    return Immutable( orbs );
end );

InstallMethod( ExternalOrbitsStabilizers,
    "arbitrary domain",
    true,
    OrbitsishReq, 0,
function( G, D, gens, acts, act )
  return ExtOrbStabDom(G,D,D,gens,acts,act);
end );

InstallOtherMethod( ExternalOrbitsStabilizers,
    "external set",
    true,
    [ IsGroup, IsExternalSet, IsList, IsList, IsFunction ], 0,
function( G, xset, gens, acts, act )
  return ExtOrbStabDom(G,xset,Enumerator(xset),gens,acts,act);
end );

#############################################################################
##
#F  Permutation( <arg> )  . . . . . . . . . . . . . . . . . . . . permutation
##
InstallGlobalFunction( Permutation, function( arg )
    local   g,  D,  gens,  acts,  act,  xset,  hom;

    # Get the arguments.
    g := arg[ 1 ];
    if Length( arg ) = 2  and  IsExternalSet( arg[ 2 ] )  then
        xset := arg[ 2 ];
        D := Enumerator( xset );
        if IsExternalSetByActorsRep( xset )  then
            gens := xset!.generators;
            acts := xset!.operators;
            act  := xset!.funcOperation;
        else
            act := FunctionAction( xset );
        fi;
    else
        D := arg[ 2 ];
        if IsDomain( D )  then
            D := Enumerator( D );
        fi;
        if IsFunction( arg[ Length( arg ) ] )  then
            act := arg[ Length( arg ) ];
        else
            act := OnPoints;
        fi;
        if Length( arg ) > 3  then
            gens := arg[ 3 ];
            acts := arg[ 4 ];
        fi;
    fi;
    
    if IsBound( gens )  and  not IsIdenticalObj( gens, acts )  then
        hom := ActionHomomorphismAttr( ExternalSetByFilterConstructor
                       ( IsExternalSet,
                         GroupByGenerators( gens ), D, gens, acts, act ) );
        return ImagesRepresentative( hom, g );
    else
        return PermutationOp( g, D, act );
    fi;
end );
                                
InstallMethod( PermutationOp, "object on list", true,
  [ IsObject, IsList, IsFunction ], 0,
    function( g, D, act )
    local   list,  blist,  fst,  old,  new,  pnt,perm;
    
    perm:=();
    if IsPlistRep(D) and Length(D)>2 
       and CanEasilySortElements(D[1]) then
      if not IsSSortedList(D) then
	D:=ShallowCopy(D);
        perm:=Sortex(D);
	D:=Immutable(D);
	SetIsSSortedList(D,true); # ought to be unnecessary, just be safe
      fi;
    fi;
    list := [  ];
    blist := BlistList( [ 1 .. Length( D ) ], [  ] );
    fst := Position( blist, false );
    while fst <> fail  do
        pnt := D[ fst ];
        new := fst;
        repeat
            old := new;
            pnt := act( pnt, g );
            new := PositionCanonical( D, pnt );
	    if new=fail then
	      Info(InfoWarning,2,"PermutationOp: mapping does not leave the domain invariant");
	      return fail;
	    elif blist[new] then
	      Info(InfoWarning,2,"PermutationOp: mapping is not injective");
	      return fail;
	    fi;
            blist[ new ] := true;
            list[ old ] := new;
        until new = fst;
        fst := Position( blist, false, fst );
    od;
    new:=PermList( list );
    if not IsOne(perm) then
      perm:=perm^-1;
      new:=new^perm;
    fi;
    return new;
end );

#############################################################################
##
#F  PermutationCycle( <arg> ) . . . . . . . . . . . . . . . cycle permutation
##
InstallGlobalFunction( PermutationCycle, function( arg )
    local   g,  D,  pnt,  gens,  acts,  act,  xset,  hom;

    # Get the arguments.
    g := arg[ 1 ];
    if Length( arg ) = 3  and  IsExternalSet( arg[ 2 ] )  then
        xset := arg[ 2 ];
        pnt  := arg[ 3 ];
        D := Enumerator( xset );
        if IsExternalSetByActorsRep( xset )  then
            gens := xset!.generators;
            acts := xset!.operators;
            act  := xset!.funcOperation;
        else
            act := FunctionAction( xset );
        fi;
    else
        D := arg[ 2 ];
        if IsDomain( D )  then
            D := Enumerator( D );
        fi;
        pnt := arg[ 3 ];
        if IsFunction( arg[ Length( arg ) ] )  then
            act := arg[ Length( arg ) ];
        else
            act := OnPoints;
        fi;
        if Length( arg ) > 4  then
            gens := arg[ 4 ];
            acts := arg[ 5 ];
        fi;
    fi;
    
    if IsBound( gens )  and  not IsIdenticalObj( gens, acts )  then
        hom := ActionHomomorphismAttr( ExternalSetByFilterConstructor
                       ( IsExternalSet,
                         GroupByGenerators( gens ), D, gens, acts, act ) );
        g := ImagesRepresentative( hom, g );
        return PermutationOp( g, CycleOp( g, PositionCanonical( D, pnt ),
                       OnPoints ), OnPoints );
    else
        return PermutationCycleOp( g, D, pnt, act );
    fi;
end );
                                
InstallMethod( PermutationCycleOp,"of object in list", true,
        [ IsObject, IsList, IsObject, IsFunction ], 0,
    function( g, D, pnt, act )
    local   list,  old,  new,  fst;
    
    list := [1..Size(D)];
    fst := PositionCanonical( D, pnt );
    if fst = fail  then
        return ();
    fi;
    new := fst;
    repeat
        old := new;
        pnt := act( pnt, g );
        new := PositionCanonical( D, pnt );
        if new = fail  then
            return fail;
        fi;
        list[ old ] := new;
    until new = fst;
    return PermList( list );
end );

#############################################################################
##
#F  Cycle( <arg> )  . . . . . . . . . . . . . . . . . . . . . . . . . . cycle
##
InstallGlobalFunction( Cycle, function( arg )
    local   g,  D,  pnt,  gens,  acts,  act,  xset,  hom,  p;
    
    # Get the arguments.
    g := arg[ 1 ];
    if Length( arg ) = 3  and  IsExternalSet( arg[ 2 ] )  then
        xset := arg[ 2 ];
        pnt  := arg[ 3 ];
        D := Enumerator( xset );
        if IsExternalSetByActorsRep( xset )  then
            gens := xset!.generators;
            acts := xset!.operators;
            act  := xset!.funcOperation;
        else
            act := FunctionAction( xset );
        fi;
    else
        if Length( arg ) > 2  and
           IsIdenticalObj( FamilyObj( arg[ 2 ] ),
                        CollectionsFamily( FamilyObj( arg[ 3 ] ) ) )  then
            D := arg[ 2 ];
            if IsDomain( D )  then
                D := Enumerator( D );
            fi;
            p := 3;
        else
            p := 2;
        fi;
        pnt := arg[ p ];
        if IsFunction( arg[ Length( arg ) ] )  then
            act := arg[ Length( arg ) ];
        else
            act := OnPoints;
        fi;
        if Length( arg ) > p + 1  then
            gens := arg[ p + 1 ];
            acts := arg[ p + 2 ];
        fi;
    fi;
    
    if IsBound( gens )  and  not IsIdenticalObj( gens, acts )  then
        hom := ActionHomomorphismAttr( ExternalOrbitOp
               ( GroupByGenerators( gens ), D, pnt, gens, acts, act ) );
        return D{ CycleOp( ImagesRepresentative( hom, g ),
                       PositionCanonical( D, pnt ), OnPoints ) };
    elif IsBound( D )  then
        return CycleOp( g, D, pnt, act );
    else
        return CycleOp( g, pnt, act );
    fi;
end );

InstallMethod( CycleOp,"of object in list", true,
        [ IsObject, IsList, IsObject, IsFunction ], 0,
    function( g, D, pnt, act )
    return CycleOp( g, pnt, act );
end );

CycleByPosOp := function( g, D, blist, fst, pnt, act )
    local   cyc,  new;
    
    cyc := [  ];
    new := fst;
    repeat
        Add( cyc, pnt );
        pnt := act( pnt, g );
        new := PositionCanonical( D, pnt );
        blist[ new ] := true;
    until new = fst;
    return Immutable( cyc );
end;

InstallOtherMethod( CycleOp, true, [ IsObject, IsObject, IsFunction ], 0,
    function( g, pnt, act )
    local   orb,  img;
    
    orb := [ pnt ];
    img := act( pnt, g );
    while img <> pnt  do
        Add( orb, img );
        img := act( img, g );
    od;
    return Immutable( orb );
end );

#############################################################################
##
#F  Cycles( <arg> ) . . . . . . . . . . . . . . . . . . . . . . . . .  cycles
##
InstallGlobalFunction( Cycles, function( arg )
    local   g,  D,  gens,  acts,  act,  xset,  hom;
    
    # Get the arguments.
    g := arg[ 1 ];
    if Length( arg ) = 2  and  IsExternalSet( arg[ 2 ] )  then
        xset := arg[ 2 ];
        D := Enumerator( xset );
        if IsExternalSetByActorsRep( xset )  then
            gens := xset!.generators;
            acts := xset!.operators;
            act  := xset!.funcOperation;
        else
            act := FunctionAction( xset );
        fi;
        D := Enumerator( xset );
    else
        D := arg[ 2 ];
        if IsDomain( D )  then
            D := Enumerator( D );
        fi;
        if IsFunction( arg[ Length( arg ) ] )  then
            act := arg[ Length( arg ) ];
        else
            act := OnPoints;
        fi;
        if Length( arg ) > 3  then
            gens := arg[ 3 ];
            acts := arg[ 4 ];
        fi;
    fi;
    
    if IsBound( gens )  and  not IsIdenticalObj( gens, acts )  then
        hom := ActionHomomorphismAttr( ExternalSetByFilterConstructor
                       ( IsExternalSet,
                         GroupByGenerators( gens ), D, gens, acts, act ) );
        return List( CyclesOp( ImagesRepresentative( hom, g ),
                       [ 1 .. Length( D ) ], OnPoints ), cyc -> D{ cyc } );
    else
        return CyclesOp( g, D, act );
    fi;
end );

InstallMethod( CyclesOp, true, [ IsObject, IsList, IsFunction ], 1,
    function( g, D, act )
    local   blist,  orbs,  next,  pnt,  pos,  orb;
    
    IsSSortedList(D);
    blist := BlistList( [ 1 .. Length( D ) ], [  ] );
    orbs := [  ];
    next := 1;
    while next <> fail do
        pnt := D[ next ];
        orb := CycleOp( g, D[ next ], act );
        Add( orbs, orb );
        for pnt  in orb  do
            pos := PositionCanonical( D, pnt );
            if pos <> fail  then
                blist[ pos ] := true;
            fi;
        od;
        next := Position( blist, false, next );
    od;
    return Immutable( orbs );
end );

#############################################################################
##
#F  Blocks( <arg> ) . . . . . . . . . . . . . . . . . . . . . . . . .  blocks
##
InstallOtherMethod( BlocksOp,
        "G, D, gens, acts, act", true,
        [ IsGroup, IsList,
          IsList,
          IsList,
          IsFunction ], 0,
    function( G, D, gens, acts, act )
    return BlocksOp( G, D, [  ], gens, acts, act );
end );

InstallMethod( BlocksOp,
        "via action homomorphism", true,
        [ IsGroup, IsList, IsList,
          IsList,
          IsList,
          IsFunction ], 0,
    function( G, D, seed, gens, acts, act )
    local   hom,  B;
    
    if Length(D)=1 then return Immutable([D]);fi;
    hom := ActionHomomorphism( G, D, gens, acts, act );
    B := Blocks( ImagesSource( hom ), [ 1 .. Length( D ) ],
      Set(List(seed,x->Position(D,x))) );
    B:=List( B, b -> D{ b } );
    # force sortedness
    if Length(B[1])>0 and CanEasilySortElements(B[1][1]) then
      B:=AsSSortedList(List(B,i->Immutable(Set(i))));
      IsSSortedList(B);
    fi;
    return B;
end );

InstallMethod( BlocksOp,
        "G, [  ], seed, gens, acts, act", true,
        [ IsGroup, IsList and IsEmpty, IsList,
          IsList,
          IsList,
          IsFunction ], 
	  20, # we claim this method is very good
    function( G, D, seed, gens, acts, act )
    return Immutable( [  ] );
end );

#############################################################################
##
#F  MaximalBlocks( <arg> )  . . . . . . . . . . . . . . . . .  maximal blocks
##
InstallOtherMethod( MaximalBlocksOp,
        "G, D, gens, acts, act", true,
        [ IsGroup, IsList,
          IsList,
          IsList,
          IsFunction ], 0,
    function( G, D, gens, acts, act )
    return MaximalBlocksOp( G, D, [  ], gens, acts, act );
end );

InstallMethod( MaximalBlocksOp,
        "G, D, seed, gens, acts, act", true,
        [ IsGroup, IsList, IsList,
          IsList,
          IsList,
          IsFunction ], 0,
    function ( G, D, seed, gens, acts, act )
    local   blks,       # blocks, result
            H,          # image of <G>
            blksH,      # blocks of <H>
	    onsetact;   # induces set action

    blks := BlocksOp( G, D, seed, gens, acts, act );

    # iterate until the action becomes primitive
    H := G;
    blksH := blks;
    onsetact:=function(l,g)
      return Set(List(l,i->act(i,g)));
    end;

    while Length( blksH ) <> 1  do
        H     := Action( H, blksH, onsetact );
        blksH := Blocks( H, [1..Length(blksH)] );
        if Length( blksH ) <> 1  then
            blks := List( blksH, bl -> Union( blks{ bl } ) );
        fi;
    od;

    # return the blocks <blks>
    return Immutable( blks );
end );

#############################################################################
##
#F  OrbitLength( <arg> )  . . . . . . . . . . . . . . . . . . .  orbit length
##
InstallMethod( OrbitLengthOp,"compute orbit", true, OrbitishReq, 0,
    function( G, D, pnt, gens, acts, act )
    return Length( OrbitOp( G, D, pnt, gens, acts, act ) );
end );

InstallOtherMethod( OrbitLengthOp,"compute orbit", true,
        [ IsGroup, IsObject,
          IsList,
          IsList,
          IsFunction ], 0,
    function( G, pnt, gens, acts, act )
    return Length( OrbitOp( G, pnt, gens, acts, act ) );
end );


#############################################################################
##
#F  OrbitLengths( <arg> )
##
InstallMethod( OrbitLengths,"compute orbits", true,
    OrbitsishReq, 0,
    function( G, D, gens, acts, act )
    return Immutable( List( Orbits( G, D, gens, acts, act ), Length ) );
end );

#############################################################################
##
#F  OrbitLengthsDomain( <arg> )
##
InstallMethod( OrbitLengthsDomain,"compute orbits", true,
    OrbitsishReq, 0,
    function( G, D, gens, acts, act )
    return Immutable( List( OrbitsDomain( G, D, gens, acts, act ), Length ) );
end );


#############################################################################
##
#F  CycleLength( <arg> )  . . . . . . . . . . . . . . . . . . .  cycle length
##
InstallGlobalFunction( CycleLength, function( arg )
    local   g,  D,  pnt,  gens,  acts,  act,  xset,  hom,  p;
    
    # test arguments
    if Length(arg)<2 or not IsMultiplicativeElementWithInverse(arg[1]) then
      Error("usage: CycleLength(<g>,<D>,<pnt>[,<act>])");
    fi;

    # Get the arguments.
    g := arg[ 1 ];
    if IsExternalSet( arg[ 2 ] )  then
        xset := arg[ 2 ];
        pnt := arg[ 3 ];
        if HasHomeEnumerator( xset )  then
            D := HomeEnumerator( xset );
        fi;
        act := FunctionAction( xset );
    else
      if Length( arg ) > 2  and
	  IsIdenticalObj( FamilyObj( arg[ 2 ] ),
		      CollectionsFamily( FamilyObj( arg[ 3 ] ) ) )  then
	  D := arg[ 2 ];
	  if IsDomain( D )  then
	      D := Enumerator( D );
	  fi;
	  p := 3;
      else
	  p := 2;
      fi;
      pnt := arg[ p ];
      if IsFunction( arg[ Length( arg ) ] )  then
	  act := arg[ Length( arg ) ];
      else
	  act := OnPoints;
      fi;
      if Length( arg ) > p + 1  then
	gens := arg[ p + 1 ];
	acts := arg[ p + 2 ];
	if not IsIdenticalObj( gens, acts )  then
	  xset:=ExternalOrbitOp(GroupByGenerators(gens),D,pnt,gens,acts,act);
	fi;
      fi;
    fi;
    
    if IsBound(xset) and IsExternalSetByActorsRep(xset) then
      # in all other cases the homomorphism was ignored anyhow
      hom := ActionHomomorphismAttr(xset);
      return CycleLengthOp( ImagesRepresentative( hom, g ),
		      PositionCanonical( D, pnt ), OnPoints );
    elif IsBound( D )  then
      return CycleLengthOp( g, D, pnt, act );
    else
      return CycleLengthOp( g, pnt, act );
    fi;
end );

InstallMethod( CycleLengthOp, true,
        [ IsObject, IsList, IsObject, IsFunction ], 0,
    function( g, D, pnt, act )
    return Length( CycleOp( g, D, pnt, act ) );
end );

InstallOtherMethod( CycleLengthOp, true,
        [ IsObject, IsObject, IsFunction ], 0,
    function( g, pnt, act )
    return Length( CycleOp( g, pnt, act ) );
end );

#############################################################################
##
#F  CycleLengths( <arg> ) . . . . . . . . . . . . . . . . . . . cycle lengths
##
InstallGlobalFunction( CycleLengths, function( arg )
    local   g,  D,  gens,  acts,  act,  xset,  hom;
    
    # test arguments
    if Length(arg)<2 or not IsMultiplicativeElementWithInverse(arg[1]) then
      Error("usage: CycleLengths(<g>,<D>[,<act>])");
    fi;
    
    # Get the arguments.
    g := arg[ 1 ];
    if IsExternalSet( arg[ 2 ] )  then
        xset := arg[ 2 ];
        D := Enumerator( xset );
        act := FunctionAction( xset );
        hom := ActionHomomorphismAttr( xset );
    else
        D := arg[ 2 ];
        if IsDomain( D )  then
            D := Enumerator( D );
        fi;
        if IsFunction( arg[ Length( arg ) ] )  then
            act := arg[ Length( arg ) ];
        else
            act := OnPoints;
        fi;
        if Length( arg ) > 3  then
            gens := arg[ 3 ];
            acts := arg[ 4 ];
            if not IsIdenticalObj( gens, acts )  then
                hom := ActionHomomorphismAttr
                       ( ExternalSetByFilterConstructor( IsExternalSet,
                         GroupByGenerators( gens ), D, gens, acts, act ) );
            fi;
        fi;
    fi;
    
    if IsBound( hom )  and  IsActionHomomorphismByActors( hom )  then
        return CycleLengthsOp( ImagesRepresentative( hom, g ),
                       [ 1 .. Length( D ) ], OnPoints );
    else
        return CycleLengthsOp( g, D, act );
    fi;
end );

InstallMethod( CycleLengthsOp, true, [ IsObject, IsList, IsFunction ], 0,
    function( g, D, act )
    return Immutable( List( CyclesOp( g, D, act ), Length ) );
end );

#############################################################################
##
#F  CycleIndex( <arg> ) . . . . . . . . . . . . . . . . . . . cycle lengths
##
InstallGlobalFunction( CycleIndex, function( arg )
local cs, g, dom, op;
  
  # get/test arguments
  cs:=Length(arg)>0 
	and (IsMultiplicativeElementWithInverse(arg[1]) or IsGroup(arg[1]));
  if cs then
    g:=arg[1];
    if Length(arg)<2 then
      cs:= IsPerm(g) or IsPermGroup(g);
      if cs then
	dom:=MovedPoints(g);
      fi;
    else
      dom:=arg[2];
    fi;

    if Length(arg)<3 then
      op:=OnPoints;
    else
      op:=arg[3];
      cs:=cs and IsFunction(op);
    fi;
  fi;
  if not cs then
    Error("usage: CycleIndex(<g>,<Omega>[,<act>])");
  fi;
  return CycleIndexOp( g, dom, op );
end );

InstallOtherMethod(CycleIndexOp,"element",true,
  [IsMultiplicativeElementWithInverse,IsListOrCollection,IsFunction ],0,
function( g, dom, act )
local c, i;
  c:=Indeterminate(Rationals,1)^0;
  for i in CycleLengthsOp(g,dom,act) do
    c:=c*Indeterminate(Rationals,i);
  od;
  return c;
end);

InstallMethod(CycleIndexOp,"finite group",true,
  [IsGroup and IsFinite,IsListOrCollection,IsFunction ],0,
function( g, dom, act )
  return 1/Size(g)*
  Sum(ConjugacyClasses(g),i->Size(i)*CycleIndexOp(Representative(i),dom,act));
end);

#############################################################################
##
#F  IsTransitive( <G>, <D>, <gens>, <acts>, <act> ) . . . . transitivity test
##
InstallMethod( IsTransitive,
    "compare with orbit of element",
    true,
    OrbitsishReq, 0,
function( G, D, gens, acts, act )
    return Length(D)=0 or IsSubset( OrbitOp( G, D[ 1 ], gens, acts, act ), D );
end );


#############################################################################
##
#F  Transitivity( <arg> ) . . . . . . . . . . . . . . . . transitivity degree
##
InstallMethod( Transitivity,"of the image of an ophom",
    true,
    OrbitsishReq, 0,
    function( G, D, gens, acts, act )
    local   hom;
    
    hom := ActionHomomorphism( G, D, gens, acts, act );
    return Transitivity( ImagesSource( hom ), [ 1 .. Length( D ) ] );
end );

InstallMethod( Transitivity,
    "G, [  ], gens, perms, act",
    true,
    [ IsGroup, IsList and IsEmpty,
      IsList,
      IsList,
      IsFunction ], 
      20, # we claim this method is very good
    function( G, D, gens, acts, act )
    return 0;
end );


#############################################################################
##
#F  IsPrimitive( <G>, <D>, <gens>, <acts>, <act> )  . . . .  primitivity test
##
InstallMethod( IsPrimitive,"transitive and no blocks",
    true,
    OrbitsishReq, 0,
    function( G, D, gens, acts, act )
    return     IsTransitive( G, D, gens, acts, act )
           and Length( Blocks( G, D, gens, acts, act ) ) <= 1;
end );


#############################################################################
##
#M  SetEarns( <G>, fail ) . . . . . . . . . . . . . . . . .  never set `fail'
##
InstallOtherMethod( SetEarns,"never set fail",
    true, [ IsGroup, IsBool ], 0,
function( G, failval )
    Setter( IsPrimitiveAffine )( G, false );
end );


#############################################################################
##
#F  IsPrimitiveAffine( <arg> )
##
InstallMethod( IsPrimitiveAffine,"primitive and earns",
    true,
    OrbitsishReq, 0,
    function( G, D, gens, acts, act )
    return     IsPrimitive( G, D, gens, acts, act )
           and Earns( G, D, gens, acts, act ) <> fail;
end );


#############################################################################
##
#F  IsSemiRegular( <arg> )  . . . . . . . . . . . . . . . semiregularity test
##
InstallMethod( IsSemiRegular,"via ophom",
    true,
    OrbitsishReq, 0,
    function( G, D, gens, acts, act )
    local   hom;
    
    hom := ActionHomomorphism( G, D, gens, acts, act );
    return IsSemiRegular( ImagesSource( hom ), [ 1 .. Length( D ) ] );
end );

InstallMethod( IsSemiRegular,
    "G, [  ], gens, perms, act",
    true,
    [ IsGroup, IsList and IsEmpty,
      IsList,
      IsList,
      IsFunction ], 
      20, # we claim this method is very good
    function( G, D, gens, acts, act )
    return true;
end );

InstallMethod( IsSemiRegular,
    "G, D, gens, [  ], act",
    true,
    [ IsGroup, IsList,
      IsList,
      IsList and IsEmpty,
      IsFunction ], 
      20, # we claim this method is very good
    function( G, D, gens, acts, act )
    return IsTrivial( G );
end );


#############################################################################
##
#F  IsRegular( <arg> )  . . . . . . . . . . . . . . . . . . . regularity test
##
InstallMethod( IsRegular,"transitive and semiregular",
    true,
    OrbitsishReq, 0,
    function( G, D, gens, acts, act )
    return     IsTransitive( G, D, gens, acts, act )
           and IsSemiRegular( G, D, gens, acts, act );
end );


#############################################################################
##
#F  RepresentativeAction( <arg> )  . . . . . . . .  representative element
##
InstallGlobalFunction( RepresentativeAction, function( arg )
local   G,  D,  d,  e,  gens,  acts,  act,  xset,  hom,  p,  rep;
    
    if IsExternalSet( arg[ 1 ] )  then
        xset := arg[ 1 ];
        d := arg[ 2 ];
        e := arg[ 3 ];
        G := ActingDomain( xset );

	# catch a trivial case (that is called from some operations often)
	if d=e then
	  return One(G);
	fi;

        if HasHomeEnumerator( xset )  then
            D := HomeEnumerator( xset );
        fi;
        if IsExternalSetByActorsRep( xset )  then
            gens := xset!.generators;
            acts := xset!.operators;
            act  := xset!.funcOperation;
        else
            act := FunctionAction( xset );
        fi;
    else
        G := arg[ 1 ];
        if Length( arg ) > 2  and
	  IsIdenticalObj( FamilyObj( arg[ 2 ] ),
		      CollectionsFamily( FamilyObj( arg[ 3 ] ) ) )  then
	  D := arg[ 2 ];
	  if IsDomain( D )  then
	      D := Enumerator( D );
	  fi;
	  p := 3;
	else
	  p := 2;
        fi;
        d := arg[ p     ];
        e := arg[ p + 1 ];

	# catch a trivial case (that is called from some operations often)
	if d=e then
	  return One(G);
	fi;

        if IsFunction( arg[ Length( arg ) ] )  then
            act := arg[ Length( arg ) ];
        else
            act := OnPoints;
        fi;
        if Length( arg ) > p + 2  then
	  gens := arg[ p + 2 ];
	  acts := arg[ p + 3 ];
	  if not IsPcgs( gens )  and  not IsIdenticalObj( gens, acts )  then
	    if not IsBound( D )  then
	      D := OrbitOp( G, d, gens, acts, act );
	      # don't make it a subset!
	      xset:=ExternalSet(G,D,gens,acts,act);
	    else
	      D := OrbitOp( G, D,d, gens, acts, act );
	      # don't make it a subset!
	      xset:=ExternalSet(G,D,gens,acts,act);
	      #xset:=ExternalOrbitOp( G, D, d, gens, acts, act );
	    fi;
	  fi;
        fi;
    fi;
    
    if IsBound(xset) and IsExternalSetByActorsRep(xset) then
      # in all other cases the homomorphism was ignored anyhow
      hom := ActionHomomorphismAttr(xset);

      d := PositionCanonical( D, d );  e := PositionCanonical( D, e );
      rep := RepresentativeActionOp( ImagesSource( hom ), d, e,
		      OnPoints );
      if rep <> fail  then
	rep := PreImagesRepresentative( hom, rep );
      fi;
      return rep;
    elif IsBound( D )  then
      if IsBound( gens )  and  IsPcgs( gens )  then
	return RepresentativeAction( G, D, d, e, gens, acts, act );
      else
	return RepresentativeActionOp( G, D, d, e, act );
      fi;
    else
        return RepresentativeActionOp( G, d, e, act );
    fi;
end );

InstallMethod( RepresentativeActionOp,"ignore domain",
    true,
    [ IsGroup, IsList, IsObject, IsObject, IsFunction ], 0,
    function( G, D, d, e, act )        
    return RepresentativeActionOp( G, d, e, act );
end );

InstallOtherMethod( RepresentativeActionOp,
  "orbit algorithm: trace transversal", true,
        [ IsGroup, IsObject, IsObject, IsFunction ], 0,
    function( G, d, e, act )
    local   rep,        # representative, result
            orb,        # orbit
            gen,        # generator of the group <G>
            pnt,        # point in the orbit <orb>
            img,        # image of the point <pnt> under the generator <gen>
            by,         # <by>[<pnt>] is a gen taking <frm>[<pnt>] to <pnt>
	    dict,	# dictionary
	    pos,	# position
            frm;        # where <frm>[<pnt>] lies earlier in <orb> than <pnt>

    d:=Immutable(d);
    e:=Immutable(e);
    dict:=NewDictionary(d,true);
    orb := [ d ];
    AddDictionary(dict,d,1);

    if act=OnPairs or act=OnTuples and CanComputeSizeAnySubgroup(G) then

      if Length( d ) <> Length( e ) then
        return fail;
      fi;

      # a well-behaving group acts on tuples. We compute the representative
      # iteratively, by mapping element for element
      rep:=One(G);
      d:=ShallowCopy(d);
      for pnt in [1..Length(d)] do
        img:=RepresentativeAction(G,d[pnt],e[pnt],OnPoints);
	if img=fail then
	  return fail;
	fi;
	rep:=rep*img;
	for pos in [pnt+1..Length(d)] do
	  d[pos]:=OnPoints(d[pos],img);
	od;
	G:=Stabilizer(G,e[pnt],OnPoints);
      od;
      return rep;
    else
      # standard action. If act is OnPoints, it should be as fast as pnt^gen.
      # So there should be no reason to split cases.
      if d = e  then return One( G );  fi;
      by  := [ One( G ) ];
      frm := [ 1 ];
      for pnt  in orb  do
	  for gen  in GeneratorsOfGroup( G )  do
	      img := act(pnt,gen);
	      MakeImmutable(img);
	      if img = e  then
		  rep := gen;
		  while pnt <> d  do
		    pos:=LookupDictionary(dict,pnt);
		    rep := by[ pos ] * rep;
		    pnt := frm[ pos ];
		  od;
		  Assert(2,act(d,rep)=e);
		  return rep;
	      elif not KnowsDictionary(dict,img) then
		  Add( orb, img );
		  AddDictionary( dict, img, Length(orb) );
		  Add( frm, pnt );
		  Add( by,  gen );
	      fi;
	  od;
      od;
      return fail;
    fi;

#    # other action
#    else
#        if d = e  then return One( G );  fi;
#        by  := [ One( G ) ];
#        frm := [ 1 ];
#        for pnt  in orb  do
#            for gen  in GeneratorsOfGroup( G )  do
#                img := act( pnt, gen );
#                if img = e  then
#                    rep := gen;
#                    while pnt <> d  do
#                        rep := by[ Position(orb,pnt) ] * rep;
#                        pnt := frm[ Position(orb,pnt) ];
#                    od;
#                    return rep;
#                elif not img in set  then
#                    Add( orb, img );
#		    if cansort then
#		      AddSet( set, img );
#		    fi;
#                    Add( frm, pnt );
#                    Add( by,  gen );
#                fi;
#            od;
#        od;
#        return fail;
#
#    fi;
#
#    # special case for action on pairs
#    elif act = OnPairs  then
#        if d = e  then return One( G );  fi;
#        by  := [ One( G ) ];
#        frm := [ 1 ];
#        for pnt  in orb  do
#            for gen  in GeneratorsOfGroup( G )  do
#                img := [ pnt[1]^gen, pnt[2]^gen ];
#                if img = e  then
#                    rep := gen;
#                    while pnt <> d  do
#                        rep := by[ Position(orb,pnt) ] * rep;
#                        pnt := frm[ Position(orb,pnt) ];
#                    od;
#                    return rep;
#                elif not img in set  then
#                    Add( orb, img );
#		    if cansort then
#		      AddSet( set, img );
#		    fi;
#                    Add( frm, pnt );
#                    Add( by,  gen );
#                fi;
#            od;
#        od;
#        return fail;
end );

#############################################################################
##
#F  Stabilizer( <arg> ) . . . . . . . . . . . . . . . . . . . . .  stabilizer
##
InstallGlobalFunction( Stabilizer, function( arg )
    if Length( arg ) = 1  then
        return StabilizerOfExternalSet( arg[ 1 ] );
    else
        return CallFuncList( StabilizerFunc, arg );
    fi;
end );

InstallMethod( StabilizerOp,
        "`OrbitStabilizerAlgorithm' with domain",true,
        OrbitishReq, 0,
function( G, D, d, gens, acts, act )
local   orbstab;
  
  orbstab:=OrbitStabilizerAlgorithm(G,D,false,gens,acts,
	      rec(pnt:=d,act:=act,onlystab:=true));
  return orbstab.stabilizer;

end );

InstallOtherMethod( StabilizerOp,
        "`OrbitStabilizerAlgorithm' without domain",true,
        [ IsGroup, IsObject, IsList, IsList, IsFunction ], 0,
function( G, d, gens, acts, act )
local   stb,  p,  orbstab;
  
  if     IsIdenticalObj( gens, acts )
    and act = OnTuples  or  act = OnPairs  then
    # for tuples compute the stabilizer iteratively
    stb := G;
    for p  in d  do
	stb := StabilizerOp( stb, p, GeneratorsOfGroup( stb ),
			GeneratorsOfGroup( stb ), OnPoints );
    od;
  else
    orbstab:=OrbitStabilizerAlgorithm(G,false,false,gens,acts,
                                      rec(pnt:=d,act:=act,onlystab:=true));
    stb := orbstab.stabilizer;
  fi;
  return stb;
end );

#############################################################################
##
#F  RankAction( <arg> ) . . . . . . . . . . . . . . . number of suborbits
##
InstallMethod( RankAction,"via ophom",
    true,
    OrbitsishReq, 0,
    function( G, D, gens, acts, act )
    local   hom;

    hom := ActionHomomorphism( G, D, gens, acts, act );
    return RankAction( Image( hom ), [ 1 .. Length( D ) ] );
end );

InstallMethod( RankAction,
    "G, ints, gens, perms, act",
    true,
    [ IsGroup, IsList and IsCyclotomicCollection,
      IsList,
      IsList,
      IsFunction ], 0,
    function( G, D, gens, acts, act )
    if    act <> OnPoints
       or not IsIdenticalObj( gens, acts )  then
        TryNextMethod();
    fi;
    return Length( OrbitsDomain( Stabilizer( G, D, D[ 1 ], act ),
                   D, act ) );
end );

InstallMethod( RankAction,
    "G, [  ], gens, perms, act",
    true,
    [ IsGroup, IsList and IsEmpty,
      IsList,
      IsList,
      IsFunction ], 
      20, # we claim this method is very good
    function( G, D, gens, acts, act )
    return 0;
end );


#############################################################################
##
#M  CanonicalRepresentativeOfExternalSet( <xset> )  . . . . . . . . . . . . .
##
InstallMethod( CanonicalRepresentativeOfExternalSet,"smallest element", true,
        [ IsExternalSet ], 0,
    function( xset )
    local   aslist;
    
    aslist := AsList( xset );
    return First( HomeEnumerator( xset ), p -> p in aslist );
end );

# for external sets that know how to get the canonical representative
InstallMethod( CanonicalRepresentativeOfExternalSet, 
      "by CanonicalRepresentativeDeterminator",
      true,
      [ IsExternalSet
        and HasCanonicalRepresentativeDeterminatorOfExternalSet ],
      0,
function( xset )
local func,can;

  func:=CanonicalRepresentativeDeterminatorOfExternalSet(xset);
  can:=func(ActingDomain(xset),Representative(xset));
  # note the stabilizer we got for free
  if not HasStabilizerOfExternalSet(xset) and IsBound(can[2]) then
    SetStabilizerOfExternalSet(xset,can[2]^(can[3]^-1));
  fi;
  return can[1];
end ) ;

#############################################################################
##
#M  ActorOfExternalSet( <xset> ) . . . . . . . . . . . . . . . . . . . . .
##
InstallMethod( ActorOfExternalSet, true, [ IsExternalSet ], 0,
    xset -> RepresentativeAction( xset, Representative( xset ),
            CanonicalRepresentativeOfExternalSet( xset ) ) );

#############################################################################
##
#M  StabilizerOfExternalSet( <xset> ) . . . . . . . . . . . . . . . . . . . .
##
InstallMethod( StabilizerOfExternalSet,"stabilizer of the represenattive",
  true, [ IsExternalSet ], 0,
        xset -> Stabilizer( xset, Representative( xset ) ) );

#############################################################################
##
#M  ImageElmActionHomomorphism( <hom>, <elm> )
##
InstallGlobalFunction(ImageElmActionHomomorphism,function( hom, elm )
local   xset,he,gp,p,canfail,bas,fun;
  canfail:=ValueOption("actioncanfail")=true;
  xset := UnderlyingExternalSet( hom );
  he:=HomeEnumerator(xset);
  fun:=FunctionAction(xset);
  # can we compute the image cheaper using stabilizer chain methods?
  if not canfail and HasImagesSource(hom) then
    gp:=ImagesSource(hom);
    if HasStabChainMutable(gp) or HasStabChainImmutable(gp) then
      bas:=BaseStabChain(StabChain(gp));
      if Length(bas)*50<Length(he) then
	p:=RepresentativeActionOp(gp,bas,
	    List(bas,x->PositionCanonical(he,fun(he[x],elm))),
	    OnTuples);
        return p;
      fi;
    fi;
  fi;

  p:=Permutation(elm,he,fun);
  if p=fail then
    if canfail then
      return fail;
    fi;
    Error("Action not well-defined. See the manual section\n",
	  "``Action on canonical representatives''.");
  fi;
  return p;
end );

#############################################################################
##
#M  ImagesRepresentative( <hom>, <elm> )  . . . . . . . . . for action hom
##
InstallMethod( ImagesRepresentative,"for action hom", FamSourceEqFamElm,
        [ IsActionHomomorphism, IsMultiplicativeElementWithInverse ], 0,
  ImageElmActionHomomorphism);

InstallMethod( ImagesRepresentative, "for action hom that is `ByAsGroup'",
  FamSourceEqFamElm,
  [ IsGroupGeneralMappingByAsGroupGeneralMappingByImages 
    and IsActionHomomorphism, IsMultiplicativeElementWithInverse ], 0,
function( hom, elm )
  return ImagesRepresentative( AsGroupGeneralMappingByImages( hom ), elm );
end );


#############################################################################
##
#M  MappingGeneratorsImages( <map> )  . . . . .  for group homomorphism
##
InstallMethod( MappingGeneratorsImages, "for action hom that is `ByAsGroup'",
    true, [ IsGroupGeneralMappingByAsGroupGeneralMappingByImages and
	    IsActionHomomorphism ], 0,
function( map )
local gens;
  gens:= GeneratorsOfGroup( PreImagesRange( map ) );
  return [gens, List( gens, g -> ImageElmActionHomomorphism( map, g ) ) ];
end );

#############################################################################
##
#M  KernelOfMultiplicativeGeneralMapping( <ophom>, <elm> )
##
InstallMethod( KernelOfMultiplicativeGeneralMapping,
  "for action homomorphism", true, [ IsActionHomomorphism ], 0,
function( hom )
local map,mapi;
  if HasIsSurjective(hom) and IsSurjective(hom) then
    return KernelOfMultiplicativeGeneralMapping(
	    AsGroupGeneralMappingByImages( hom ) );
  else
    Range( hom );
    mapi := MappingGeneratorsImages( hom );
    map := GroupHomomorphismByImagesNC( Source( hom ), ImagesSource( hom ),
              mapi[1], mapi[2] );
    CopyMappingAttributes( hom,map );
    return KernelOfMultiplicativeGeneralMapping(map);
  fi;
end );

#############################################################################
##
#M  ImagesRepresentative( <hom>, <elm> )  . . . . . . . .  if a base is known
##
InstallMethod( ImagesRepresentative, "using `RepresentativeAction'",
  FamSourceEqFamElm, [ IsActionHomomorphismByBase and HasImagesSource,
          IsMultiplicativeElementWithInverse ], 0,
    function( hom, elm )
    local   xset,  D,  act,  imgs;

    xset := UnderlyingExternalSet( hom );
    D := HomeEnumerator( xset );
    act := FunctionAction( xset );
    if not IsBound( xset!.basePermImage )  then
        xset!.basePermImage := List( BaseOfGroup( xset ),
                                    b -> PositionCanonical( D, b ) );
    fi;
    imgs:=List(BaseOfGroup(xset),b->PositionCanonical(D,act(b,elm)));
    return RepresentativeActionOp( ImagesSource( hom ),
                   xset!.basePermImage, imgs, OnTuples );
end );

#############################################################################
##
#M  ImagesSource( <hom> ) . . . . . . . . . . . . . . . . . set base in image
##
InstallMethod( ImagesSource,"actionHomomorphismByBase", true,
        [ IsActionHomomorphismByBase ], 0,
    function( hom )
    local   xset,  img,  D;
    
    xset := UnderlyingExternalSet( hom );
    img := ImagesSet( hom, Source( hom ) );
    if not HasStabChainMutable( img )  and  not HasBaseOfGroup( img )  then
        if not IsBound( xset!.basePermImage )  then
            D := HomeEnumerator( xset );
            xset!.basePermImage := List( BaseOfGroup( xset ),
                                        b -> PositionCanonical( D, b ) );
        fi;
        SetBaseOfGroup( img, xset!.basePermImage );
    fi;
    return img;
end );
    
#############################################################################
##
#M  ImagesRepresentative( <hom>, <elm> )  . . . . .  restricted `Permutation'
##
InstallMethod( ImagesRepresentative,"restricted perm", FamSourceEqFamElm,
        [ IsActionHomomorphismSubset,
          IsMultiplicativeElementWithInverse ], 0,
    function( hom, elm )
    local   xset;
    
    xset := UnderlyingExternalSet( hom );
    return RestrictedPermNC( Permutation( elm, HomeEnumerator( xset ),
        FunctionAction( xset ) ),
        MovedPoints( ImagesSource( AsGroupGeneralMappingByImages( hom ) ) ) );
end );

#############################################################################
##
#M  PreImagesRepresentative( <hom>, <elm> ) . . . . . . . . . .  build matrix
##
InstallMethod( PreImagesRepresentative,"IsLinearActionHomomorphism",
  FamRangeEqFamElm, [ IsLinearActionHomomorphism, IsPerm ], 0,
function( hom, elm )
  local   V,  base,  mat,  b,xset,lab,f;
  
  # is this method applicable? Test whether the domain contains a vector
  # space basis (respectively just get this basis).
  lab:=LinearActionBasis(hom);
  if lab=fail then
    TryNextMethod();
  fi;

  # PreImagesRepresentative does not test membership
  #if not elm in Image( hom )  then return fail; fi;
  xset:=UnderlyingExternalSet(hom);
  V := HomeEnumerator(xset);
  f:=DefaultFieldOfMatrixGroup(Source(hom));

  if not IsBound(hom!.linActBasisPositions) then
    hom!.linActBasisPositions:=List(lab,i->PositionCanonical(V,i));
  fi;
  if not IsBound(hom!.linActInverse) then
    lab:=ImmutableMatrix(f,lab);
    hom!.linActInverse:=Inverse(lab);
  fi;

  elm:=OnTuples(hom!.linActBasisPositions,elm); # image points
  elm:=V{elm}; # the corresponding vectors
  f:=DefaultFieldOfMatrixGroup(Source(hom));
  elm:=ImmutableMatrix(f,elm);

  return hom!.linActInverse*elm;
end );

#############################################################################
##
#M  PreImagesRepresentative( <hom>, <elm> ) . . . . . . . . . .  build matrix
##
InstallMethod( PreImagesRepresentative,"IsProjectiveActionHomomorphism",
  FamRangeEqFamElm, [ IsProjectiveActionHomomorphism, IsPerm ], 0,
function( hom, elm )
  local   V,  base,  mat,  b,xset,lab,f,dim,start,time,sol,i;
  
  # is this method applicable? Test whether the domain contains a vector
  # space basis (respectively just get this basis).
  lab:=LinearActionBasis(hom);
  if lab=fail then
    TryNextMethod();
  fi;

  # PreImagesRepresentative does not test membership
  #if not elm in Image( hom )  then return fail; fi;
  xset:=UnderlyingExternalSet(hom);
  V := HomeEnumerator(xset);
  f:=DefaultFieldOfMatrixGroup(Source(hom));
  dim:=DimensionOfMatrixGroup(Source(hom));

  elm:=OnTuples(hom!.projActBasisPositions,elm); # image points
  elm:=V{elm}; # the corresponding vectors

  mat:=elm{[1..dim]};
  sol:=SolutionMat(mat,elm[dim+1]);
  for i in [1..dim] do
    mat[i]:=sol[i]*mat[i];
  od;
  mat:=hom!.projActInverse*ImmutableMatrix(f,mat);

  # correct scalar using determinant if needed
  if hom!.correctionFactors[1]<>fail then
    V:=DeterminantMat(mat);
    if not IsOne(V) then
      mat:=mat*hom!.correctionFactors[2][
	      PositionSorted(hom!.correctionFactors[1],V)];
    fi;
  fi;

  return mat;
end);

#############################################################################
##
#A  LinearActionBasis(<hom>)
##
InstallMethod(LinearActionBasis,"find basis in domain",true,
  [IsLinearActionHomomorphism],0,
function(hom)
local xset,dom,D,b,t,i,r,pos;
  xset:=UnderlyingExternalSet(hom);
  if Size(xset)=0 then
    return fail;
  fi;
  pos:=[];
  # if there is a base, check whether it's full rank, if yes, take it
  if HasBaseOfGroup(xset) 
     and RankMat(BaseOfGroup(xset))=Length(BaseOfGroup(xset)[1]) then
    # this implies injectivity
    SetIsInjective(hom,true);
    return BaseOfGroup(xset);
  fi;
  # otherwise we've to find a basis from the domain.
  D:=HomeEnumerator(xset);
  b:=[];
  t:=[];
  r:=Length(D[1]);
  i:=1;
  while Length(b)<r and i<=Length(D) do
    if RankMat(Concatenation(t,[D[i]]))>Length(t) then
      # new indep. vector
      Add(b,D[i]);
      Add(pos,i);
      Add(t,ShallowCopy(D[i]));
      TriangulizeMat(t); # for faster rank tests
    fi;
    i:=i+1;
  od;
  if Length(b)=r then
    # this implies injectivity
    hom!.linActBasisPositions:=pos;
    SetIsInjective(hom,true);
    return b;
  else
    return fail; # does not span
  fi;
end);

#############################################################################
##
#A  LinearActionBasis(<hom>)
##
InstallOtherMethod(LinearActionBasis,"projective with extra vector",true,
  [IsProjectiveActionHomomorphism],0,
function(hom)
local xset,dom,D,b,t,i,r,binv,pos,kero,dets,roots,dim,f;
  xset:=UnderlyingExternalSet(hom);
  if Size(xset)=0 then
    return fail;
  fi;

  # will the determinants suffice to get suitable scalars?
  dim:=DimensionOfMatrixGroup(Source(hom));
  f:=DefaultFieldOfMatrixGroup(Source(hom));

  roots:=Set(RootsOfUPol(f,X(f)^dim-1));

  D:=List(GeneratorsOfGroup(Source(hom)),DeterminantMat);
  D:=Elements(Group(D));

  if Length(roots)<=1 then
    # 1 will always be root
    kero:=[One(f)];
  elif IsNaturalGL(Source(hom)) then
    # the full GL clearly will contain the kernel
    kero:=roots; # to skip test
  elif not IsSubset(D,roots) then
    # even the kernel determinants are not reached, so clearly kernel not in
    return fail;
  else
    kero:=List(Elements(KernelOfMultiplicativeGeneralMapping(hom)),x->x[1][1]^dim);
  fi;
  
  if not IsSubset(kero,roots) then
    # we cannot fix the scalar with the determinant
    return fail;
  fi;

  dets:=[];
  roots:=[];
  for i in Filtered(Elements(f),x->not IsZero(x)) do
    b:=i^dim;
    if not b in dets then
      Add(dets,b);
      Add(roots,i^-1); # the factor by which we must correct
    fi;
  od;
  SortParallel(dets,roots);

  if IsSubset(D,dets) then
    dets:=fail; # not that we do not need to correct with determinant as all
                # values are fine
  fi;

  # find a basis from the domain.
  D:=HomeEnumerator(xset);
  b:=[];
  t:=[];
  r:=Length(D[1]);
  i:=1;
  pos:=[];
  while Length(b)<r and i<=Length(D) do
    if RankMat(Concatenation(t,[D[i]]))>Length(t) then
      # new indep. vector
      Add(b,D[i]);
      Add(pos,i);
      Add(t,ShallowCopy(D[i]));
      TriangulizeMat(t); # for faster rank tests
    fi;
    i:=i+1;
  od;
  if Length(b)<r then
    return fail;
  fi;

  # try to find a vector that has nonzero coefficients for all b
  binv:=Inverse(ImmutableMatrix(f,b));
  while i<=Length(D) do
    if ForAll(D[i]*binv,x->not IsZero(x)) then
      Add(b,D[i]);
      Add(pos,i);
      hom!.projActBasisPositions:=pos;
      hom!.projActInverse:=ImmutableMatrix(f,binv*Inverse(DiagonalMat(D[i]*binv)));
      hom!.correctionFactors:=[dets,roots];
      return ImmutableMatrix(f,b);
    fi;
    i:=i+1;
  od;

  return fail; # no extra vector found
end);

#############################################################################
##
#M  DomainForAction( <pnt>, <acts>,<act> )
##
InstallMethod(DomainForAction,"default: fail",true,
  [IsObject,IsListOrCollection,IsFunction],0,
function(pnt,acts,act)
  return fail;
end);

#############################################################################
##
#M  AbelianSubfactorAction(<G>,<M>,<N>)
##
InstallMethod(AbelianSubfactorAction,"generic:use modulo pcgs",true,
  [IsGroup,IsGroup,IsGroup],0,
function(G,M,N)
local p,n,f,o,v,ran,exp,H,phi,alpha;
  p:=ModuloPcgs(M,N);
  n:=Length(p);
  f:=GF(RelativeOrders(p)[1]);
  o:=One(f);
  v:=f^n;
  ran:=[1..n];
  exp:=ListWithIdenticalEntries(n,0);
  f:=Size(f);
  phi:=LinearActionLayer(G,p);
  H:=Group(phi);
  UseFactorRelation(G,fail,H);
  phi:=GroupHomomorphismByImagesNC(G,H,GeneratorsOfGroup(G),phi);

  alpha:=GroupToAdditiveGroupHomomorphismByFunction(M,v,function(e)
    e:=ExponentsOfPcElement(p,e)*o;
    if f<=256 then
      e := CopyToVectorRepNC(e,f);
    fi;  
    MakeImmutable(e);
    return e;
  end,
  function(r)
  local i,l;
    l:=exp;
    for i in ran do
      l[i]:=Int(r[i]);
    od;
    return PcElementByExponentsNC(p,l);
  end);
  return [phi,alpha,p];
end);


#############################################################################
##
#M  IsInjective( <acthom> )
##
##  This is triggered by a fallback method of PreImageElm if it is not
##  yet known whether the action homomorphism is injective or not.
##  If there exists a LinearActionBasis, then the hom is injective
##  and the better method for PreImageElm is taken.
##
InstallMethod( IsInjective, "for a linear action homomorphism",
  [IsLinearActionHomomorphism],
  function( a )
    local b;   
    b := LinearActionBasis(a);
    if b = fail then          
        TryNextMethod();
    fi;                 
    return true;
  end );


#############################################################################
##
#E<|MERGE_RESOLUTION|>--- conflicted
+++ resolved
@@ -205,23 +205,9 @@
 
     type := TypeObj( xset );
 
-<<<<<<< HEAD
     xsset := ExternalSetByFilterConstructor( IsExternalSubset,
                      G, HomeEnumerator( xset ), gens, acts, act );
 
-=======
-    # The type of an external set can store the type of its external subsets,
-    # to avoid repeated calls of `NewType'.
-    if not IsBound( type![XSET_XSSETTYPE] )  then
-        xsset := ExternalSetByFilterConstructor( IsExternalSubset,
-                         G, HomeEnumerator( xset ), gens, acts, act );
-        StrictBindOnce( type, XSET_XSSETTYPE, TypeObj( xsset ) );
-    else
-        xsset := ExternalSetByTypeConstructor( type![XSET_XSSETTYPE],
-                         G, HomeEnumerator( xset ), gens, acts, act );
-    fi;
-    
->>>>>>> 98984896
     xsset!.start := Immutable( start );
     return xsset;
 end );
@@ -345,25 +331,10 @@
     local   type,  xorb;
 
     type := TypeObj( xset );
-<<<<<<< HEAD
 
     xorb := ExternalSetByFilterConstructor( IsExternalOrbit,
                     G, HomeEnumerator( xset ), gens, acts, act );
 
-=======
-    
-    # The type of  an external set  can store the type  of external orbits of
-    # its points, to avoid repeated calls of `NewType'.
-    if not IsBound( type![XSET_XORBTYPE] )  then
-        xorb := ExternalSetByFilterConstructor( IsExternalOrbit,
-                        G, HomeEnumerator( xset ), gens, acts, act );
-        StrictBindOnce( type, XSET_XORBTYPE, TypeObj( xorb ) );
-    else
-        xorb := ExternalSetByTypeConstructor( type![XSET_XORBTYPE],
-                        G, HomeEnumerator( xset ), gens, acts, act );
-    fi;
-    
->>>>>>> 98984896
     SetRepresentative( xorb, pnt );
     xorb!.start := Immutable( [ pnt ] );
     return xorb;
