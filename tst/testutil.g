#############################################################################
##
#W  testutil.g                  GAP Library                     Thomas Breuer
#W                                                               Frank Celler
##
##
#Y  Copyright (C) 2005 The GAP Group
##
##  This file contains utilities for running tests.
##  It is not read with the library when {\GAP} is started.
##

<<<<<<< HEAD
#############################################################################
##
#F  RunStandardTests( <testfiles>[, <renormalize>] )
##
##  Let <testfiles> be a list of pairs consisting of a file name, relative to
##  the `tst' directory of the {\GAP} distribution, and a scaling factor
##  that is proportional to the expected runtime when the file is read with
##  `Test'.
##  `RunStandardTests' applies `Test' to the files listed in <testfiles>,
##  in increasing order of the expected runtime,
##  such that the differences between the actual output and the one that is
##  prescribed in the test files are printed.
##  Additionally, information about the file currently being read and the
##  runtime is printed.
##
##  If a second argument `true' is given, the scaling factors in the
##  processed files are replaced by $10^5$ times the runtime in milliseconds.
##  Of course this runtime depends on the hardware, so this renormalization
##  should be executed on a ``typical'' machine, which should fit to the
##  information in the files `tst/testall.g' and `tst/testinstall.g' and 
##  in the documentation file `doc/ref/install.xml'.
##
BindGlobal( "RunStandardTests", function( arg )
    local testfiles, renormalize, sizescreen, stop_TEST, infoRead1,
          infoRead2, count, totaltime, totalprev, prod, dir, i, name, info,
          time, stone, new, oldcontents, pos, newcontents;

    # Get and check the arguments.
    if Length( arg ) = 0 or Length( arg ) > 2 or not IsList( arg[1] ) then
      Error( "usage: RunStandardTests( <testfiles>[, <renormalize>] )" );
    fi;
    testfiles:= arg[1];
    renormalize:= Length( arg ) = 2 and arg[2] = true;

    # Initialize variables that must be global.
    GAPInfo.TestData:= rec( results:= [] );
    sizescreen:= SizeScreen();

    # Replace the `STOP_TEST' function by one that collects statistical data.
    stop_TEST := STOP_TEST;
    STOP_TEST := function( file, fac )
      Add( GAPInfo.TestData.results,
           [ file, fac, Runtime() - GAPInfo.TestData.START_TIME ] );
    end;

    # Print a header.
    Print( "Architecture: ", GAPInfo.Architecture, "\n\n",
           "test file         GAP4stones     time(msec)\n",
           "-------------------------------------------\n" );

    # Switch off info messages during the tests.
    infoRead1 := InfoRead1;  InfoRead1 := Ignore;
    infoRead2 := InfoRead2;  InfoRead2 := Ignore;

    # Loop over the test files.
    count:= 0;
    totaltime:= 0;
    totalprev:= 0;
    prod:= 1;
    dir:= DirectoriesLibrary( "tst" );
    testfiles:= ShallowCopy( testfiles );
    Sort( testfiles, function( a, b ) return a[2] < b[2]; end );
    for i in [ 1 .. Length( testfiles ) ]  do
      name:= Filename( dir, testfiles[i][1] );
      Print( "testing: ", name, "\n" );
      Test( name, rec(compareFunction := "uptowhitespace" ));
      if Length( GAPInfo.TestData.results ) < i then
        Print( "#E  Add a `STOP_TEST' command to the file `", name, "'!\n" );
        GAPInfo.TestData.results[i]:= "dummy";
      else
        info:= GAPInfo.TestData.results[i];
        if info[1] <> testfiles[i][1] then
          Print( "#E  Replace `", info[1],
                 "' in the `STOP_TEST' command of `", name, "'!\n" );
        fi;
        time:= info[3];
        if 100 < time and IsPosRat(info[2]) then
          count:= count + 1;
          totaltime:= totaltime + time;
          totalprev:= totalprev + info[2];
          stone := QuoInt( info[2], time );
          prod:= prod * stone;
        else
          stone := 0;
        fi;
        Print( String( testfiles[i][1], -20 ),
               String( stone, 8 ),
               String( time, 15 ) );
        if i < Length( testfiles ) and IsPosRat( testfiles[i+1][2] )
           and totalprev <> 0  then
          Print( "    (next ~ ",
                 Int( totaltime * testfiles[i+1][2] / 10^3 / totalprev ),
                 " sec)" );
        fi;
        Print( "\n" );

        if renormalize then
          new:= 10^5 * time;
          if info[2] = infinity or
             ( info[2] <> 0 and
               ( ( new >= info[2] and new / info[2] < 105/100 ) or
                 ( new <= info[2] and new / info[2] >  95/100 ) ) ) then
            Print( "#I  scaling factor in `", name, "' unchanged\n" );
          else
            oldcontents:= StringFile( name );
            pos:= PositionSublist( oldcontents, "STOP_TEST" );
            newcontents:= oldcontents{ [ 1 .. pos-1 ] };
            Append( newcontents, "STOP_TEST( \"" );
            Append( newcontents, testfiles[i][1] );
            Append( newcontents, "\", " );
            Append( newcontents, String( new ) );
            Append( newcontents, " );" );
            pos:= PositionSublist( oldcontents, ";", pos );
            Append( newcontents,
                    oldcontents{ [ pos + 1 .. Length( oldcontents ) ] } );

            # Save the old file, and print a new file.
            Exec( Concatenation( "mv ", name, " ", name, "~" ) );
            SizeScreen( [ 1000 ] );
            PrintTo( name, newcontents );
            Print( "#I  `", name, "' replaced:\n" );
            SizeScreen( sizescreen );
            Exec( Concatenation( "diff ", name, "~ ", name ) );
          fi;
        fi;
      fi;
    od;

    # Print statistics information.
    Print("-------------------------------------------\n");
    if count = 0 then
      count:= 1;
    fi;
    Print( "total",
           String( RootInt( prod, count ), 23 ),
           String( totaltime, 15 ), "\n\n" );

    # Reset the changed globals.
    InfoRead1 := infoRead1;
    InfoRead2 := infoRead2;
    STOP_TEST := stop_TEST;
    GAPInfo.TestData:= rec();
    end );

=======
>>>>>>> c677a278

#############################################################################
##
#F  ExtractManualExamples( <bookname> )
##
##  <bookname> is either ref or tut. 
##  The function should be called EXACTLY from the GAP root directory.
## 
ExtractManualExamples:=function( bookname )
local path, main, files, tst, i, s, name, output;
if bookname="tut" then
  files:=[];
elif bookname="ref" then
  Read( "doc/ref/makedocreldata.g" );
  files:= GAPInfo.ManualDataRef.files;
else
  Error( "RunManualsTest : the argument bust be \"ref\" or \"tut\"" );
fi;
path:=Directory( Concatenation( GAPInfo.RootPaths[1], "doc/", bookname ) );
main:="main.xml";
Print("===============================================================\n");
Print("Extracting manual examples from the book '", bookname, "'\n" );
Print("===============================================================\n");
tst:=ManualExamples( path, main, files, "Chapter" );
for i in [ 1 .. Length(tst) ] do 
  Print("Processing '", bookname, "' chapter number ", i, " of ", Length(tst), "\c" );
  if Length( tst[i] ) > 0 then
    s := String(i);
    if Length(s)=1 then 
      # works for <100 chapters
      s:=Concatenation("0",s); 
    fi;
    name := Filename( Directory( Concatenation( "doc/test/", bookname ) ), Concatenation( bookname, s, ".tst" ) );
    output := OutputTextFile( name, false ); # to empty the file first
    SetPrintFormattingStatus( output, false ); # to avoid line breaks
    PrintTo( output, tst[i] );
    CloseStream(output);
    # one superfluous check
    if tst[i] <> StringFile( name ) then
      Error("Saved file does not match original examples string!!!\n");  
    else
      Print(" - OK! \n" );
    fi;
  else
    Print(" - no examples to save! \n" );    
  fi;  
od;
Print("===============================================================\n");
end;

#############################################################################
##
#F  CreatePackageTestsInput( <scriptfile>, <outfile>, <gap>, <other> )
##
##  writes the file <scriptfile> that starts a new GAP session using the
##  command <gap> (including all command line options) for each test file
##  of a package (given by the component `TestFile' in the record stored in
##  its `PackageInfo.g' file) and reads this file. The output of all tests 
##  is collected in the files <outfile>.<packagename>
##  GAP} is started as <gap> (including all command line options).
##  <other> may be true, false or "auto" to specify whether all available
##  packages are loaded, not loaded or only autoloaded packages. This mode
##  is actually managed in the Makefile, and is passed to this function 
##  just to be printed in the information messages.
##
BindGlobal( "CreatePackageTestsInput", function( scriptfile, outfile, gap, other )
    local result, name, entry, pair, testfile;

    SizeScreen( [ 1000 ] );
    InitializePackagesInfoRecords( false );
    result:= "";
    
    Append( result, "TIMESTAMP=`date -u +_%Y-%m-%d-%H-%M`\n" );

    for name in SortedList(ShallowCopy(RecNames(GAPInfo.PackagesInfo))) do 
      for entry in GAPInfo.PackagesInfo.( name ) do
        if IsBound( entry.InstallationPath ) and IsBound( entry.TestFile ) then
          testfile := Filename( DirectoriesPackageLibrary( name, "" ), entry.TestFile );
          if testfile <> fail then
            Append( result, Concatenation(
                    "echo 'Testing ", name, " ", entry.Version, ", test=", 
		            testfile, ", all packages=", other, "'\n" ) );
            Append( result, Concatenation( "echo ",
                    "'============================OUTPUT START=============================='",
                    " > ", outfile, "$TIMESTAMP.", name, "\n" ) );
            Append( result, Concatenation(
                    "echo 'SetUserPreference(\"UseColorsInTerminal\",false); ",
                    "ReadGapRoot( \"tst/testutil.g\" ); ",
                    "RunPackageTests( \"", name,
                    "\", \"", entry.Version, "\", \"", entry.TestFile,
                    "\", \"", other, "\" );' | ", gap, 
                    " >> ", outfile, "$TIMESTAMP.", name, "\n" ) );
            Append( result, Concatenation( "echo ",
                    "'============================OUTPUT END================================'",
                    " >> ", outfile, "$TIMESTAMP.", name, "\n" ) );
          else
            Append( result, Concatenation(
                    "echo 'failed to find test files for the ", name, " package'\n") );
          fi;            
        fi;
      od;
    od;

    PrintTo( scriptfile, result );
    end );


#############################################################################
##
#F  RunPackageTests( <pkgname>, <version>, <testfile>, <other> )
##
##  loads the package <pkgname> in version <version>,
##  and reads the file <testfile> (a path relative to the package directory).
##  If <other> is `true' then all other available packages are also loaded.
##
##  The file <testfile> can either be a file that contains 
##  `Test' statements and therefore must be read with `Read',
##  or it can be a file that itself must be read with `Test';
##  the latter is detected from the occurrence of a substring
##  `"START_TEST"' in the file.
##
BindGlobal( "RunPackageTests", function( pkgname, version, testfile, other )
    local file, PKGTSTHDR, str;

    if LoadPackage( pkgname, Concatenation( "=", version ) ) = fail then
      Print( "#I  RunPackageTests: package `",
             pkgname, "' (version ", version, ") not loadable\n" );
      return;
    fi;
    if other = "true" then
      LoadAllPackages();
    fi;
    PKGTSTHDR := Concatenation( "\"", pkgname, "\", \"", version, "\", \"",
           testfile, "\", ", other );
    Print( "#I  RunPackageTests(", PKGTSTHDR, ");\n" );
    ShowSystemInformation();
    file:= Filename( DirectoriesPackageLibrary( pkgname, "" ), testfile );
    str:= StringFile( file );
    if not IsString( str ) then
      Print( "#I  RunPackageTests: file `", testfile, "' for package `",
             pkgname, "' (version ", version, ") not readable\n" );
      return;
    fi;
    if PositionSublist( str, "gap> START_TEST(" ) = fail then
      if not READ( file ) then
        Print( "#I  RunPackageTests: file `", testfile, "' for package `",
               pkgname, "' (version ", version, ") not readable\n" );
      fi;
    else
      if not Test( file, rec(compareFunction := "uptowhitespace") ) then
        Print( "#I  Errors detected while testing package ", pkgname, " ", version, "\n",
               "#I  using the test file `", testfile, "'\n");
      else
        Print( "#I  No errors detected while testing package ", pkgname, " ", version, "\n",
               "#I  using the test file `", testfile, "'\n");
      fi;
    fi;

    Print( "#I  RunPackageTests(", PKGTSTHDR, "): runtime ", Runtime(), "\n" );
    end );


#############################################################################
##
#F  CreatePackageLoadTestsInput( <scriptfile>, <outfileprefix>, <gap>, 
##                               <autoload>, <onlyneeded> )
##
##  Writes the file <scriptfile> that tests loading each package
##
BindGlobal( "CreatePackageLoadTestsInput", 

	function( scriptfile, outfileprefix, gap, autoload, onlyneeded )

    local mode, smode, PKGLOADTSTOPT, result, name, entry, packagenames;

    SizeScreen( [ 1000 ] );
    InitializePackagesInfoRecords( false );
    result:= "";
    
    mode:="";
    PKGLOADTSTOPT:="";
    if autoload then 
		Append( mode, " with autoloaded" );
	else	
		Append( mode, "                " );
	fi;	
    if onlyneeded then 
		Append( mode, ", only needed" );
		PKGLOADTSTOPT:=":OnlyNeeded";
	fi;	
	smode := NormalizedWhitespace(mode);
	if Length(smode) > 0 and smode[1] <> ' ' then
	  smode:=Concatenation( " ", smode );
    fi;
    
    packagenames := ShallowCopy( RecNames( GAPInfo.PackagesInfo ) );
    Sort( packagenames );
    
    Append( result, "TIMESTAMP=`date -u +_%Y-%m-%d-%H-%M`\n" );
    
    for name in packagenames do
        for entry in GAPInfo.PackagesInfo.( name ) do
            Append( result, "echo '==========================================='\n" );
            Append( result, 
              Concatenation( "echo '%%% Loading ", name, " ", entry.Version, smode, "'\n" ) );
            Append( result, 
              Concatenation( 
                "echo 'SetUserPreference(\"UseColorsInTerminal\",false); ",
                "PKGLOADTSTRES:=LoadPackage(\"", name, "\"", PKGLOADTSTOPT, ");;",
                "Filtered(NamesUserGVars(),x->IsLowerAlphaChar(x[1]) or Length(x)<=3);",
                "if PKGLOADTSTRES=true then PKGLOADTSTRES:=\"### Loaded\"; ",
                "else PKGLOADTSTRES:=\"### Not loaded\"; fi;",
                "Print( PKGLOADTSTRES, \" \",\"", name, "\",\" \",\"", 
                 entry.Version, smode, "\");", 
                "Print([CHAR_INT(10)]);' | ", 
                gap, " > ", outfileprefix, "$TIMESTAMP.", name, " 2>&1 \n" ) );
            Append( result, 
                Concatenation( "cat ", outfileprefix, "$TIMESTAMP.", name, "\n" ) );
         od;
    od;
    Append( result, "echo '==========================================='\n" );
    
    # do not test LoadAllPackages with OnlyNeeded option
    if not onlyneeded then    
        Append( result, Concatenation("echo '\n======OUTPUT START: LoadAllPackages", mode, "'\n" ) );
        Append( result, 
            Concatenation( "echo 'SetUserPreference(\"UseColorsInTerminal\",false); ",
                           "if CompareVersionNumbers( GAPInfo.Version, \"4.5.0\") then ",
                           "SetInfoLevel(InfoPackageLoading,4);",
                           "fi;LoadAllPackages(", PKGLOADTSTOPT, "); ",
                           "Print([CHAR_INT(10)]); ",
                           "Print(\"### all packages loaded                 ", mode, "\"); ' | ",  
                           gap, " > ", outfileprefix, "$TIMESTAMP.all 2>&1 \n" ) );
        Append( result, 
            Concatenation( "cat ", outfileprefix, "$TIMESTAMP.all\n" ) );
        Append( result, 
            Concatenation("echo '\n======OUTPUT END: LoadAllPackages", mode, "'\n" ) );
        Append( result, "echo '==========================================='\n" );
        Append( result, 
            Concatenation("echo '\n======OUTPUT START: LoadAllPackages ",
                          "in the reverse order", mode, "'\n" ) );
        if PKGLOADTSTOPT="" then
      	    PKGLOADTSTOPT:=":reversed";
        else
      	    PKGLOADTSTOPT:=":OnlyNeeded,reversed";
        fi;
        Append( result, 
            Concatenation( "echo 'SetUserPreference(\"UseColorsInTerminal\",false); ",
                           "if CompareVersionNumbers( GAPInfo.Version, \"4.5.0\") then ",
                           "SetInfoLevel(InfoPackageLoading,4);",
                           "fi;LoadAllPackages(", PKGLOADTSTOPT, "); ",
                           "Print([CHAR_INT(10)]); ",
                           "Print(\"### all packages loaded in reverse order", mode, "\"); ' | ", 
                           gap, " > ", outfileprefix, "$TIMESTAMP.all 2>&1 \n" ) );
        Append( result, 
            Concatenation( "cat ", outfileprefix, "$TIMESTAMP.all\n" ) );
        Append( result, 
            Concatenation("echo '\n======OUTPUT END: LoadAllPackages ",
                          "in the reverse order", mode, "'\n" ) );
    fi;         
    
    Append( result, Concatenation( "rm ", outfileprefix, "$TIMESTAMP.*\n" ) );
    PrintTo( scriptfile, result );
    end );
    
    
#############################################################################
##
#F  CreatePackageVarsTestsInput( <scriptfile>, <outfileprefix>, <gap> )
##
##  Writes the file <scriptfile> that calls ShowPackageVariables 
##  for each package in a new GAP session
##
BindGlobal( "CreatePackageVarsTestsInput", 

	function( scriptfile, outfileprefix, gap )

    local result, name, entry, packagenames;

    SizeScreen( [ 1000 ] );
    InitializePackagesInfoRecords( false );
    result:= "";
        
    packagenames := ShallowCopy( RecNames( GAPInfo.PackagesInfo ) );
    Sort( packagenames );
    
    Append( result, "TIMESTAMP=`date -u +_%Y-%m-%d-%H-%M`\n" );
    
    for name in packagenames do
        for entry in GAPInfo.PackagesInfo.( name ) do
            Append( result, "echo '==========================================='\n" );
            Append( result, 
              Concatenation( "echo '### Checking variables in \"", name, "\", ver. ", 
                             entry.Version, "'\n" ) );
            Append( result, 
              Concatenation( 
                "echo 'ShowPackageVariables(\"", name, "\"", ");",
                "Print(\"### Variables checked for \\\"\",\"", name, "\\\"\",\", ver. \",\"", 
                 entry.Version, "\" );", 
                "Print([CHAR_INT(10)]);' | ", 
                gap, " > ", outfileprefix, "$TIMESTAMP.", name, " 2>&1 \n" ) );                
            Append( result, 
                Concatenation( "cat ", outfileprefix, "$TIMESTAMP.", name, "\n" ) );
         od;
    od;
    Append( result, "echo '==========================================='\n" );
    Append( result, Concatenation( "rm ", outfileprefix, "$TIMESTAMP.*\n" ) );
    PrintTo( scriptfile, result );
    end );
    

#############################################################################
##
#F  CreateDevUpdateTestInput( )
#F  RunDevUpdateTests( )
##
##  RunDevUpdateTests() extracts test from dev/Update files and runs them
##  in the current GAP session. CreateDevUpdateTestInput() is an auxiliary
##  function which returns the string with the tests. It may be used to
##  view the tests or print them to a file.
##
BindGlobal( "CreateDevUpdateTestInput",
    function()
    local dirname, file, f, filename, content, alltests, output, nr, line, teststart, testlines;
    dirname:= DirectoriesLibrary( "dev/Updates" );
    if dirname = fail then
      Error("Can not find the 'dev/Updates' directory. Note that it is a part of the\n",
            "development version of GAP and is not included in the GAP distribution\n");
    fi;

    alltests := [ ];
   
    # Exclude hidden files and directories. Sort to ensure the order is not system-dependent
    for file in SortedList( Filtered( DirectoryContents(dirname[1]), f -> f[1] <> '.' ) ) do
    filename := Filename( dirname, file );
    content := SplitString( StringFile( filename ), "\r\n");
    output := [ ];
    nr:=0;
    repeat
        nr := nr+1;
        if nr > Length(content) then
            break;
        fi;
        line := content[nr];
        if Length(line) > 0 then
            if line[1]='!' then
                if LowercaseString( ReplacedString( line, " ","")) = "!testcode" then
                    teststart := nr;
                    testlines := [];
                    repeat
                        nr := nr+1;
                        line := content[nr];
                        if Length(line) > 0 then
                            if line[1]='!' then
                                break;
                            elif not line[1]='%' then
                                Add( testlines, Concatenation(line,"\n") );
                            fi;
                        fi;
                    until false;
                    if Length( testlines ) > 0 then
                        Add(output, Concatenation( "# ", filename, ", line ", String(teststart), "\n") );
                        Append(output, testlines );
                        Add( output, "\n" );
                    fi;
                fi;
            fi;
        fi;
    until false;
    if Length(output) > 0 then 
      Add( output, "#######################\n#END\n");
      Add( alltests, [ filename, Concatenation( output ) ] );
    fi;  
    od;
    return alltests;
end);


BindGlobal( "RunDevUpdateTests",
    function()
    local tests, t, resfile, str;
    tests := CreateDevUpdateTestInput();
    SaveWorkspace("testdevupdate.wsp");    
    for t in tests do
        Print("Checking " , t[1],"\n");
        resfile := "TESTDEVUPDATEOUTPUT";
        FileString( "TESTDEVUPDATE", t[2] );
        Exec( Concatenation(
        "echo 'Test(\"TESTDEVUPDATE\");' | bin/gap.sh -b -r -A -q -L testdevupdate.wsp > ", resfile ));
        str := StringFile(resfile);
        Print(str);
    od;
    RemoveFile("testdevupdate.wsp");
    RemoveFile("TESTDEVUPDATE");
    RemoveFile(resfile);
end);

#############################################################################
##
#F  CheckOutputDelegations
##
##  A method to output an object may only delegate to another operation
##  which appears further right in the following list: Display, ViewObj,
##  PrintObj, DisplayString, ViewString, PrintString, String.
##
##  This function parses the code of all installed methods for these
##  operations and checks whether this rule is followed, and shortlists
##  methods that require further inspection. Since it may still report
##  some cases where it is safe to call a predecessor of an operations
##  for a subobject of the original object, the check cannot be fully
##  automated.
##
BindGlobal( "CheckOutputDelegations",
function()
local rules, name, f, str, ots, met, pos, nargs, r, i,
      report, line, m, n, illegal_delegations, checklist;

rules := [ "Display", "ViewObj", "PrintObj", "DisplayString",
           "ViewString", "PrintString", "String" ];

for name in rules do

  pos:=Position( rules, name );
  report:=[];

  for nargs in [1..2] do
    f:=METHODS_OPERATION( EvalString(name), nargs );
    for m in [1..Length(f)/(4+nargs)] do
      met := f[(m-1)*(4+nargs)+2+nargs];
      str := "";
      ots := OutputTextString(str,true);;
      PrintTo( ots, met );
      CloseStream(ots);
      illegal_delegations:=[];
      checklist:=rules{[1..pos-1]};
      for r in checklist do
        n := POSITION_SUBSTRING(str, r, 0);
        if n <> fail then
          if Length(str) >= n + Length(r) then
            if not str[n + Length(r)] in LETTERS then
              Add( illegal_delegations, r );
            fi;
          fi;
        fi;
      od;
      if Length(illegal_delegations) > 0 then
        Add( report, [ FILENAME_FUNC( met ), STARTLINE_FUNC( met ),
                       f[(m-1)*(4+nargs)+4+nargs], illegal_delegations, met ] );
      fi;
    od;
  od;

  if Length(report) > 0 then
    Print("\nDetected incorrect delegations for ", name, "\n");
    for line in report do
      Print("---------------------------------------------------------------\n");
      Print( line[3], "\n", " delegates to ", line[4], "\n",
             "Filename: ", line[1], ", line : ", line[2], "\n", line[5], "\n");
    od;
    Print("---------------------------------------------------------------\n");
  else
    Print("All delegations correct for ", name, "\n");
  fi;

od;
end);

#############################################################################
##
#E
<|MERGE_RESOLUTION|>--- conflicted
+++ resolved
@@ -9,154 +9,6 @@
 ##  This file contains utilities for running tests.
 ##  It is not read with the library when {\GAP} is started.
 ##
-
-<<<<<<< HEAD
-#############################################################################
-##
-#F  RunStandardTests( <testfiles>[, <renormalize>] )
-##
-##  Let <testfiles> be a list of pairs consisting of a file name, relative to
-##  the `tst' directory of the {\GAP} distribution, and a scaling factor
-##  that is proportional to the expected runtime when the file is read with
-##  `Test'.
-##  `RunStandardTests' applies `Test' to the files listed in <testfiles>,
-##  in increasing order of the expected runtime,
-##  such that the differences between the actual output and the one that is
-##  prescribed in the test files are printed.
-##  Additionally, information about the file currently being read and the
-##  runtime is printed.
-##
-##  If a second argument `true' is given, the scaling factors in the
-##  processed files are replaced by $10^5$ times the runtime in milliseconds.
-##  Of course this runtime depends on the hardware, so this renormalization
-##  should be executed on a ``typical'' machine, which should fit to the
-##  information in the files `tst/testall.g' and `tst/testinstall.g' and 
-##  in the documentation file `doc/ref/install.xml'.
-##
-BindGlobal( "RunStandardTests", function( arg )
-    local testfiles, renormalize, sizescreen, stop_TEST, infoRead1,
-          infoRead2, count, totaltime, totalprev, prod, dir, i, name, info,
-          time, stone, new, oldcontents, pos, newcontents;
-
-    # Get and check the arguments.
-    if Length( arg ) = 0 or Length( arg ) > 2 or not IsList( arg[1] ) then
-      Error( "usage: RunStandardTests( <testfiles>[, <renormalize>] )" );
-    fi;
-    testfiles:= arg[1];
-    renormalize:= Length( arg ) = 2 and arg[2] = true;
-
-    # Initialize variables that must be global.
-    GAPInfo.TestData:= rec( results:= [] );
-    sizescreen:= SizeScreen();
-
-    # Replace the `STOP_TEST' function by one that collects statistical data.
-    stop_TEST := STOP_TEST;
-    STOP_TEST := function( file, fac )
-      Add( GAPInfo.TestData.results,
-           [ file, fac, Runtime() - GAPInfo.TestData.START_TIME ] );
-    end;
-
-    # Print a header.
-    Print( "Architecture: ", GAPInfo.Architecture, "\n\n",
-           "test file         GAP4stones     time(msec)\n",
-           "-------------------------------------------\n" );
-
-    # Switch off info messages during the tests.
-    infoRead1 := InfoRead1;  InfoRead1 := Ignore;
-    infoRead2 := InfoRead2;  InfoRead2 := Ignore;
-
-    # Loop over the test files.
-    count:= 0;
-    totaltime:= 0;
-    totalprev:= 0;
-    prod:= 1;
-    dir:= DirectoriesLibrary( "tst" );
-    testfiles:= ShallowCopy( testfiles );
-    Sort( testfiles, function( a, b ) return a[2] < b[2]; end );
-    for i in [ 1 .. Length( testfiles ) ]  do
-      name:= Filename( dir, testfiles[i][1] );
-      Print( "testing: ", name, "\n" );
-      Test( name, rec(compareFunction := "uptowhitespace" ));
-      if Length( GAPInfo.TestData.results ) < i then
-        Print( "#E  Add a `STOP_TEST' command to the file `", name, "'!\n" );
-        GAPInfo.TestData.results[i]:= "dummy";
-      else
-        info:= GAPInfo.TestData.results[i];
-        if info[1] <> testfiles[i][1] then
-          Print( "#E  Replace `", info[1],
-                 "' in the `STOP_TEST' command of `", name, "'!\n" );
-        fi;
-        time:= info[3];
-        if 100 < time and IsPosRat(info[2]) then
-          count:= count + 1;
-          totaltime:= totaltime + time;
-          totalprev:= totalprev + info[2];
-          stone := QuoInt( info[2], time );
-          prod:= prod * stone;
-        else
-          stone := 0;
-        fi;
-        Print( String( testfiles[i][1], -20 ),
-               String( stone, 8 ),
-               String( time, 15 ) );
-        if i < Length( testfiles ) and IsPosRat( testfiles[i+1][2] )
-           and totalprev <> 0  then
-          Print( "    (next ~ ",
-                 Int( totaltime * testfiles[i+1][2] / 10^3 / totalprev ),
-                 " sec)" );
-        fi;
-        Print( "\n" );
-
-        if renormalize then
-          new:= 10^5 * time;
-          if info[2] = infinity or
-             ( info[2] <> 0 and
-               ( ( new >= info[2] and new / info[2] < 105/100 ) or
-                 ( new <= info[2] and new / info[2] >  95/100 ) ) ) then
-            Print( "#I  scaling factor in `", name, "' unchanged\n" );
-          else
-            oldcontents:= StringFile( name );
-            pos:= PositionSublist( oldcontents, "STOP_TEST" );
-            newcontents:= oldcontents{ [ 1 .. pos-1 ] };
-            Append( newcontents, "STOP_TEST( \"" );
-            Append( newcontents, testfiles[i][1] );
-            Append( newcontents, "\", " );
-            Append( newcontents, String( new ) );
-            Append( newcontents, " );" );
-            pos:= PositionSublist( oldcontents, ";", pos );
-            Append( newcontents,
-                    oldcontents{ [ pos + 1 .. Length( oldcontents ) ] } );
-
-            # Save the old file, and print a new file.
-            Exec( Concatenation( "mv ", name, " ", name, "~" ) );
-            SizeScreen( [ 1000 ] );
-            PrintTo( name, newcontents );
-            Print( "#I  `", name, "' replaced:\n" );
-            SizeScreen( sizescreen );
-            Exec( Concatenation( "diff ", name, "~ ", name ) );
-          fi;
-        fi;
-      fi;
-    od;
-
-    # Print statistics information.
-    Print("-------------------------------------------\n");
-    if count = 0 then
-      count:= 1;
-    fi;
-    Print( "total",
-           String( RootInt( prod, count ), 23 ),
-           String( totaltime, 15 ), "\n\n" );
-
-    # Reset the changed globals.
-    InfoRead1 := infoRead1;
-    InfoRead2 := infoRead2;
-    STOP_TEST := stop_TEST;
-    GAPInfo.TestData:= rec();
-    end );
-
-=======
->>>>>>> c677a278
 
 #############################################################################
 ##
@@ -626,4 +478,4 @@
 
 #############################################################################
 ##
-#E
+#E