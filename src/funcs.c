/****************************************************************************
**
*W  funcs.c                     GAP source                   Martin Schönert
**
**
*Y  Copyright (C)  1996,  Lehrstuhl D für Mathematik,  RWTH Aachen,  Germany
*Y  (C) 1998 School Math and Comp. Sci., University of St Andrews, Scotland
*Y  Copyright (C) 2002 The GAP Group
**
**  This file contains the functions of the function interpreter package.
**
**  The function interpreter package   contains the executors  for  procedure
**  calls, the  evaluators  for function calls,  the   evaluator for function
**  expressions, and the handlers for the execution of function bodies.
**
**  It uses the function call mechanism defined by the calls package.
*/
#include        <stdio.h>               /* on SunOS, assert.h uses stderr
                                           but does not include stdio.h    */
#include        <assert.h>              /* assert                          */
#include        "system.h"              /* Ints, UInts                     */
#include        "bool.h"


#include        "gasman.h"              /* garbage collector               */
#include        "objects.h"             /* objects                         */
#include        "scanner.h"             /* scanner                         */

#include        "gap.h"                 /* error handling, initialisation  */

#include        "string.h"              /* strings                         */
#include        "calls.h"               /* generic call mechanism          */

#include        "code.h"                /* coder                           */
#include        "exprs.h"               /* expressions                     */
#include        "stats.h"               /* statements                      */

#include        "funcs.h"               /* functions                       */

#include        "read.h"                /* read expressions                */
#include        "records.h"             /* generic records                 */
#include        "precord.h"             /* plain records                   */

#include        "lists.h"               /* generic lists                   */
#include        "plist.h"               /* plain lists                     */


#include        "saveload.h"            /* saving and loading              */

#include        "opers.h"               /* generic operations              */
#include        "gvars.h"
#include        "thread.h"              /* threads                         */
#include        "tls.h"                 /* thread-local storage            */

#include        "vars.h"                /* variables                       */


#include        "profile.h"             /* installing methods              */
/****************************************************************************
**
*F ExecProccallOpts( <call> ). . execute a procedure call with options
**
** Calls with options are wrapped in an outer statement, which is
** handled here
*/

static Obj PushOptions;
static Obj PopOptions;

UInt ExecProccallOpts(
    Stat                call )
{
  Obj opts;
  
  SET_BRK_CURR_STAT( call );
  opts = EVAL_EXPR( ADDR_STAT(call)[0] );
  CALL_1ARGS(PushOptions, opts);

  EXEC_STAT( ADDR_STAT( call )[1]);

  CALL_0ARGS(PopOptions);
  
  return 0;
}


/****************************************************************************
**
*F  ExecProccall0args(<call>)  .  execute a procedure call with 0    arguments
*F  ExecProccall1args(<call>)  .  execute a procedure call with 1    arguments
*F  ExecProccall2args(<call>)  .  execute a procedure call with 2    arguments
*F  ExecProccall3args(<call>)  .  execute a procedure call with 3    arguments
*F  ExecProccall4args(<call>)  .  execute a procedure call with 4    arguments
*F  ExecProccall5args(<call>)  .  execute a procedure call with 5    arguments
*F  ExecProccall6args(<call>)  .  execute a procedure call with 6    arguments
*F  ExecProccallXargs(<call>)  .  execute a procedure call with more arguments
**
**  'ExecProccall<i>args'  executes  a  procedure   call   to the    function
**  'FUNC_CALL(<call>)'   with   the   arguments   'ARGI_CALL(<call>,1)'   to
**  'ARGI_CALL(<call>,<i>)'.  It returns the value returned by the function.
*/

static Obj DispatchFuncCall( Obj func, Int nargs, Obj arg1, Obj arg2, Obj arg3, Obj arg4, Obj arg5, Obj arg6)
{ 
  Obj arglist;
  if (nargs != -1) {
    arglist = NEW_PLIST(T_PLIST_DENSE, nargs);
    SET_LEN_PLIST(arglist, nargs);
    switch(nargs) {
    case 6: 
      SET_ELM_PLIST(arglist,6, arg6);
    case 5:
      SET_ELM_PLIST(arglist,5, arg5);
    case 4: 
      SET_ELM_PLIST(arglist,4, arg4);
    case 3:
      SET_ELM_PLIST(arglist,3, arg3);
    case 2: 
      SET_ELM_PLIST(arglist,2, arg2);
    case 1:
      SET_ELM_PLIST(arglist,1, arg1);
    case 0:
      CHANGED_BAG(arglist);
    }
  } else {
    arglist = arg1;
  }
  return DoOperation2Args(CallFuncListOper, func, arglist);
}


UInt            ExecProccall0args (
    Stat                call )
{
    Obj                 func;           /* function                        */

    /* evaluate the function                                               */
    SET_BRK_CURR_STAT( call );
    func = EVAL_EXPR( FUNC_CALL( call ) );

    /* call the function                                                   */
    SET_BRK_CALL_TO( call );
    if (TNUM_OBJ(func) != T_FUNCTION)
      DispatchFuncCall(func, 0, (Obj) 0L,  (Obj) 0L,  (Obj) 0L,  (Obj) 0L,  (Obj) 0L,  (Obj) 0L);
    else {
      CALL_0ARGS( func );
    }
    if (TLS->UserHasQuit || TLS->UserHasQUIT) /* the procedure must have called
                                       READ() and the user quit from a break
                                       loop inside it */
      ReadEvalError();
    /* return 0 (to indicate that no leave-statement was executed)         */
    return 0;
}

UInt            ExecProccall1args (
    Stat                call )
{
    Obj                 func;           /* function                        */
    Obj                 arg1;           /* first  argument                 */

    /* evaluate the function                                               */
    SET_BRK_CURR_STAT( call );
    func = EVAL_EXPR( FUNC_CALL( call ) );
  
    /* evaluate the arguments                                              */
    arg1 = EVAL_EXPR( ARGI_CALL( call, 1 ) );
 
    /* call the function                                                   */
    if (TNUM_OBJ(func) != T_FUNCTION)
      DispatchFuncCall(func, 1, (Obj) arg1,  (Obj) 0L,  (Obj) 0L,  (Obj) 0L,  (Obj) 0L,  (Obj) 0L);
    else {
      SET_BRK_CALL_TO( call );
      CALL_1ARGS( func, arg1 );
    } 
    if (TLS->UserHasQuit || TLS->UserHasQUIT) /* the procedure must have called
                                       READ() and the user quit from a break
                                       loop inside it */
      ReadEvalError();
    /* return 0 (to indicate that no leave-statement was executed)         */
    return 0;
}

UInt            ExecProccall2args (
    Stat                call )
{
    Obj                 func;           /* function                        */
    Obj                 arg1;           /* first  argument                 */
    Obj                 arg2;           /* second argument                 */

    /* evaluate the function                                               */
    SET_BRK_CURR_STAT( call );
    func = EVAL_EXPR( FUNC_CALL( call ) );
 
    /* evaluate the arguments                                              */
    arg1 = EVAL_EXPR( ARGI_CALL( call, 1 ) );
    arg2 = EVAL_EXPR( ARGI_CALL( call, 2 ) );

    /* call the function                                                   */
    if (TNUM_OBJ(func) != T_FUNCTION)
      DispatchFuncCall(func, 2, (Obj) arg1,  (Obj) arg2,  (Obj) 0L,  (Obj) 0L,  (Obj) 0L,  (Obj) 0L);
    else {
      SET_BRK_CALL_TO( call );
      CALL_2ARGS( func, arg1, arg2 );
    }
    if (TLS->UserHasQuit || TLS->UserHasQUIT) /* the procedure must have called
                                       READ() and the user quit from a break
                                       loop inside it */
      ReadEvalError();
    /* return 0 (to indicate that no leave-statement was executed)         */
    return 0;
}

UInt            ExecProccall3args (
    Stat                call )
{
    Obj                 func;           /* function                        */
    Obj                 arg1;           /* first  argument                 */
    Obj                 arg2;           /* second argument                 */
    Obj                 arg3;           /* third  argument                 */

    /* evaluate the function                                               */
    SET_BRK_CURR_STAT( call );
    func = EVAL_EXPR( FUNC_CALL( call ) );
 
    /* evaluate the arguments                                              */
    arg1 = EVAL_EXPR( ARGI_CALL( call, 1 ) );
    arg2 = EVAL_EXPR( ARGI_CALL( call, 2 ) );
    arg3 = EVAL_EXPR( ARGI_CALL( call, 3 ) );

    /* call the function                                                   */
    if (TNUM_OBJ(func) != T_FUNCTION)
      DispatchFuncCall(func, 3, (Obj) arg1,  (Obj) arg2,  (Obj) arg3,  (Obj) 0L,  (Obj) 0L,  (Obj) 0L);
    else {
      SET_BRK_CALL_TO( call );
      CALL_3ARGS( func, arg1, arg2, arg3 );
    }
    if (TLS->UserHasQuit || TLS->UserHasQUIT) /* the procedure must have called
                                       READ() and the user quit from a break
                                       loop inside it */
      ReadEvalError();
    /* return 0 (to indicate that no leave-statement was executed)         */
    return 0;
}

UInt            ExecProccall4args (
    Stat                call )
{
    Obj                 func;           /* function                        */
    Obj                 arg1;           /* first  argument                 */
    Obj                 arg2;           /* second argument                 */
    Obj                 arg3;           /* third  argument                 */
    Obj                 arg4;           /* fourth argument                 */

    /* evaluate the function                                               */
    SET_BRK_CURR_STAT( call );
    func = EVAL_EXPR( FUNC_CALL( call ) );
 
    /* evaluate the arguments                                              */
    arg1 = EVAL_EXPR( ARGI_CALL( call, 1 ) );
    arg2 = EVAL_EXPR( ARGI_CALL( call, 2 ) );
    arg3 = EVAL_EXPR( ARGI_CALL( call, 3 ) );
    arg4 = EVAL_EXPR( ARGI_CALL( call, 4 ) );

    /* call the function                                                   */
    if (TNUM_OBJ(func) != T_FUNCTION)
      DispatchFuncCall(func, 4, (Obj) arg1,  (Obj) arg2,  (Obj) arg3,  (Obj) arg4,  (Obj) 0,  (Obj) 0);
    else {
      SET_BRK_CALL_TO( call );
      CALL_4ARGS( func, arg1, arg2, arg3, arg4 );
    }
    if (TLS->UserHasQuit || TLS->UserHasQUIT) /* the procedure must have called
                                       READ() and the user quit from a break
                                       loop inside it */
      ReadEvalError();
    /* return 0 (to indicate that no leave-statement was executed)         */
    return 0;
}

UInt            ExecProccall5args (
    Stat                call )
{
    Obj                 func;           /* function                        */
    Obj                 arg1;           /* first  argument                 */
    Obj                 arg2;           /* second argument                 */
    Obj                 arg3;           /* third  argument                 */
    Obj                 arg4;           /* fourth argument                 */
    Obj                 arg5;           /* fifth  argument                 */

    /* evaluate the function                                               */
    SET_BRK_CURR_STAT( call );
    func = EVAL_EXPR( FUNC_CALL( call ) );
    while ( TNUM_OBJ( func ) != T_FUNCTION ) {
        func = ErrorReturnObj(
            "Function Calls: <func> must be a function (not a %s)",
            (Int)TNAM_OBJ(func), 0L,
            "you can replace <func> via 'return <func>;'" );
    }

    /* evaluate the arguments                                              */
    arg1 = EVAL_EXPR( ARGI_CALL( call, 1 ) );
    arg2 = EVAL_EXPR( ARGI_CALL( call, 2 ) );
    arg3 = EVAL_EXPR( ARGI_CALL( call, 3 ) );
    arg4 = EVAL_EXPR( ARGI_CALL( call, 4 ) );
    arg5 = EVAL_EXPR( ARGI_CALL( call, 5 ) );

    /* call the function                                                   */
    if (TNUM_OBJ(func) != T_FUNCTION)
      DispatchFuncCall(func, 5, (Obj) arg1,  (Obj) arg2,  (Obj) arg3,  (Obj) arg4,  (Obj) arg5,  (Obj) 0L);
    else {
      SET_BRK_CALL_TO( call );
      CALL_5ARGS( func, arg1, arg2, arg3, arg4, arg5 );
    }
    if (TLS->UserHasQuit || TLS->UserHasQUIT) /* the procedure must have called
                                       READ() and the user quit from a break
                                       loop inside it */
      ReadEvalError();
    /* return 0 (to indicate that no leave-statement was executed)         */
    return 0;
}

UInt            ExecProccall6args (
    Stat                call )
{
    Obj                 func;           /* function                        */
    Obj                 arg1;           /* first  argument                 */
    Obj                 arg2;           /* second argument                 */
    Obj                 arg3;           /* third  argument                 */
    Obj                 arg4;           /* fourth argument                 */
    Obj                 arg5;           /* fifth  argument                 */
    Obj                 arg6;           /* sixth  argument                 */

    /* evaluate the function                                               */
    SET_BRK_CURR_STAT( call );
    func = EVAL_EXPR( FUNC_CALL( call ) );
 
    /* evaluate the arguments                                              */
    arg1 = EVAL_EXPR( ARGI_CALL( call, 1 ) );
    arg2 = EVAL_EXPR( ARGI_CALL( call, 2 ) );
    arg3 = EVAL_EXPR( ARGI_CALL( call, 3 ) );
    arg4 = EVAL_EXPR( ARGI_CALL( call, 4 ) );
    arg5 = EVAL_EXPR( ARGI_CALL( call, 5 ) );
    arg6 = EVAL_EXPR( ARGI_CALL( call, 6 ) );

    /* call the function                                                   */
    if (TNUM_OBJ(func) != T_FUNCTION)
      DispatchFuncCall(func, 6, (Obj) arg1,  (Obj) arg2,  (Obj) arg3,  (Obj) arg4,  (Obj) arg5,  (Obj) arg6);
    else {
      SET_BRK_CALL_TO( call );
      CALL_6ARGS( func, arg1, arg2, arg3, arg4, arg5, arg6 );
    }
    if (TLS->UserHasQuit || TLS->UserHasQUIT) /* the procedure must have called
                                       READ() and the user quit from a break
                                       loop inside it */
      ReadEvalError();
    /* return 0 (to indicate that no leave-statement was executed)         */
    return 0;
}

UInt            ExecProccallXargs (
    Stat                call )
{
    Obj                 func;           /* function                        */
    Obj                 args;           /* argument list                   */
    Obj                 argi;           /* <i>-th argument                 */
    UInt                i;              /* loop variable                   */

    /* evaluate the function                                               */
    SET_BRK_CURR_STAT( call );
    func = EVAL_EXPR( FUNC_CALL( call ) );
 

    /* evaluate the arguments                                              */
    args = NEW_PLIST( T_PLIST, NARG_SIZE_CALL(SIZE_STAT(call)) );
    SET_LEN_PLIST( args, NARG_SIZE_CALL(SIZE_STAT(call)) );
    for ( i = 1; i <= NARG_SIZE_CALL(SIZE_STAT(call)); i++ ) {
        argi = EVAL_EXPR( ARGI_CALL( call, i ) );
        SET_ELM_PLIST( args, i, argi );
        CHANGED_BAG( args );
    }

    /* call the function                                                   */
    if (TNUM_OBJ(func) != T_FUNCTION) {
      DoOperation2Args(CallFuncListOper, func, args);
    } else {
      SET_BRK_CALL_TO( call );
      CALL_XARGS( func, args );
    }

    if (TLS->UserHasQuit || TLS->UserHasQUIT) /* the procedure must have called
                                       READ() and the user quit from a break
                                       loop inside it */
      ReadEvalError();
    /* return 0 (to indicate that no leave-statement was executed)         */
    return 0;
}

/****************************************************************************
**
*F EvalFunccallOpts( <call> ). . evaluate a function call with options
**
** Calls with options are wrapped in an outer statement, which is
** handled here
*/

Obj EvalFunccallOpts(
    Expr                call )
{
  Obj opts;
  Obj res;
  
  
  opts = EVAL_EXPR( ADDR_STAT(call)[0] );
  CALL_1ARGS(PushOptions, opts);

  res = EVAL_EXPR( ADDR_STAT( call )[1]);

  CALL_0ARGS(PopOptions);
  
  return res;
}


/****************************************************************************
**
*F  EvalFunccall0args(<call>)  . . execute a function call with 0    arguments
*F  EvalFunccall1args(<call>)  . . execute a function call with 1    arguments
*F  EvalFunccall2args(<call>)  . . execute a function call with 2    arguments
*F  EvalFunccall3args(<call>)  . . execute a function call with 3    arguments
*F  EvalFunccall4args(<call>)  . . execute a function call with 4    arguments
*F  EvalFunccall5args(<call>)  . . execute a function call with 5    arguments
*F  EvalFunccall6args(<call>)  . . execute a function call with 6    arguments
*F  EvalFunccallXargs(<call>)  . . execute a function call with more arguments
**
**  'EvalFunccall<i>args'  executes  a     function call   to   the  function
**  'FUNC_CALL(<call>)'    with  the   arguments    'ARGI_CALL(<call>,1)'  to
**  'ARGI_CALL(<call>,<i>)'.  It returns the value returned by the function.
*/

Obj             EvalFunccall0args (
    Expr                call )
{
    Obj                 result;         /* value of function call, result  */
    Obj                 func;           /* function                        */

    /* evaluate the function                                               */
    func = EVAL_EXPR( FUNC_CALL( call ) );

    if (TNUM_OBJ(func) != T_FUNCTION) {
      return DispatchFuncCall(func, 0, (Obj) 0, (Obj) 0, (Obj) 0, (Obj) 0, (Obj) 0, (Obj) 0 );
    }

    /* call the function and return the result                             */
    SET_BRK_CALL_TO( call );
    result = CALL_0ARGS( func );
    if (TLS->UserHasQuit || TLS->UserHasQUIT) /* the procedure must have called
                                       READ() and the user quit from a break
                                       loop inside it */
      ReadEvalError();
    while ( result == 0 ) {
        result = ErrorReturnObj(
            "Function Calls: <func> must return a value",
            0L, 0L,
            "you can supply one by 'return <value>;'" );
    }
    return result;
}

Obj             EvalFunccall1args (
    Expr                call )
{
    Obj                 result;         /* value of function call, result  */
    Obj                 func;           /* function                        */
    Obj                 arg1;           /* first  argument                 */

    /* evaluate the function                                               */
    func = EVAL_EXPR( FUNC_CALL( call ) );
      /* evaluate the arguments                                              */
    arg1 = EVAL_EXPR( ARGI_CALL( call, 1 ) );

    if (TNUM_OBJ(func) != T_FUNCTION) {
      return DispatchFuncCall(func, 1, (Obj) arg1, (Obj) 0, (Obj) 0, (Obj) 0, (Obj) 0, (Obj) 0 );
    }

    /* call the function and return the result                             */
    SET_BRK_CALL_TO( call );
    result = CALL_1ARGS( func, arg1 );
    if (TLS->UserHasQuit || TLS->UserHasQUIT) /* the procedure must have called
                                       READ() and the user quit from a break
                                       loop inside it */
      ReadEvalError();
    while ( result == 0 ) {
        result = ErrorReturnObj(
            "Function Calls: <func> must return a value",
            0L, 0L,
            "you can supply one by 'return <value>;'" );
    }
    return result;
}

Obj             EvalFunccall2args (
    Expr                call )
{
    Obj                 result;         /* value of function call, result  */
    Obj                 func;           /* function                        */
    Obj                 arg1;           /* first  argument                 */
    Obj                 arg2;           /* second argument                 */

    /* evaluate the function                                               */
    func = EVAL_EXPR( FUNC_CALL( call ) );

    /* evaluate the arguments                                              */
    arg1 = EVAL_EXPR( ARGI_CALL( call, 1 ) );
    arg2 = EVAL_EXPR( ARGI_CALL( call, 2 ) );

    if (TNUM_OBJ(func) != T_FUNCTION) {
      return DispatchFuncCall(func, 2, (Obj) arg1, (Obj) arg2, (Obj) 0, (Obj) 0, (Obj) 0, (Obj) 0 );
    }

    /* call the function and return the result                             */
    SET_BRK_CALL_TO( call );
    result = CALL_2ARGS( func, arg1, arg2 );
    if (TLS->UserHasQuit || TLS->UserHasQUIT) /* the procedure must have called
                                       READ() and the user quit from a break
                                       loop inside it */
      ReadEvalError();
    while ( result == 0 ) {
        result = ErrorReturnObj(
            "Function Calls: <func> must return a value",
            0L, 0L,
            "you can supply one by 'return <value>;'" );
    }
    return result;
}

Obj             EvalFunccall3args (
    Expr                call )
{
    Obj                 result;         /* value of function call, result  */
    Obj                 func;           /* function                        */
    Obj                 arg1;           /* first  argument                 */
    Obj                 arg2;           /* second argument                 */
    Obj                 arg3;           /* third  argument                 */

    /* evaluate the function                                               */
    func = EVAL_EXPR( FUNC_CALL( call ) );

    /* evaluate the arguments                                              */
    arg1 = EVAL_EXPR( ARGI_CALL( call, 1 ) );
    arg2 = EVAL_EXPR( ARGI_CALL( call, 2 ) );
    arg3 = EVAL_EXPR( ARGI_CALL( call, 3 ) );

    if (TNUM_OBJ(func) != T_FUNCTION) {
      return DispatchFuncCall(func, 1, (Obj) arg1, (Obj) arg2, (Obj) arg3, (Obj) 0, (Obj) 0, (Obj) 0 );
    }

    /* call the function and return the result                             */
    SET_BRK_CALL_TO( call );
    result = CALL_3ARGS( func, arg1, arg2, arg3 );
    if (TLS->UserHasQuit || TLS->UserHasQUIT) /* the procedure must have called
                                       READ() and the user quit from a break
                                       loop inside it */
      ReadEvalError();
    while ( result == 0 ) {
        result = ErrorReturnObj(
            "Function Calls: <func> must return a value",
            0L, 0L,
            "you can supply one by 'return <value>;'" );
    }
    return result;
}

Obj             EvalFunccall4args (
    Expr                call )
{
    Obj                 result;         /* value of function call, result  */
    Obj                 func;           /* function                        */
    Obj                 arg1;           /* first  argument                 */
    Obj                 arg2;           /* second argument                 */
    Obj                 arg3;           /* third  argument                 */
    Obj                 arg4;           /* fourth argument                 */

    /* evaluate the function                                               */
    func = EVAL_EXPR( FUNC_CALL( call ) );
    /* evaluate the arguments                                              */
    arg1 = EVAL_EXPR( ARGI_CALL( call, 1 ) );
    arg2 = EVAL_EXPR( ARGI_CALL( call, 2 ) );
    arg3 = EVAL_EXPR( ARGI_CALL( call, 3 ) );
    arg4 = EVAL_EXPR( ARGI_CALL( call, 4 ) );

    if (TNUM_OBJ(func) != T_FUNCTION) {
      return DispatchFuncCall(func, 4, (Obj) arg1, (Obj) arg2, (Obj) arg3, (Obj) arg4, (Obj) 0, (Obj) 0 );
    }

    /* call the function and return the result                             */
    SET_BRK_CALL_TO( call );
    result = CALL_4ARGS( func, arg1, arg2, arg3, arg4 );
    if (TLS->UserHasQuit || TLS->UserHasQUIT) /* the procedure must have called
                                       READ() and the user quit from a break
                                       loop inside it */
      ReadEvalError();
    while ( result == 0 ) {
        result = ErrorReturnObj(
            "Function Calls: <func> must return a value",
            0L, 0L,
            "you can supply one by 'return <value>;'" );
    }
    return result;
}

Obj             EvalFunccall5args (
    Expr                call )
{
    Obj                 result;         /* value of function call, result  */
    Obj                 func;           /* function                        */
    Obj                 arg1;           /* first  argument                 */
    Obj                 arg2;           /* second argument                 */
    Obj                 arg3;           /* third  argument                 */
    Obj                 arg4;           /* fourth argument                 */
    Obj                 arg5;           /* fifth  argument                 */

    /* evaluate the function                                               */
    func = EVAL_EXPR( FUNC_CALL( call ) );

    /* evaluate the arguments                                              */
    arg1 = EVAL_EXPR( ARGI_CALL( call, 1 ) );
    arg2 = EVAL_EXPR( ARGI_CALL( call, 2 ) );
    arg3 = EVAL_EXPR( ARGI_CALL( call, 3 ) );
    arg4 = EVAL_EXPR( ARGI_CALL( call, 4 ) );
    arg5 = EVAL_EXPR( ARGI_CALL( call, 5 ) );

    if (TNUM_OBJ(func) != T_FUNCTION) {
      return DispatchFuncCall(func, 5, (Obj) arg1, (Obj) arg2, (Obj) arg3, (Obj) arg4, (Obj) arg5, (Obj) 0 );
    }

    /* call the function and return the result                             */
    SET_BRK_CALL_TO( call );
    result = CALL_5ARGS( func, arg1, arg2, arg3, arg4, arg5 );
    if (TLS->UserHasQuit || TLS->UserHasQUIT) /* the procedure must have called
                                       READ() and the user quit from a break
                                       loop inside it */
      ReadEvalError();
    while ( result == 0 ) {
        result = ErrorReturnObj(
            "Function Calls: <func> must return a value",
            0L, 0L,
            "you can supply one by 'return <value>;'" );
    }
    return result;
}

Obj             EvalFunccall6args (
    Expr                call )
{
    Obj                 result;         /* value of function call, result  */
    Obj                 func;           /* function                        */
    Obj                 arg1;           /* first  argument                 */
    Obj                 arg2;           /* second argument                 */
    Obj                 arg3;           /* third  argument                 */
    Obj                 arg4;           /* fourth argument                 */
    Obj                 arg5;           /* fifth  argument                 */
    Obj                 arg6;           /* sixth  argument                 */

    /* evaluate the function                                               */
    func = EVAL_EXPR( FUNC_CALL( call ) );

    /* evaluate the arguments                                              */
    arg1 = EVAL_EXPR( ARGI_CALL( call, 1 ) );
    arg2 = EVAL_EXPR( ARGI_CALL( call, 2 ) );
    arg3 = EVAL_EXPR( ARGI_CALL( call, 3 ) );
    arg4 = EVAL_EXPR( ARGI_CALL( call, 4 ) );
    arg5 = EVAL_EXPR( ARGI_CALL( call, 5 ) );
    arg6 = EVAL_EXPR( ARGI_CALL( call, 6 ) );

    if (TNUM_OBJ(func) != T_FUNCTION) {
      return DispatchFuncCall(func, 6, (Obj) arg1, (Obj) arg2, (Obj) arg3, (Obj) arg4, (Obj) arg5, (Obj) arg6 );
    }

    /* call the function and return the result                             */
    SET_BRK_CALL_TO( call );
    result = CALL_6ARGS( func, arg1, arg2, arg3, arg4, arg5, arg6 );
    if (TLS->UserHasQuit || TLS->UserHasQUIT) /* the procedure must have called
                                       READ() and the user quit from a break
                                       loop inside it */
      ReadEvalError();
    while ( result == 0 ) {
        result = ErrorReturnObj(
            "Function Calls: <func> must return a value",
            0L, 0L,
            "you can supply one by 'return <value>;'" );
    }
    return result;
}

Obj             EvalFunccallXargs (
    Expr                call )
{
    Obj                 result;         /* value of function call, result  */
    Obj                 func;           /* function                        */
    Obj                 args;           /* argument list                   */
    Obj                 argi;           /* <i>-th argument                 */
    UInt                i;              /* loop variable                   */

    /* evaluate the function                                               */
    func = EVAL_EXPR( FUNC_CALL( call ) );

    /* evaluate the arguments                                              */
    args = NEW_PLIST( T_PLIST, NARG_SIZE_CALL(SIZE_EXPR(call)) );
    SET_LEN_PLIST( args, NARG_SIZE_CALL(SIZE_EXPR(call)) );
    for ( i = 1; i <= NARG_SIZE_CALL(SIZE_EXPR(call)); i++ ) {
        argi = EVAL_EXPR( ARGI_CALL( call, i ) );
        SET_ELM_PLIST( args, i, argi );
        CHANGED_BAG( args );
    }

    if (TNUM_OBJ(func) != T_FUNCTION) {
      return DispatchFuncCall(func, -1, (Obj) args, (Obj) 0, (Obj) 0, (Obj) 0, (Obj) 0, (Obj) 0 );
    }

    /* call the function and return the result                             */
    SET_BRK_CALL_TO( call );
    result = CALL_XARGS( func, args );
    if (TLS->UserHasQuit || TLS->UserHasQUIT) /* the procedure must have called
                                       READ() and the user quit from a break
                                       loop inside it */
      ReadEvalError();
    while ( result == 0 ) {
        result = ErrorReturnObj(
            "Function Calls: <func> must return a value",
            0L, 0L,
            "you can supply one by 'return <value>;'" );
    }
    return result;
}


/****************************************************************************
**
*F  DoExecFunc0args(<func>)  . . . .  interpret a function with 0    arguments
*F  DoExecFunc1args(<func>,<arg1>) .  interpret a function with 1    arguments
*F  DoExecFunc2args(<func>,<arg1>...) interpret a function with 2    arguments
*F  DoExecFunc3args(<func>,<arg1>...) interpret a function with 3    arguments
*F  DoExecFunc4args(<func>,<arg1>...) interpret a function with 4    arguments
*F  DoExecFunc5args(<func>,<arg1>...) interpret a function with 5    arguments
*F  DoExecFunc6args(<func>,<arg1>...) interpret a function with 6    arguments
*F  DoExecFuncXargs(<func>,<args>) .  interpret a function with more arguments
**
**  'DoExecFunc<i>args' interprets   the function  <func>  that  expects  <i>
**  arguments with the <i> actual argument <arg1>, <arg2>, and so on.  If the
**  function expects more than 4 arguments the actual arguments are passed in
**  the plain list <args>.
**
**  'DoExecFunc<i>args'  is the  handler  for interpreted functions expecting
**  <i> arguments.
**
**  'DoExecFunc<i>args' first switches  to a new  values bag.  Then it enters
**  the arguments <arg1>, <arg2>, and so on in this new  values bag.  Then it
**  executes  the function body.   After  that it  switches back  to  the old
**  values bag.  Finally it returns the result from 'TLS->returnObjStat'.
**
**  Note that these functions are never called directly, they are only called
**  through the function call mechanism.
**
**  The following functions implement the recursion depth control.
**
*/

/* Int RecursionDepth; */
static UInt RecursionTrapInterval;

static void RecursionDepthTrap( void )
{
    Int recursionDepth;
    /* in interactive work the RecursionDepth could become slightly negative
     * when quit-ting a higher level brk-loop to a lower level one.
     * Therefore we don't do anything if  RecursionDepth <= 0
    */
    if (TLS->recursionDepth > 0) {
        recursionDepth = TLS->recursionDepth;
        TLS->recursionDepth = 0;
        ErrorReturnVoid( "recursion depth trap (%d)\n",         
                         (Int)recursionDepth, 0L,               
                         "you may 'return;'" );
        TLS->recursionDepth = recursionDepth;
    }
}
     
static inline void CheckRecursionBefore( void )
{
    TLS->recursionDepth++;                                           
    if ( RecursionTrapInterval &&                                
         0 == (TLS->recursionDepth % RecursionTrapInterval) )
      RecursionDepthTrap();
}


 Obj STEVES_TRACING;

#define CHECK_RECURSION_BEFORE CheckRecursionBefore(); PROF_IN_FUNCTION(func);


#define CHECK_RECURSION_AFTER     TLS->recursionDepth--;  PROF_OUT_FUNCTION(func);

#define REMEMBER_LOCKSTACK() \
    int			lockSP = TLS->lockStackPointer
#define CLEAR_LOCK_STACK() \
    if (lockSP != TLS->lockStackPointer) \
      PopRegionLocks(lockSP)


Obj DoExecFunc0args (
    Obj                 func )
{
    Bag                 oldLvars;       /* old values bag                  */
    REMEMBER_LOCKSTACK();

    OLD_BRK_CURR_STAT                   /* old executing statement         */

    CHECK_RECURSION_BEFORE
    

    /* switch to a new values bag                                          */
    SWITCH_TO_NEW_LVARS( func, 0, NLOC_FUNC(func), oldLvars );

    /* execute the statement sequence                                      */
    REM_BRK_CURR_STAT();
    EXEC_STAT( FIRST_STAT_CURR_FUNC );
    RES_BRK_CURR_STAT();
    CLEAR_LOCK_STACK();

   /* remove the link to the calling function, in case this values bag
       stays alive due to higher variable reference */
    SET_BRK_CALL_FROM( ((Obj) 0));

    /* Switch back to the old values bag                                   */
    SWITCH_TO_OLD_LVARS_AND_FREE( oldLvars );

    CHECK_RECURSION_AFTER
    
    /* return the result                                                   */
      {
        Obj                 returnObjStat;
        returnObjStat = TLS->returnObjStat;
        TLS->returnObjStat = (Obj)0;
        return returnObjStat;
      }
}

Obj             DoExecFunc1args (
    Obj                 func,
    Obj                 arg1 )
{
    Bag                 oldLvars;       /* old values bag                  */
    REMEMBER_LOCKSTACK();
    OLD_BRK_CURR_STAT                   /* old executing statement         */

    CHECK_RECURSION_BEFORE

    /* switch to a new values bag                                          */
    SWITCH_TO_NEW_LVARS( func, 1, NLOC_FUNC(func), oldLvars );

    /* enter the arguments                                                 */
    ASS_LVAR( 1, arg1 );

    /* execute the statement sequence                                      */
    REM_BRK_CURR_STAT();
    EXEC_STAT( FIRST_STAT_CURR_FUNC );
    RES_BRK_CURR_STAT();
    CLEAR_LOCK_STACK();

   /* remove the link to the calling function, in case this values bag
       stays alive due to higher variable reference */
    SET_BRK_CALL_FROM( ((Obj) 0));

    /* switch back to the old values bag                                   */
    SWITCH_TO_OLD_LVARS_AND_FREE( oldLvars );

    CHECK_RECURSION_AFTER

    /* return the result                                                   */
      {
        Obj                 returnObjStat;
        returnObjStat = TLS->returnObjStat;
        TLS->returnObjStat = (Obj)0;
        return returnObjStat;
      }
}

Obj             DoExecFunc2args (
    Obj                 func,
    Obj                 arg1,
    Obj                 arg2 )
{
    Bag                 oldLvars;       /* old values bag                  */
    REMEMBER_LOCKSTACK();
    OLD_BRK_CURR_STAT                   /* old executing statement         */

    CHECK_RECURSION_BEFORE

    /* switch to a new values bag                                          */
    SWITCH_TO_NEW_LVARS( func, 2, NLOC_FUNC(func), oldLvars );

    /* enter the arguments                                                 */
    ASS_LVAR( 1, arg1 );
    ASS_LVAR( 2, arg2 );

    /* execute the statement sequence                                      */
    REM_BRK_CURR_STAT();
    EXEC_STAT( FIRST_STAT_CURR_FUNC );
    RES_BRK_CURR_STAT();
    CLEAR_LOCK_STACK();

   /* remove the link to the calling function, in case this values bag
       stays alive due to higher variable reference */
    SET_BRK_CALL_FROM( ((Obj) 0));

    /* switch back to the old values bag                                   */
    SWITCH_TO_OLD_LVARS_AND_FREE( oldLvars );

    CHECK_RECURSION_AFTER

    /* return the result                                                   */
      {
        Obj                 returnObjStat;
        returnObjStat = TLS->returnObjStat;
        TLS->returnObjStat = (Obj)0;
        return returnObjStat;
      }
}

Obj             DoExecFunc3args (
    Obj                 func,
    Obj                 arg1,
    Obj                 arg2,
    Obj                 arg3 )
{
    Bag                 oldLvars;       /* old values bag                  */
    REMEMBER_LOCKSTACK();
    OLD_BRK_CURR_STAT                   /* old executing statement         */

    CHECK_RECURSION_BEFORE

    /* switch to a new values bag                                          */
    SWITCH_TO_NEW_LVARS( func, 3, NLOC_FUNC(func), oldLvars );

    /* enter the arguments                                                 */
    ASS_LVAR( 1, arg1 );
    ASS_LVAR( 2, arg2 );
    ASS_LVAR( 3, arg3 );

    /* execute the statement sequence                                      */
    REM_BRK_CURR_STAT();
    EXEC_STAT( FIRST_STAT_CURR_FUNC );
    RES_BRK_CURR_STAT();
    CLEAR_LOCK_STACK();

   /* remove the link to the calling function, in case this values bag
       stays alive due to higher variable reference */
    SET_BRK_CALL_FROM( ((Obj) 0));

    /* switch back to the old values bag                                   */
    SWITCH_TO_OLD_LVARS_AND_FREE( oldLvars );

    CHECK_RECURSION_AFTER

    /* return the result                                                   */
      {
        Obj                 returnObjStat;
        returnObjStat = TLS->returnObjStat;
        TLS->returnObjStat = (Obj)0;
        return returnObjStat;
      }
}

Obj             DoExecFunc4args (
    Obj                 func,
    Obj                 arg1,
    Obj                 arg2,
    Obj                 arg3,
    Obj                 arg4 )
{
    Bag                 oldLvars;       /* old values bag                  */
    REMEMBER_LOCKSTACK();
    OLD_BRK_CURR_STAT                   /* old executing statement         */

    CHECK_RECURSION_BEFORE

    /* switch to a new values bag                                          */
    SWITCH_TO_NEW_LVARS( func, 4, NLOC_FUNC(func), oldLvars );

    /* enter the arguments                                                 */
    ASS_LVAR( 1, arg1 );
    ASS_LVAR( 2, arg2 );
    ASS_LVAR( 3, arg3 );
    ASS_LVAR( 4, arg4 );

    /* execute the statement sequence                                      */
    REM_BRK_CURR_STAT();
    EXEC_STAT( FIRST_STAT_CURR_FUNC );
    RES_BRK_CURR_STAT();
    CLEAR_LOCK_STACK();

   /* remove the link to the calling function, in case this values bag
       stays alive due to higher variable reference */
    SET_BRK_CALL_FROM( ((Obj) 0));

    /* switch back to the old values bag                                   */
    SWITCH_TO_OLD_LVARS_AND_FREE( oldLvars );

    CHECK_RECURSION_AFTER

    /* return the result                                                   */
      {
        Obj                 returnObjStat;
        returnObjStat = TLS->returnObjStat;
        TLS->returnObjStat = (Obj)0;
        return returnObjStat;
      }
}

Obj             DoExecFunc5args (
    Obj                 func,
    Obj                 arg1,
    Obj                 arg2,
    Obj                 arg3,
    Obj                 arg4,
    Obj                 arg5 )
{
    Bag                 oldLvars;       /* old values bag                  */
    REMEMBER_LOCKSTACK();
    OLD_BRK_CURR_STAT                   /* old executing statement         */

    CHECK_RECURSION_BEFORE

    /* switch to a new values bag                                          */
    SWITCH_TO_NEW_LVARS( func, 5, NLOC_FUNC(func), oldLvars );

    /* enter the arguments                                                 */
    ASS_LVAR( 1, arg1 );
    ASS_LVAR( 2, arg2 );
    ASS_LVAR( 3, arg3 );
    ASS_LVAR( 4, arg4 );
    ASS_LVAR( 5, arg5 );

    /* execute the statement sequence                                      */
    REM_BRK_CURR_STAT();
    EXEC_STAT( FIRST_STAT_CURR_FUNC );
    RES_BRK_CURR_STAT();
    CLEAR_LOCK_STACK();

   /* remove the link to the calling function, in case this values bag
       stays alive due to higher variable reference */
    SET_BRK_CALL_FROM( ((Obj) 0));

    /* switch back to the old values bag                                   */
    SWITCH_TO_OLD_LVARS_AND_FREE( oldLvars );

    CHECK_RECURSION_AFTER

    /* return the result                                                   */
      {
        Obj                 returnObjStat;
        returnObjStat = TLS->returnObjStat;
        TLS->returnObjStat = (Obj)0;
        return returnObjStat;
      }
}

Obj             DoExecFunc6args (
    Obj                 func,
    Obj                 arg1,
    Obj                 arg2,
    Obj                 arg3,
    Obj                 arg4,
    Obj                 arg5,
    Obj                 arg6 )
{
    Bag                 oldLvars;       /* old values bag                  */
    REMEMBER_LOCKSTACK();
    OLD_BRK_CURR_STAT                   /* old executing statement         */

    CHECK_RECURSION_BEFORE

    /* switch to a new values bag                                          */
    SWITCH_TO_NEW_LVARS( func, 6, NLOC_FUNC(func), oldLvars );

    /* enter the arguments                                                 */
    ASS_LVAR( 1, arg1 );
    ASS_LVAR( 2, arg2 );
    ASS_LVAR( 3, arg3 );
    ASS_LVAR( 4, arg4 );
    ASS_LVAR( 5, arg5 );
    ASS_LVAR( 6, arg6 );

    /* execute the statement sequence                                      */
    REM_BRK_CURR_STAT();
    EXEC_STAT( FIRST_STAT_CURR_FUNC );
    RES_BRK_CURR_STAT();
    CLEAR_LOCK_STACK();

   /* remove the link to the calling function, in case this values bag
       stays alive due to higher variable reference */
    SET_BRK_CALL_FROM( ((Obj) 0));

    /* switch back to the old values bag                                   */
    SWITCH_TO_OLD_LVARS_AND_FREE( oldLvars );

    CHECK_RECURSION_AFTER

    /* return the result                                                   */
      {
        Obj                 returnObjStat;
        returnObjStat = TLS->returnObjStat;
        TLS->returnObjStat = (Obj)0;
        return returnObjStat;
      }
}

Obj             DoExecFuncXargs (
    Obj                 func,
    Obj                 args )
{
    Bag                 oldLvars;       /* old values bag                  */
    REMEMBER_LOCKSTACK();
    OLD_BRK_CURR_STAT                   /* old executing statement         */
    UInt                len;            /* number of arguments             */
    UInt                i;              /* loop variable                   */

    CHECK_RECURSION_BEFORE

    /* check the number of arguments                                       */
    len = NARG_FUNC( func );
    while ( len != LEN_PLIST( args ) ) {
        args = ErrorReturnObj(
            "Function Calls: number of arguments must be %d (not %d)",
            len, LEN_PLIST( args ),
            "you can replace the <list> of arguments via 'return <list>;'" );
        PLAIN_LIST( args );
    }

    /* switch to a new values bag                                          */
    SWITCH_TO_NEW_LVARS( func, len, NLOC_FUNC(func), oldLvars );

    /* enter the arguments                                                 */
    for ( i = 1; i <= len; i++ ) {
        ASS_LVAR( i, ELM_PLIST( args, i ) );
    }

    /* execute the statement sequence                                      */
    REM_BRK_CURR_STAT();
    EXEC_STAT( FIRST_STAT_CURR_FUNC );
    RES_BRK_CURR_STAT();
    CLEAR_LOCK_STACK();

   /* remove the link to the calling function, in case this values bag
       stays alive due to higher variable reference */
    SET_BRK_CALL_FROM( ((Obj) 0));

    /* switch back to the old values bag                                   */
    SWITCH_TO_OLD_LVARS_AND_FREE( oldLvars );

    CHECK_RECURSION_AFTER

    /* return the result                                                   */
      {
        Obj                 returnObjStat;
        returnObjStat = TLS->returnObjStat;
        TLS->returnObjStat = (Obj)0;
        return returnObjStat;
      }
}

void            LockFuncArgs (
    Obj                 func,
    Obj *               args )
{
    Int nargs = NARG_FUNC(func);
    Int i;
    int count = 0;
    int *mode = alloca(nargs * sizeof(int));
    UChar *locks = CHARS_STRING(LCKS_FUNC(func));
    Obj *objects = alloca(nargs * sizeof(Obj));
    for (i=0; i<nargs; i++) {
      Obj obj = args[i];
      switch (locks[i]) {
	case 1:
	  if (CheckReadAccess(obj))
	    break;
	  mode[count] = 0;
	  objects[count] = obj;
	  count++;
	  break;
	case 2:
	  if (CheckWriteAccess(obj))
	    break;
	  mode[count] = 1;
	  objects[count] = obj;
	  count++;
	  break;
      }
    }
    if (count && LockObjects(count, objects, mode) < 0)
      ErrorMayQuit("Cannot lock arguments of atomic function", 0L, 0L );
    /* Push at least one region so that we can tell that we are inside
     * an atomic function. */
    if (!count)
      PushRegionLock((Region *) 0);
}

Obj             DoExecFunc0argsL (
    Obj                 func )
{
    Bag                 oldLvars;       /* old values bag                  */
    OLD_BRK_CURR_STAT                   /* old executing statement         */
    int			lockSP = TLS->lockStackPointer;
    Obj                 args[1];
    LockFuncArgs(func, args);


    CHECK_RECURSION_BEFORE

    /* switch to a new values bag                                          */
    SWITCH_TO_NEW_LVARS( func, 1, NLOC_FUNC(func), oldLvars );

    /* execute the statement sequence                                      */
    REM_BRK_CURR_STAT();
    EXEC_STAT( FIRST_STAT_CURR_FUNC );
    RES_BRK_CURR_STAT();

   /* remove the link to the calling function, in case this values bag
       stays alive due to higher variable reference */
    SET_BRK_CALL_FROM( ((Obj) 0));

    /* switch back to the old values bag                                   */
    SWITCH_TO_OLD_LVARS_AND_FREE( oldLvars );

    PopRegionLocks(lockSP);

    CHECK_RECURSION_AFTER

    /* return the result                                                   */
      {
        Obj                 returnObjStat;
        returnObjStat = TLS->returnObjStat;
        TLS->returnObjStat = (Obj)0;
        return returnObjStat;
      }
}

Obj             DoExecFunc1argsL (
    Obj                 func,
    Obj                 arg1 )
{
    Bag                 oldLvars;       /* old values bag                  */
    OLD_BRK_CURR_STAT                   /* old executing statement         */
    int			lockSP = TLS->lockStackPointer;
    Obj                 args[1];
    args[0] = arg1;
    LockFuncArgs(func, args);


    CHECK_RECURSION_BEFORE

    /* switch to a new values bag                                          */
    SWITCH_TO_NEW_LVARS( func, 1, NLOC_FUNC(func), oldLvars );

    /* enter the arguments                                                 */
    ASS_LVAR( 1, arg1 );

    /* execute the statement sequence                                      */
    REM_BRK_CURR_STAT();
    EXEC_STAT( FIRST_STAT_CURR_FUNC );
    RES_BRK_CURR_STAT();

   /* remove the link to the calling function, in case this values bag
       stays alive due to higher variable reference */
    SET_BRK_CALL_FROM( ((Obj) 0));

    /* switch back to the old values bag                                   */
    SWITCH_TO_OLD_LVARS_AND_FREE( oldLvars );

    PopRegionLocks(lockSP);

    CHECK_RECURSION_AFTER

    /* return the result                                                   */
      {
        Obj                 returnObjStat;
        returnObjStat = TLS->returnObjStat;
        TLS->returnObjStat = (Obj)0;
        return returnObjStat;
      }
}

Obj             DoExecFunc2argsL (
    Obj                 func,
    Obj                 arg1,
    Obj                 arg2 )
{
    Bag                 oldLvars;       /* old values bag                  */
    OLD_BRK_CURR_STAT                   /* old executing statement         */
    int			lockSP = TLS->lockStackPointer;
    Obj                 args[2];
    args[0] = arg1;
    args[1] = arg2;
    LockFuncArgs(func, args);

    CHECK_RECURSION_BEFORE

    /* switch to a new values bag                                          */
    SWITCH_TO_NEW_LVARS( func, 2, NLOC_FUNC(func), oldLvars );

    /* enter the arguments                                                 */
    ASS_LVAR( 1, arg1 );
    ASS_LVAR( 2, arg2 );

    /* execute the statement sequence                                      */
    REM_BRK_CURR_STAT();
    EXEC_STAT( FIRST_STAT_CURR_FUNC );
    RES_BRK_CURR_STAT();

   /* remove the link to the calling function, in case this values bag
       stays alive due to higher variable reference */
    SET_BRK_CALL_FROM( ((Obj) 0));

    /* switch back to the old values bag                                   */
    SWITCH_TO_OLD_LVARS_AND_FREE( oldLvars );

    PopRegionLocks(lockSP);

    CHECK_RECURSION_AFTER

    /* return the result                                                   */
      {
        Obj                 returnObjStat;
        returnObjStat = TLS->returnObjStat;
        TLS->returnObjStat = (Obj)0;
        return returnObjStat;
      }
}

Obj             DoExecFunc3argsL (
    Obj                 func,
    Obj                 arg1,
    Obj                 arg2,
    Obj                 arg3 )
{
    Bag                 oldLvars;       /* old values bag                  */
    OLD_BRK_CURR_STAT                   /* old executing statement         */
    int			lockSP = TLS->lockStackPointer;
    Obj                 args[3];
    args[0] = arg1;
    args[1] = arg2;
    args[2] = arg3;
    LockFuncArgs(func, args);


    CHECK_RECURSION_BEFORE

    /* switch to a new values bag                                          */
    SWITCH_TO_NEW_LVARS( func, 3, NLOC_FUNC(func), oldLvars );

    /* enter the arguments                                                 */
    ASS_LVAR( 1, arg1 );
    ASS_LVAR( 2, arg2 );
    ASS_LVAR( 3, arg3 );

    /* execute the statement sequence                                      */
    REM_BRK_CURR_STAT();
    EXEC_STAT( FIRST_STAT_CURR_FUNC );
    RES_BRK_CURR_STAT();

   /* remove the link to the calling function, in case this values bag
       stays alive due to higher variable reference */
    SET_BRK_CALL_FROM( ((Obj) 0));

    /* switch back to the old values bag                                   */
    SWITCH_TO_OLD_LVARS_AND_FREE( oldLvars );

    PopRegionLocks(lockSP);

    CHECK_RECURSION_AFTER

    /* return the result                                                   */
      {
        Obj                 returnObjStat;
        returnObjStat = TLS->returnObjStat;
        TLS->returnObjStat = (Obj)0;
        return returnObjStat;
      }
}

Obj             DoExecFunc4argsL (
    Obj                 func,
    Obj                 arg1,
    Obj                 arg2,
    Obj                 arg3,
    Obj                 arg4 )
{
    Bag                 oldLvars;       /* old values bag                  */
    OLD_BRK_CURR_STAT                   /* old executing statement         */
    int			lockSP = TLS->lockStackPointer;
    Obj                 args[4];
    args[0] = arg1;
    args[1] = arg2;
    args[2] = arg3;
    args[3] = arg4;
    LockFuncArgs(func, args);

    CHECK_RECURSION_BEFORE

    /* switch to a new values bag                                          */
    SWITCH_TO_NEW_LVARS( func, 4, NLOC_FUNC(func), oldLvars );

    /* enter the arguments                                                 */
    ASS_LVAR( 1, arg1 );
    ASS_LVAR( 2, arg2 );
    ASS_LVAR( 3, arg3 );
    ASS_LVAR( 4, arg4 );

    /* execute the statement sequence                                      */
    REM_BRK_CURR_STAT();
    EXEC_STAT( FIRST_STAT_CURR_FUNC );
    RES_BRK_CURR_STAT();

   /* remove the link to the calling function, in case this values bag
       stays alive due to higher variable reference */
    SET_BRK_CALL_FROM( ((Obj) 0));

    /* switch back to the old values bag                                   */
    SWITCH_TO_OLD_LVARS_AND_FREE( oldLvars );

    PopRegionLocks(lockSP);

    CHECK_RECURSION_AFTER

    /* return the result                                                   */
      {
        Obj                 returnObjStat;
        returnObjStat = TLS->returnObjStat;
        TLS->returnObjStat = (Obj)0;
        return returnObjStat;
      }
}

Obj             DoExecFunc5argsL (
    Obj                 func,
    Obj                 arg1,
    Obj                 arg2,
    Obj                 arg3,
    Obj                 arg4,
    Obj                 arg5 )
{
    Bag                 oldLvars;       /* old values bag                  */
    OLD_BRK_CURR_STAT                   /* old executing statement         */
    int			lockSP = TLS->lockStackPointer;
    Obj                 args[5];
    args[0] = arg1;
    args[1] = arg2;
    args[2] = arg3;
    args[3] = arg4;
    args[4] = arg5;
    LockFuncArgs(func, args);

    CHECK_RECURSION_BEFORE

    /* switch to a new values bag                                          */
    SWITCH_TO_NEW_LVARS( func, 5, NLOC_FUNC(func), oldLvars );

    /* enter the arguments                                                 */
    ASS_LVAR( 1, arg1 );
    ASS_LVAR( 2, arg2 );
    ASS_LVAR( 3, arg3 );
    ASS_LVAR( 4, arg4 );
    ASS_LVAR( 5, arg5 );

    /* execute the statement sequence                                      */
    REM_BRK_CURR_STAT();
    EXEC_STAT( FIRST_STAT_CURR_FUNC );
    RES_BRK_CURR_STAT();

   /* remove the link to the calling function, in case this values bag
       stays alive due to higher variable reference */
    SET_BRK_CALL_FROM( ((Obj) 0));

    /* switch back to the old values bag                                   */
    SWITCH_TO_OLD_LVARS_AND_FREE( oldLvars );

    PopRegionLocks(lockSP);

    CHECK_RECURSION_AFTER

    /* return the result                                                   */
      {
        Obj                 returnObjStat;
        returnObjStat = TLS->returnObjStat;
        TLS->returnObjStat = (Obj)0;
        return returnObjStat;
      }
}

Obj             DoExecFunc6argsL (
    Obj                 func,
    Obj                 arg1,
    Obj                 arg2,
    Obj                 arg3,
    Obj                 arg4,
    Obj                 arg5,
    Obj                 arg6 )
{
    Bag                 oldLvars;       /* old values bag                  */
    OLD_BRK_CURR_STAT                   /* old executing statement         */
    int			lockSP = TLS->lockStackPointer;
    Obj                 args[6];
    args[0] = arg1;
    args[1] = arg2;
    args[2] = arg3;
    args[3] = arg4;
    args[4] = arg5;
    args[5] = arg6;
    LockFuncArgs(func, args);

    CHECK_RECURSION_BEFORE

    /* switch to a new values bag                                          */
    SWITCH_TO_NEW_LVARS( func, 6, NLOC_FUNC(func), oldLvars );

    /* enter the arguments                                                 */
    ASS_LVAR( 1, arg1 );
    ASS_LVAR( 2, arg2 );
    ASS_LVAR( 3, arg3 );
    ASS_LVAR( 4, arg4 );
    ASS_LVAR( 5, arg5 );
    ASS_LVAR( 6, arg6 );

    /* execute the statement sequence                                      */
    REM_BRK_CURR_STAT();
    EXEC_STAT( FIRST_STAT_CURR_FUNC );
    RES_BRK_CURR_STAT();

   /* remove the link to the calling function, in case this values bag
       stays alive due to higher variable reference */
    SET_BRK_CALL_FROM( ((Obj) 0));

    /* switch back to the old values bag                                   */
    SWITCH_TO_OLD_LVARS_AND_FREE( oldLvars );

    PopRegionLocks(lockSP);

    CHECK_RECURSION_AFTER

    /* return the result                                                   */
      {
        Obj                 returnObjStat;
        returnObjStat = TLS->returnObjStat;
        TLS->returnObjStat = (Obj)0;
        return returnObjStat;
      }
}

Obj             DoExecFuncXargsL (
    Obj                 func,
    Obj                 args )
{
    Bag                 oldLvars;       /* old values bag                  */
    OLD_BRK_CURR_STAT                   /* old executing statement         */
    UInt                len;            /* number of arguments             */
    UInt                i;              /* loop variable                   */
    int			lockSP = TLS->lockStackPointer;

    CHECK_RECURSION_BEFORE

    /* check the number of arguments                                       */
    len = NARG_FUNC( func );
    while ( len != LEN_PLIST( args ) ) {
        args = ErrorReturnObj(
            "Function Calls: number of arguments must be %d (not %d)",
            len, LEN_PLIST( args ),
            "you can replace the <list> of arguments via 'return <list>;'" );
        PLAIN_LIST( args );
    }

    LockFuncArgs(func, ADDR_OBJ(args) + 1);

    /* switch to a new values bag                                          */
    SWITCH_TO_NEW_LVARS( func, len, NLOC_FUNC(func), oldLvars );

    /* enter the arguments                                                 */
    for ( i = 1; i <= len; i++ ) {
        ASS_LVAR( i, ELM_PLIST( args, i ) );
    }

    /* execute the statement sequence                                      */
    REM_BRK_CURR_STAT();
    EXEC_STAT( FIRST_STAT_CURR_FUNC );
    RES_BRK_CURR_STAT();

   /* remove the link to the calling function, in case this values bag
       stays alive due to higher variable reference */
    SET_BRK_CALL_FROM( ((Obj) 0));

    /* switch back to the old values bag                                   */
    SWITCH_TO_OLD_LVARS_AND_FREE( oldLvars );

    PopRegionLocks(lockSP);

    CHECK_RECURSION_AFTER

    /* return the result                                                   */
      {
        Obj                 returnObjStat;
        returnObjStat = TLS->returnObjStat;
        TLS->returnObjStat = (Obj)0;
        return returnObjStat;
      }
}



Obj DoPartialUnWrapFunc(Obj func, Obj args) {
  
  Bag                 oldLvars;       /* old values bag                  */
  OLD_BRK_CURR_STAT                   /* old executing statement         */
    UInt                named;            /* number of arguments             */
  UInt                i;              /* loop variable                   */
  UInt len;
  Obj argx;


      named = ((UInt)-NARG_FUNC(func))-1;
    len = LEN_PLIST(args);

    if (named > len) { /* Can happen for > 6 arguments */
      argx = NargError(func, len);
      return DoOperation2Args(CallFuncListOper, func, argx);
    }

    CHECK_RECURSION_BEFORE    
    SWITCH_TO_NEW_LVARS( func, named+1, NLOC_FUNC(func), oldLvars );

    for (i = 1; i <= named; i++) {
      ASS_LVAR(i, ELM_PLIST(args,i));
    }
    for (i = named+1; i <= len; i++) {
    SET_ELM_PLIST(args, i-named, ELM_PLIST(args,i));
  }
  SET_LEN_PLIST(args, len-named);
  ASS_LVAR(named+1, args);
    /* execute the statement sequence                                      */
    REM_BRK_CURR_STAT();
    EXEC_STAT( FIRST_STAT_CURR_FUNC );
    RES_BRK_CURR_STAT();

   /* remove the link to the calling function, in case this values bag
       stays alive due to higher variable reference */
    SET_BRK_CALL_FROM( ((Obj) 0));

    /* switch back to the old values bag                                   */
    SWITCH_TO_OLD_LVARS( oldLvars );

    CHECK_RECURSION_AFTER

    /* return the result                                                   */
      {
        Obj                 returnObjStat;
        returnObjStat = ReturnObjStat;
        ReturnObjStat = (Obj)0;
        return returnObjStat;
      }  
}

/****************************************************************************
**
*F  MakeFunction(<fexp>)  . . . . . . . . . . . . . . . . . . make a function
**
**  'MakeFunction' makes a function from the function expression bag <fexp>.
*/
Obj             MakeFunction (
    Obj                 fexp )
{
    Obj                 func;           /* function, result                */
    ObjFunc             hdlr;           /* handler                         */
    Obj                 locks;          /* Locks of the function?   */

    locks = LCKS_FUNC(fexp);
    /* select the right handler                                            */
<<<<<<< HEAD
    if (locks) {
	if      ( NARG_FUNC(fexp) ==  0 )  hdlr = DoExecFunc0argsL;
	else if ( NARG_FUNC(fexp) ==  1 )  hdlr = DoExecFunc1argsL;
	else if ( NARG_FUNC(fexp) ==  2 )  hdlr = DoExecFunc2argsL;
	else if ( NARG_FUNC(fexp) ==  3 )  hdlr = DoExecFunc3argsL;
	else if ( NARG_FUNC(fexp) ==  4 )  hdlr = DoExecFunc4argsL;
	else if ( NARG_FUNC(fexp) ==  5 )  hdlr = DoExecFunc5argsL;
	else if ( NARG_FUNC(fexp) ==  6 )  hdlr = DoExecFunc6argsL;
	else if ( NARG_FUNC(fexp) >=  7 )  hdlr = DoExecFuncXargsL;
	else   /* NARG_FUNC(fexp) == -1 */ hdlr = DoExecFunc1argsL;
    } else {
	if      ( NARG_FUNC(fexp) ==  0 )  hdlr = DoExecFunc0args;
	else if ( NARG_FUNC(fexp) ==  1 )  hdlr = DoExecFunc1args;
	else if ( NARG_FUNC(fexp) ==  2 )  hdlr = DoExecFunc2args;
	else if ( NARG_FUNC(fexp) ==  3 )  hdlr = DoExecFunc3args;
	else if ( NARG_FUNC(fexp) ==  4 )  hdlr = DoExecFunc4args;
	else if ( NARG_FUNC(fexp) ==  5 )  hdlr = DoExecFunc5args;
	else if ( NARG_FUNC(fexp) ==  6 )  hdlr = DoExecFunc6args;
	else if ( NARG_FUNC(fexp) >=  7 )  hdlr = DoExecFuncXargs;
	else   /* NARG_FUNC(fexp) == -1 */ hdlr = DoExecFunc1args;
    }
=======
    if      ( NARG_FUNC(fexp) ==  0 )  hdlr = DoExecFunc0args;
    else if ( NARG_FUNC(fexp) ==  1 )  hdlr = DoExecFunc1args;
    else if ( NARG_FUNC(fexp) ==  2 )  hdlr = DoExecFunc2args;
    else if ( NARG_FUNC(fexp) ==  3 )  hdlr = DoExecFunc3args;
    else if ( NARG_FUNC(fexp) ==  4 )  hdlr = DoExecFunc4args;
    else if ( NARG_FUNC(fexp) ==  5 )  hdlr = DoExecFunc5args;
    else if ( NARG_FUNC(fexp) ==  6 )  hdlr = DoExecFunc6args;
    else if ( NARG_FUNC(fexp) >=  7 )  hdlr = DoExecFuncXargs;
    else if ( NARG_FUNC(fexp) == -1 )  hdlr = DoExecFunc1args;
    else /* NARG_FUNC(fexp) < -1 */    hdlr = DoPartialUnWrapFunc;
>>>>>>> 762be981

    /* make the function                                                   */
    func = NewFunctionT( T_FUNCTION, SIZE_FUNC,
                         NAME_FUNC( fexp ),
                         NARG_FUNC( fexp ), NAMS_FUNC( fexp ),
                         hdlr );

    /* install the things an interpreted function needs                    */
    NLOC_FUNC( func ) = NLOC_FUNC( fexp );
    BODY_FUNC( func ) = BODY_FUNC( fexp );
    ENVI_FUNC( func ) = TLS->currLVars;
    /* the 'CHANGED_BAG(TLS->currLVars)' is needed because it is delayed        */
    CHANGED_BAG( TLS->currLVars );
    MakeHighVars(TLS->currLVars);
    LCKS_FUNC( func ) = locks;
    FEXS_FUNC( func ) = FEXS_FUNC( fexp );

    /* return the function                                                 */
    return func;
}


/****************************************************************************
**
*F  EvalFuncExpr(<expr>)  . . .  evaluate a function expression to a function
**
**  'EvalFuncExpr' evaluates the function expression <expr> to a function.
*/
Obj             EvalFuncExpr (
    Expr                expr )
{
    Obj                 fexs;           /* func. expr. list of curr. func. */
    Obj                 fexp;           /* function expression bag         */

    /* get the function expression bag                                     */
    fexs = FEXS_FUNC( CURR_FUNC );
    fexp = ELM_PLIST( fexs, (Int)(ADDR_EXPR(expr)[0]) );

    /* and make the function                                               */
    return MakeFunction( fexp );
}


/****************************************************************************
**
*F  PrintFuncExpr(<expr>) . . . . . . . . . . . . print a function expression
**
**  'PrintFuncExpr' prints a function expression.
*/
void            PrintFuncExpr (
    Expr                expr )
{
    Obj                 fexs;           /* func. expr. list of curr. func. */
    Obj                 fexp;           /* function expression bag         */

    /* get the function expression bag                                     */
    fexs = FEXS_FUNC( CURR_FUNC );
    fexp = ELM_PLIST( fexs, (Int)(ADDR_EXPR(expr)[0]) );
    PrintFunction( fexp );
    /* Pr("function ... end",0L,0L); */
}


/****************************************************************************
**
*F  PrintProccall(<call>) . . . . . . . . . . . . . .  print a procedure call
**
**  'PrintProccall' prints a procedure call.
*/
extern  void            PrintFunccall (
            Expr                call );

extern  void            PrintFunccallOpts (
            Expr                call );

void            PrintProccall (
    Stat                call )
{
    PrintFunccall( call );
    Pr( ";", 0L, 0L );
}

void            PrintProccallOpts (
    Stat                call )
{
    PrintFunccallOpts( call );
    Pr( ";", 0L, 0L );
}


/****************************************************************************
**
*F  PrintFunccall(<call>) . . . . . . . . . . . . . . . print a function call
**
**  'PrintFunccall' prints a function call.
*/
static void            PrintFunccall1 (
    Expr                call )
{
    UInt                i;              /* loop variable                   */

    /* print the expression that should evaluate to a function             */
    Pr("%2>",0L,0L);
    PrintExpr( FUNC_CALL(call) );

    /* print the opening parenthesis                                       */
    Pr("%<( %>",0L,0L);

    /* print the expressions that evaluate to the actual arguments         */
    for ( i = 1; i <= NARG_SIZE_CALL( SIZE_EXPR(call) ); i++ ) {
        PrintExpr( ARGI_CALL(call,i) );
        if ( i != NARG_SIZE_CALL( SIZE_EXPR(call) ) ) {
            Pr("%<, %>",0L,0L);
        }
    }

    return;
    
}

void            PrintFunccall (
    Expr                call )
{
  PrintFunccall1( call );
  
  /* print the closing parenthesis                                       */
  Pr(" %2<)",0L,0L);
}


void             PrintFunccallOpts (
    Expr                call )
{
  PrintFunccall1( ADDR_STAT( call )[1]);
  Pr(" :%2> ", 0L, 0L);
  PrintRecExpr1 ( ADDR_STAT( call )[0]);
  Pr(" %4<)",0L,0L);
}

  

/****************************************************************************
**
*F  ExecBegin() . . . . . . . . . . . . . . . . . . . . .  begin an execution
*F  ExecEnd(<error>)  . . . . . . . . . . . . . . . . . . .  end an execution
*/
/* TL: Obj             ExecState; */

void            ExecBegin ( Obj frame )
{
    Obj                 execState;      /* old execution state             */

    /* remember the old execution state                                    */
    execState = NewBag( T_PLIST, 4*sizeof(Obj) );
    ADDR_OBJ(execState)[0] = (Obj)3;
    ADDR_OBJ(execState)[1] = TLS->execState;
    ADDR_OBJ(execState)[2] = TLS->currLVars;
    /* the 'CHANGED_BAG(TLS->currLVars)' is needed because it is delayed        */
    CHANGED_BAG( TLS->currLVars );
    ADDR_OBJ(execState)[3] = INTOBJ_INT((Int)TLS->currStat);
    TLS->execState = execState;

    /* set up new state                                                    */
    SWITCH_TO_OLD_LVARS( frame );
    SET_BRK_CURR_STAT( 0 );
}

void            ExecEnd (
    UInt                error )
{
    /* if everything went fine                                             */
    if ( ! error ) {

        /* the state must be primal again                                  */
        assert( TLS->currStat  == 0 );

        /* switch back to the old state                                    */
        SET_BRK_CURR_STAT( (Stat)INT_INTOBJ((ADDR_OBJ(TLS->execState)[3]) ));
        SWITCH_TO_OLD_LVARS( ADDR_OBJ(TLS->execState)[2] );
        TLS->execState = ADDR_OBJ(TLS->execState)[1];

    }

    /* otherwise clean up the mess                                         */
    else {

        /* switch back to the old state                                    */
        SET_BRK_CURR_STAT( (Stat)INT_INTOBJ((ADDR_OBJ(TLS->execState)[3]) ));
        SWITCH_TO_OLD_LVARS( ADDR_OBJ(TLS->execState)[2] );
        TLS->execState = ADDR_OBJ(TLS->execState)[1];

    }
}

/****************************************************************************
**
*F  FuncSetRecursionTrapInterval( <self>, <interval> )
**
*/

Obj FuncSetRecursionTrapInterval( Obj self,  Obj interval )
{
  while (!IS_INTOBJ(interval) || INT_INTOBJ(interval) < 0)
    interval = ErrorReturnObj( "SetRecursionTrapInterval( <interval> ): "
                               "<interval> must be a non-negative small integer",
                               0L, 0L, 
                               "you can replace <interval> via 'return <interval>;'");
  RecursionTrapInterval = INT_INTOBJ( interval);
  return 0;
}


/****************************************************************************
**
*F * * * * * * * * * * * * * initialize package * * * * * * * * * * * * * * *
*/

/****************************************************************************
**
*V  GVarFuncs . . . . . . . . . . . . . . . . . . list of functions to export
*/
static StructGVarFunc GVarFuncs [] = {

    { "SetRecursionTrapInterval", 1, "interval",
      FuncSetRecursionTrapInterval, "src/funcs.c:SetRecursionTrapInterval" },

    { 0 }

};

/****************************************************************************
**
*F  InitLibrary( <module> ) . . . . . . .  initialise library data structures
*/
static Int InitLibrary (
    StructInitInfo *    module )
{
    /* init filters and functions                                          */
    InitGVarFuncsFromTable( GVarFuncs );


    /* return success                                                      */
    return 0;
}


/****************************************************************************
**

*F  InitKernel( <module> )  . . . . . . . . initialise kernel data structures
*/
static Int InitKernel (
    StructInitInfo *    module )
{
  RecursionTrapInterval = 1000;
  InitCopyGVar("STEVES_TRACING", &STEVES_TRACING);
  
    /* make the global variable known to Gasman                            */
    /* TL: InitGlobalBag( &ExecState, "src/funcs.c:ExecState" );           */

    /* Register the handler for our exported function                      */
    InitHdlrFuncsFromTable( GVarFuncs );

    /* Import some functions from the library                              */
    ImportFuncFromLibrary( "PushOptions", &PushOptions );
    ImportFuncFromLibrary( "PopOptions",  &PopOptions  );

    /* Allocate functions in the public region */
    MakeBagTypePublic(T_FUNCTION);

    /* use short cookies to save space in saved workspace                  */
    InitHandlerFunc( DoExecFunc0args, "i0");
    InitHandlerFunc( DoExecFunc1args, "i1");
    InitHandlerFunc( DoExecFunc2args, "i2");
    InitHandlerFunc( DoExecFunc3args, "i3");
    InitHandlerFunc( DoExecFunc4args, "i4");
    InitHandlerFunc( DoExecFunc5args, "i5");
    InitHandlerFunc( DoExecFunc6args, "i6");
    InitHandlerFunc( DoExecFuncXargs, "iX");
<<<<<<< HEAD
    InitHandlerFunc( DoExecFunc1argsL, "i1l");
    InitHandlerFunc( DoExecFunc2argsL, "i2l");
    InitHandlerFunc( DoExecFunc3argsL, "i3l");
    InitHandlerFunc( DoExecFunc4argsL, "i4l");
    InitHandlerFunc( DoExecFunc5argsL, "i5l");
    InitHandlerFunc( DoExecFunc6argsL, "i6l");
    InitHandlerFunc( DoExecFuncXargsL, "iXl");

=======
    InitHandlerFunc( DoPartialUnWrapFunc, "pUW");
>>>>>>> 762be981

    /* install the evaluators and executors                                */
    InstallExecStatFunc( T_PROCCALL_0ARGS , ExecProccall0args);
    InstallExecStatFunc( T_PROCCALL_1ARGS , ExecProccall1args);
    InstallExecStatFunc( T_PROCCALL_2ARGS , ExecProccall2args);
    InstallExecStatFunc( T_PROCCALL_3ARGS , ExecProccall3args);
    InstallExecStatFunc( T_PROCCALL_4ARGS , ExecProccall4args);
    InstallExecStatFunc( T_PROCCALL_5ARGS , ExecProccall5args);
    InstallExecStatFunc( T_PROCCALL_6ARGS , ExecProccall6args);
    InstallExecStatFunc( T_PROCCALL_XARGS , ExecProccallXargs);
    InstallExecStatFunc( T_PROCCALL_OPTS  , ExecProccallOpts);

    InstallEvalExprFunc( T_FUNCCALL_0ARGS , EvalFunccall0args);
    InstallEvalExprFunc( T_FUNCCALL_1ARGS , EvalFunccall1args);
    InstallEvalExprFunc( T_FUNCCALL_2ARGS , EvalFunccall2args);
    InstallEvalExprFunc( T_FUNCCALL_3ARGS , EvalFunccall3args);
    InstallEvalExprFunc( T_FUNCCALL_4ARGS , EvalFunccall4args);
    InstallEvalExprFunc( T_FUNCCALL_5ARGS , EvalFunccall5args);
    InstallEvalExprFunc( T_FUNCCALL_6ARGS , EvalFunccall6args);
    InstallEvalExprFunc( T_FUNCCALL_XARGS , EvalFunccallXargs);
    InstallEvalExprFunc( T_FUNCCALL_OPTS  , EvalFunccallOpts);
    InstallEvalExprFunc( T_FUNC_EXPR      , EvalFuncExpr);

    /* install the printers                                                */
    InstallPrintStatFunc( T_PROCCALL_0ARGS , PrintProccall);
    InstallPrintStatFunc( T_PROCCALL_1ARGS , PrintProccall);
    InstallPrintStatFunc( T_PROCCALL_2ARGS , PrintProccall);
    InstallPrintStatFunc( T_PROCCALL_3ARGS , PrintProccall);
    InstallPrintStatFunc( T_PROCCALL_4ARGS , PrintProccall);
    InstallPrintStatFunc( T_PROCCALL_5ARGS , PrintProccall);
    InstallPrintStatFunc( T_PROCCALL_6ARGS , PrintProccall);
    InstallPrintStatFunc( T_PROCCALL_XARGS , PrintProccall);
    InstallPrintStatFunc( T_PROCCALL_OPTS  , PrintProccallOpts);
    InstallPrintExprFunc( T_FUNCCALL_0ARGS , PrintFunccall);
    InstallPrintExprFunc( T_FUNCCALL_1ARGS , PrintFunccall);
    InstallPrintExprFunc( T_FUNCCALL_2ARGS , PrintFunccall);
    InstallPrintExprFunc( T_FUNCCALL_3ARGS , PrintFunccall);
    InstallPrintExprFunc( T_FUNCCALL_4ARGS , PrintFunccall);
    InstallPrintExprFunc( T_FUNCCALL_5ARGS , PrintFunccall);
    InstallPrintExprFunc( T_FUNCCALL_6ARGS , PrintFunccall);
    InstallPrintExprFunc( T_FUNCCALL_XARGS , PrintFunccall);
    InstallPrintExprFunc( T_FUNCCALL_OPTS  , PrintFunccallOpts);
    InstallPrintExprFunc( T_FUNC_EXPR      , PrintFuncExpr);

    /* return success                                                      */
    return 0;
}


/****************************************************************************
**
*F  InitInfoFuncs() . . . . . . . . . . . . . . . . . table of init functions
*/
static StructInitInfo module = {
    MODULE_BUILTIN,                     /* type                           */
    "funcs",                            /* name                           */
    0,                                  /* revision entry of c file       */
    0,                                  /* revision entry of h file       */
    0,                                  /* version                        */
    0,                                  /* crc                            */
    InitKernel,                         /* initKernel                     */
    InitLibrary,                        /* initLibrary                    */
    0,                                  /* checkInit                      */
    0,                                  /* preSave                        */
    0,                                  /* postSave                       */
    0                                   /* postRestore                    */
};

StructInitInfo * InitInfoFuncs ( void )
{
    return &module;
}


/****************************************************************************
**

*E  funcs.c . . . . . . . . . . . . . . . . . . . . . . . . . . . . ends here
*/


<|MERGE_RESOLUTION|>--- conflicted
+++ resolved
@@ -921,7 +921,7 @@
 
     /* return the result                                                   */
       {
-        Obj                 returnObjStat;
+        Obj                  returnObjStat;
         returnObjStat = TLS->returnObjStat;
         TLS->returnObjStat = (Obj)0;
         return returnObjStat;
@@ -1663,8 +1663,8 @@
     /* return the result                                                   */
       {
         Obj                 returnObjStat;
-        returnObjStat = ReturnObjStat;
-        ReturnObjStat = (Obj)0;
+        returnObjStat = TLS->returnObjStat;
+        TLS->returnObjStat = (Obj)0;
         return returnObjStat;
       }  
 }
@@ -1684,7 +1684,6 @@
 
     locks = LCKS_FUNC(fexp);
     /* select the right handler                                            */
-<<<<<<< HEAD
     if (locks) {
 	if      ( NARG_FUNC(fexp) ==  0 )  hdlr = DoExecFunc0argsL;
 	else if ( NARG_FUNC(fexp) ==  1 )  hdlr = DoExecFunc1argsL;
@@ -1704,20 +1703,9 @@
 	else if ( NARG_FUNC(fexp) ==  5 )  hdlr = DoExecFunc5args;
 	else if ( NARG_FUNC(fexp) ==  6 )  hdlr = DoExecFunc6args;
 	else if ( NARG_FUNC(fexp) >=  7 )  hdlr = DoExecFuncXargs;
-	else   /* NARG_FUNC(fexp) == -1 */ hdlr = DoExecFunc1args;
-    }
-=======
-    if      ( NARG_FUNC(fexp) ==  0 )  hdlr = DoExecFunc0args;
-    else if ( NARG_FUNC(fexp) ==  1 )  hdlr = DoExecFunc1args;
-    else if ( NARG_FUNC(fexp) ==  2 )  hdlr = DoExecFunc2args;
-    else if ( NARG_FUNC(fexp) ==  3 )  hdlr = DoExecFunc3args;
-    else if ( NARG_FUNC(fexp) ==  4 )  hdlr = DoExecFunc4args;
-    else if ( NARG_FUNC(fexp) ==  5 )  hdlr = DoExecFunc5args;
-    else if ( NARG_FUNC(fexp) ==  6 )  hdlr = DoExecFunc6args;
-    else if ( NARG_FUNC(fexp) >=  7 )  hdlr = DoExecFuncXargs;
-    else if ( NARG_FUNC(fexp) == -1 )  hdlr = DoExecFunc1args;
+	else if ( NARG_FUNC(fexp) == -1 )  hdlr = DoExecFunc1args;
     else /* NARG_FUNC(fexp) < -1 */    hdlr = DoPartialUnWrapFunc;
->>>>>>> 762be981
+    }
 
     /* make the function                                                   */
     func = NewFunctionT( T_FUNCTION, SIZE_FUNC,
@@ -1997,7 +1985,7 @@
     InitHandlerFunc( DoExecFunc5args, "i5");
     InitHandlerFunc( DoExecFunc6args, "i6");
     InitHandlerFunc( DoExecFuncXargs, "iX");
-<<<<<<< HEAD
+
     InitHandlerFunc( DoExecFunc1argsL, "i1l");
     InitHandlerFunc( DoExecFunc2argsL, "i2l");
     InitHandlerFunc( DoExecFunc3argsL, "i3l");
@@ -2006,9 +1994,7 @@
     InitHandlerFunc( DoExecFunc6argsL, "i6l");
     InitHandlerFunc( DoExecFuncXargsL, "iXl");
 
-=======
     InitHandlerFunc( DoPartialUnWrapFunc, "pUW");
->>>>>>> 762be981
 
     /* install the evaluators and executors                                */
     InstallExecStatFunc( T_PROCCALL_0ARGS , ExecProccall0args);
