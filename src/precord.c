--- conflicted
+++ resolved
@@ -712,62 +712,6 @@
 */
 
 
-/****************************************************************************
-**
-
-*F  MethodPRec( <rec>, <rnam> ) . . . . . . . . . . get a method for a record
-**
-**  'MethodPRec' returns  the function in the  component with the record name
-**  <rnam> in the  record in the component  with the name 'operations' (which
-**  really should be  called 'methods') of  the record <rec>  if this exists.
-**  Otherwise it return 0.
-*/
-UInt OperationsRNam;                    /* 'operations' record name        */
-UInt COMPONENTSRNam;                    /* COMPONENTS record name          */
-
-Obj MethodPRec (
-    Obj                 rec,
-    UInt                rnam )
-{
-    Obj                 method;         /* method, result                  */
-    Obj                 opers;          /* operations record               */
-    UInt                i;              /* loop variable                   */
-
-    /* is <rec> a record?                                                  */
-    if ( ! IS_PREC_REP(rec) )
-        return 0;
-
-    /* try to get the operations record                                    */
-    if (!FindPRec(rec,OperationsRNam,&i,1)) {
-        return 0;
-    }
-    opers = GET_ELM_PREC( rec, i );
-
-    /* check for an Operations Record object */
-    if ( TNUM_OBJ(opers) == T_COMOBJ)
-      {
-        /* Make use of the fact the Component objects look like Precs */
-        if ( !FindPRec(opers,COMPONENTSRNam,&i,1) ) {
-          return 0;
-        }
-        opers = GET_ELM_PREC( opers, i );
-      }
-
-
-    if ( ! IS_PREC_REP(opers) ) {
-        return 0;
-    }
-
-    /* try to get the method                                               */
-    if ( !FindPRec(opers,rnam,&i,1) ) {
-        return 0;
-    }
-    method = GET_ELM_PREC( opers, i );
-
-    /* return the method                                                   */
-    return method;
-}
-
 void PrintPathPRec (
     Obj                 rec,
     Int                 indx )
@@ -791,11 +735,7 @@
     Obj                 list;           /* list of record names, result    */
     UInt                rnam;           /* one name of record              */
     Obj                 string;         /* one name as string              */
-<<<<<<< HEAD
-    UInt                i, len;
-=======
     UInt                i;
->>>>>>> 1d7361e2
 
     SortPRecRNam(rec,0);   /* Make sure rnams are sorted and thus negative */
 
@@ -868,290 +808,12 @@
 
 /****************************************************************************
 **
-*F  FuncSUM_PREC( <self>, <left>, <right> ) . . . . . . .  sum of two records
-**
-**  'SumRec' returns the  sum  of the two   operands <left> and <right>.   At
-**  least one of the operands must be a plain record.
-**
-**  If  at least one of the  operands is a  record and has a '.operations.\+'
-**  method, than this  is called and its  result  is returned.
-*/
-UInt SumRNam;                           /* '+' record name                 */
-
-Obj FuncSUM_PREC (
-    Obj                 self,
-    Obj                 left,
-    Obj                 right )
-{
-    Obj                 method;         /* method                          */
-
-    /* try to find an applicable method                                    */
-    if ( ! (method = MethodPRec( right, SumRNam ))
-      && ! (method = MethodPRec( left,  SumRNam )) )
-    {
-        return TRY_NEXT_METHOD;
-    }
-
-    /* call that function                                                  */
-    return CALL_2ARGS( method, left, right );
-}
-
-
-/****************************************************************************
-**
-*F  FuncDIFF_PREC( <self>, <left>, <right> )  . . . difference of two records
-**
-**  'DiffRec' returns the difference of the two  operands <left> and <right>.
-**  At least one of the operands must be a plain record.
-**
-**  If  at least one  of the operands is  a record and has a '.operations.\-'
-**  method, then this  is called  and  its result is returned.
-*/
-UInt DiffRNam;                          /* '-' record name                 */
-
-Obj FuncDIFF_PREC (
-    Obj                 self,
-    Obj                 left,
-    Obj                 right )
-{
-    Obj                 method;           /* operation                       */
-
-    /* try to find an applicable method                                    */
-    if ( ! (method = MethodPRec( right, DiffRNam ))
-      && ! (method = MethodPRec( left,  DiffRNam )) )
-    {
-        return TRY_NEXT_METHOD;
-    }
-
-    /* call that function                                                  */
-    return CALL_2ARGS( method, left, right );
-}
-
-
-/****************************************************************************
-**
-*F  FuncPROD_PREC( <self>, <left>, <right> )  . . . .  product of two records
-**
-**  'ProdRec' returns the product of the two operands <left> and <right>.  At
-**  least one of the operands must be a plain record.
-**
-**  If  at least one  of the operands is  a record and has a '.operations.\*'
-**  method, then this  is called  and  its result is returned.
-*/
-UInt ProdRNam;                          /* '*' record name                 */
-
-Obj FuncPROD_PREC (
-    Obj                 self,
-    Obj                 left,
-    Obj                 right )
-{
-    Obj                 method;         /* method                          */
-
-    /* try to find an applicable method                                    */
-    if ( ! (method = MethodPRec( right, ProdRNam ))
-      && ! (method = MethodPRec( left,  ProdRNam )) )
-    {
-        return TRY_NEXT_METHOD;
-    }
-
-    /* call that function                                                  */
-    return CALL_2ARGS( method, left, right );
-}
-
-
-/****************************************************************************
-**
-*F  FuncQUO_PREC( <self>, <left>, <right> ) . . . . . quotient of two records
-**
-**  'QuoRec' returns the quotient of the two operands <left> and <right>.  At
-**  least one of the operands must be a plain record.
-**
-**  If  at least one  of the operands is  a record and has a '.operations.\/'
-**  method, then this  is called  and  its result is returned.
-*/
-UInt QuoRNam;                           /* '/' record name                 */
-
-Obj FuncQUO_PREC (
-    Obj                 self,
-    Obj                 left,
-    Obj                 right )
-{
-    Obj                 method;         /* method                          */
-
-    /* try to find an applicable method                                    */
-    if ( ! (method = MethodPRec( right, QuoRNam ))
-      && ! (method = MethodPRec( left,  QuoRNam )) )
-    {
-        return TRY_NEXT_METHOD;
-    }
-
-    /* call that function                                                  */
-    return CALL_2ARGS( method, left, right );
-}
-
-
-/****************************************************************************
-**
-*F  FuncLQUO_PREC( <self>, <left>, <right> )  .  left quotient of two records
-**
-**  'LQuoPRec' returns the   left quotient  of  the two   operands <left> and
-**  <right>.  At least one of the operands must be a plain record.
-**
-**  If  at   least   one   of  the  operands     is a  record   and    has  a
-**  '.operations.LeftQuotient' method, then this is  called and its result is
-**  returned.
-*/
-UInt LQuoRNam;                          /* 'LeftQuotient' record name      */
-
-Obj FuncLQUO_PREC (
-    Obj                 self,
-    Obj                 left,
-    Obj                 right )
-{
-    Obj                 method;         /* method                          */
-
-    /* try to find an applicable method                                    */
-    if ( ! (method = MethodPRec( right, LQuoRNam ))
-      && ! (method = MethodPRec( left,  LQuoRNam )) )
-    {
-        return TRY_NEXT_METHOD;
-    }
-
-    /* call that function                                                  */
-    return CALL_2ARGS( method, left, right );
-}
-
-
-/****************************************************************************
-**
-*F  FuncPOW_PREC( <self>, <left>, <right> ) . . . . . .  power of two records
-**
-**  'PowPRec' returns the power of  the two operands  <left> and <right>.  At
-**  least one of the operands must be a plain record.
-**
-**  If  at least one  of the operands is  a record and has a '.operations.\^'
-**  method, then this  is called  and  its result is returned.
-*/
-UInt PowRNam;                           /* '^' record name                 */
-
-Obj FuncPOW_PREC (
-    Obj                 self,
-    Obj                 left,
-    Obj                 right )
-{
-    Obj                 method;         /* method                          */
-
-    /* try to find an applicable method                                    */
-    if ( ! (method = MethodPRec( right, PowRNam ))
-      && ! (method = MethodPRec( left,  PowRNam )) )
-    {
-        return TRY_NEXT_METHOD;
-    }
-
-    /* call that function                                                  */
-    return CALL_2ARGS( method, left, right );
-}
-
-
-/****************************************************************************
-**
-*F  FuncCOMM_PREC( <self>, <left>, <right> )  . .   commutator of two records
-**
-**  'CommPRec' returns the commutator of the two operands <left> and <right>.
-**  At least one of the operands must be a plain record.
-**
-**  If at least one of the operands is  a record and has a '.operations.Comm'
-**  method, then this  is called and its  result  is returned.
-*/
-UInt CommRNam;                          /* 'Comm' record name              */
-
-Obj FuncCOMM_PREC (
-    Obj                 self,
-    Obj                 left,
-    Obj                 right )
-{
-    Obj                 method;         /* method                          */
-
-    /* try to find an applicable method                                    */
-    if ( ! (method = MethodPRec( right, CommRNam ))
-      && ! (method = MethodPRec( left,  CommRNam )) )
-    {
-        return TRY_NEXT_METHOD;
-    }
-
-    /* call that function                                                  */
-    return CALL_2ARGS( method, left, right );
-}
-
-
-/****************************************************************************
-**
-*F  FuncMOD_PREC( <self>, <left>, <right> ) . . . .  remainder of two records
-**
-**  'ModPRec' returns the   remainder  the operands  <left>   by  the operand
-**  <right>.  At least one of the operands must be a plain record.
-**
-**  If at least one of the operands is a  record and has a '.operations.\mod'
-**  method, then this  is  called and its  result is  returned.
-*/
-UInt ModRNam;                /* 'mod' record name               */
-
-Obj FuncMOD_PREC (
-    Obj                 self,
-    Obj                 left,
-    Obj                 right )
-{
-    Obj                 method;         /* method                          */
-
-    /* try to find an applicable method                                    */
-    if ( ! (method = MethodPRec( right, ModRNam ))
-      && ! (method = MethodPRec( left,  ModRNam )) )
-    {
-        return TRY_NEXT_METHOD;
-    }
-
-    /* call that function                                                  */
-    return CALL_2ARGS( method, left, right );
-}
-
-
-/****************************************************************************
-**
-*F  FuncIN_PREC( <self>, <left>, <right> )  . . . membership test for records
-**
-**  'InRec' returns 'True' if the operand <left>  is an element of the record
-**  <right>.  <right> must be a plain record.
-**
-**  If <right> has  a '.operations.\in' method, than this  is called  and its
-**  result is returned.
-*/
-UInt InRNam;                            /* 'in' record name                */
-
-Obj FuncIN_PREC (
-    Obj                 self,
-    Obj                 left,
-    Obj                 right )
-{
-    Obj                 method;         /* method                          */
-
-    /* try to find an applicable method                                    */
-    if ( ! (method = MethodPRec( right, InRNam )) ) {
-        return TRY_NEXT_METHOD;
-    }
-
-    /* call that function                                                  */
-    return CALL_2ARGS( method, left, right );
-}
-
-
-/****************************************************************************
-**
-*F  FuncEQ_PREC_DEFAULT( <self>, <left>, <right> )  comparison of two records
+*F  FuncEQ_PREC( <self>, <left>, <right> )  . . . . comparison of two records
 **
 **  'EqRec' returns '1L'  if the two  operands <left> and <right> are equal
 **  and '0L' otherwise.  At least one operand must be a plain record.
 */
-Obj FuncEQ_PREC_DEFAULT (
+Obj FuncEQ_PREC (
     Obj                 self,
     Obj                 left,
     Obj                 right )
@@ -1166,7 +828,9 @@
     if ( LEN_PREC(left) != LEN_PREC(right) )
         return False;
 
-    /* Records are now always sorted by their RNam */
+    /* ensure records are sorted by their RNam */
+    SortPRecRNam(left,0);
+    SortPRecRNam(right,0);
 
     /* compare componentwise                                               */
     for ( i = 1; i <= LEN_PREC(right); i++ ) {
@@ -1189,45 +853,13 @@
 
 /****************************************************************************
 **
-*F  FuncEQ_PREC( <self>, <left>, <right> )  . . . . comparison of two records
-**
-**  'EqRec' returns '1L'  if the two  operands <left> and <right> are equal
-**  and '0L' otherwise.  At least one operand must be a plain record.
-**
-**  If at  least one of the  operands is a  record and has a '.operations.\='
-**  method,  than this is called  and its result  is returned.  Otherwise the
-**  records are compared componentwise.
-*/
-UInt EqRNam;                            /* '=' record name                 */
-
-Obj FuncEQ_PREC (
-    Obj                 self,
-    Obj                 left,
-    Obj                 right )
-{
-    Obj                 method;         /* method                          */
-
-    /* try to find an applicable method                                    */
-    if ( ! (method = MethodPRec( right, EqRNam ))
-      && ! (method = MethodPRec( left,  EqRNam )) )
-    {
-        return FuncEQ_PREC_DEFAULT( self, left, right );
-    }
-
-    /* call that function                                                  */
-    return CALL_2ARGS( method, left, right );
-}
-
-
-/****************************************************************************
-**
-*F  FuncLT_PREC_DEFAULT( <self>, <left>, <right> )  comparison of two records
+*F  FuncLT_PREC( <self>, <left>, <right> )   . . .  comparison of two records
 **
 **  'LtRec' returns '1L'  if the operand  <left> is  less than the  operand
 **  <right>, and '0L'  otherwise.  At least  one operand  must be a  plain
 **  record.
 */
-Obj FuncLT_PREC_DEFAULT (
+Obj FuncLT_PREC (
     Obj                 self,
     Obj                 left,
     Obj                 right )
@@ -1240,7 +872,9 @@
         if ( TNUM_OBJ(left ) > TNUM_OBJ(right) )  return False;
     }
 
-    /* Records are now always sorted by their RNam */
+    /* ensure records are sorted by their RNam */
+    SortPRecRNam(left,0);
+    SortPRecRNam(right,0);
 
     /* compare componentwise                                               */
     for ( i = 1; i <= LEN_PREC(right); i++ ) {
@@ -1271,39 +905,6 @@
 
     /* the records are equal or the right is a prefix of the left          */
     return False;
-}
-
-
-/****************************************************************************
-**
-*F  FuncLT_PREC( <self>, <left>, <right> )   . . .  comparison of two records
-**
-**  'LtRec' returns '1L'  if the operand  <left> is  less than the  operand
-**  <right>, and '0L'  otherwise.  At least  one operand  must be a  plain
-**  record.
-**
-**  If at least  one of the operands is  a record and  has a '.operations.\<'
-**  method, than this  is called and its  result is  returned.  Otherwise the
-**  records are compared componentwise.
-*/
-UInt LtRNam;                            /* '<' record name                 */
-
-Obj FuncLT_PREC (
-    Obj                 self,
-    Obj                 left,
-    Obj                 right )
-{
-    Obj                 method;         /* method                          */
-
-    /* try to find an applicable method                                    */
-    if ( ! (method = MethodPRec( right, LtRNam ))
-      && ! (method = MethodPRec( left,  LtRNam )) )
-    {
-        return FuncLT_PREC_DEFAULT( self, left, right );
-    }
-
-    /* call that function                                                  */
-    return CALL_2ARGS( method, left, right );
 }
 
 
@@ -1419,44 +1020,11 @@
     { "REC_NAMES_COMOBJ", 1, "rec obj",
       FuncREC_NAMES_COMOBJ, "src/precord.c:REC_NAMES_COMOBJ" },
 
-    { "SUM_PREC", 2, "left, right",
-      FuncSUM_PREC, "src/precord.c:SUM_PREC" },
-
-    { "DIFF_PREC", 2, "left, right",
-      FuncDIFF_PREC, "src/precord.c:DIFF_PREC" },
-
-    { "PROD_PREC", 2, "left, right",
-      FuncPROD_PREC, "src/precord.c:PROD_PREC" },
-
-    { "QUO_PREC", 2, "left, right",
-      FuncQUO_PREC, "src/precord.c:QUO_PREC" },
-
-    { "LQUO_PREC", 2, "left, right",
-      FuncLQUO_PREC, "src/precord.c:LQUO_PREC" },
-
-    { "POW_PREC", 2, "left, right",
-      FuncPOW_PREC, "src/precord.c:POW_PREC" },
-
-    { "MOD_PREC", 2, "left, right",
-      FuncMOD_PREC, "src/precord.c:MOD_PREC" },
-
-    { "COMM_PREC", 2, "left, right",
-      FuncCOMM_PREC, "src/precord.c:COMM_PREC" },
-
-    { "IN_PREC", 2, "left, right",
-      FuncIN_PREC, "src/precord.c:IN_PREC" },
-
     { "EQ_PREC", 2, "left, right",
       FuncEQ_PREC, "src/precord.c:EQ_PREC" },
 
-    { "EQ_PREC_DEFAULT",2,"left, right",
-      FuncEQ_PREC_DEFAULT, "src/precord.c:EQ_PREC_DEFAULT" },
-
     { "LT_PREC", 2, "left, right",
       FuncLT_PREC, "src/precord.c:LT_PREC" },
-
-    { "LT_PREC_DEFAULT",2,"left, right",
-      FuncLT_PREC_DEFAULT, "src/precord.c:LT_PREC_DEFAULT" },
 
     { "CurrentTime", 0, "",
       Func_gettimeofday, "src/precord.c:CurrentTime" },
@@ -1546,44 +1114,17 @@
 
 
 /****************************************************************************
-<**
-*F  PostRestore( <module> ) . . . . . . . . . . . . . after restore workspace
-*/
-static Int PostRestore (
+**
+*F  InitLibrary( <module> ) . . . . . . .  initialise library data structures
+*/
+static Int InitLibrary (
     StructInitInfo *    module )
 {
-    /* get the appropriate record record name                              */
-    OperationsRNam = RNamName( "operations"   );
-    COMPONENTSRNam = RNamName( "COMPONENTS"   );
-    EqRNam         = RNamName( "="            );
-    LtRNam         = RNamName( "<"            );
-    InRNam         = RNamName( "in"           );
-    SumRNam        = RNamName( "+"            );
-    DiffRNam       = RNamName( "-"            );
-    ProdRNam       = RNamName( "*"            );
-    QuoRNam        = RNamName( "/"            );
-    LQuoRNam       = RNamName( "LeftQuotient" );
-    PowRNam        = RNamName( "^"            );
-    CommRNam       = RNamName( "Comm"         );
-    ModRNam        = RNamName( "mod"          );
+    /* init filters and functions                                          */
+    InitGVarFuncsFromTable( GVarFuncs );
 
     /* return success                                                      */
     return 0;
-}
-
-
-/****************************************************************************
-**
-*F  InitLibrary( <module> ) . . . . . . .  initialise library data structures
-*/
-static Int InitLibrary (
-    StructInitInfo *    module )
-{
-    /* init filters and functions                                          */
-    InitGVarFuncsFromTable( GVarFuncs );
-
-    /* return success                                                      */
-    return PostRestore( module );
 }
 
 
@@ -1603,12 +1144,11 @@
     0,                                  /* checkInit                      */
     0,                                  /* preSave                        */
     0,                                  /* postSave                       */
-    PostRestore                         /* postRestore                    */
+    0                                   /* postRestore                    */
 };
 
 StructInitInfo * InitInfoPRecord ( void )
 {
-    FillInVersion( &module );
     return &module;
 }
 
