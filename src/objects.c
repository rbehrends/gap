--- conflicted
+++ resolved
@@ -43,11 +43,7 @@
 #include        "aobjects.h"            /* atomic objects                  */
 #include	"code.h"		/* coder                           */
 #include	"thread.h"		/* threads			   */
-<<<<<<< HEAD
 #include	"traverse.h"		/* object traversal		   */
-=======
-//#include	"traverse.h"		/* object traversal		   */
->>>>>>> 9f6b1a3a
 #include	"tls.h"			/* thread-local storage		   */
 
 
@@ -992,10 +988,7 @@
     /* if <obj> is a subobject, then mark and remember the superobject
        unless ViewObj has done that job already */
     
-<<<<<<< HEAD
     InitPrintObjStack();
-=======
->>>>>>> 9f6b1a3a
     if ( !fromview  && 0 < TLS(PrintObjDepth) ) {
         if ( IS_MARKABLE(TLS(PrintObjThis)) )  MARK( TLS(PrintObjThis) );
         TLS(PrintObjThiss)[TLS(PrintObjDepth)-1]   = TLS(PrintObjThis);
@@ -1125,12 +1118,9 @@
     LastPV = 2;
     
     /* if <obj> is a subobject, then mark and remember the superobject     */
-<<<<<<< HEAD
 
     InitPrintObjStack();
 
-=======
->>>>>>> 9f6b1a3a
     if ( 0 < TLS(PrintObjDepth) ) {
         if ( IS_MARKABLE(TLS(PrintObjThis)) )  MARK( TLS(PrintObjThis) );
         TLS(PrintObjThiss)[TLS(PrintObjDepth)-1]   = TLS(PrintObjThis);
@@ -1737,10 +1727,7 @@
 
 Obj FuncSWITCH_OBJ(Obj self, Obj obj1, Obj obj2) {
     Obj *ptr1, *ptr2;
-<<<<<<< HEAD
     Region *ds1, *ds2;
-=======
->>>>>>> 9f6b1a3a
 
     if ( IS_INTOBJ(obj1) || IS_INTOBJ(obj2) ) {
         ErrorReturnVoid( "small integer objects cannot be switched", 0, 0,
@@ -1754,7 +1741,6 @@
     }
     ptr1 = PTR_BAG(obj1);
     ptr2 = PTR_BAG(obj2);
-<<<<<<< HEAD
     ds1 = REGION(obj1);
     ds2 = REGION(obj2);
     if (!ds1 || ds1->owner != realTLS)
@@ -1764,9 +1750,6 @@
     REGION(obj2) = ds1;
     PTR_BAG(obj2) = ptr1;
     REGION(obj1) = ds2;
-=======
-    PTR_BAG(obj2) = ptr1;
->>>>>>> 9f6b1a3a
     PTR_BAG(obj1) = ptr2;
     CHANGED_BAG(obj1);
     CHANGED_BAG(obj2);
@@ -1779,7 +1762,6 @@
 
 *F  FuncFORCE_SWITCH_OBJ( <self>, <obj1>, <obj2> ) .  switch <obj1> and <obj2>
 **
-<<<<<<< HEAD
 **  `FORCE_SWITCH_OBJ' exchanges the objects referenced by its two arguments.
 **   It is not allowed to switch clone small integers or finite field
 **   elements. Unlike 'SWITCH_OBJ' it will allow even public objects to be
@@ -1817,16 +1799,6 @@
     return (Obj) 0;
 }
 
-=======
-**  In GAP, FORCE_SWITCH_OBJ does the same thing as SWITCH_OBJ. In HPC_GAP
-**  it allows public objects to be exchanged.
-*/
-
-Obj FuncFORCE_SWITCH_OBJ(Obj self, Obj obj1, Obj obj2) {
-    return FuncSWITCH_OBJ(self, obj1, obj2);
-}
->>>>>>> 9f6b1a3a
-
 /****************************************************************************
 **
 
@@ -1969,10 +1941,7 @@
 
     for ( t = FIRST_REAL_TNUM; t <= LAST_REAL_TNUM; t++ ) {
         TypeObjFuncs[ t ] = TypeObjError;
-<<<<<<< HEAD
         SetTypeObjFuncs [ t] = SetTypeObjError;
-=======
->>>>>>> 9f6b1a3a
     }
 
     TypeObjFuncs[ T_COMOBJ ] = TypeComObj;
