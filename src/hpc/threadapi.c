--- conflicted
+++ resolved
@@ -943,10 +943,6 @@
 static UInt RNAM_SIGWINCH;
 #endif
 
-<<<<<<< HEAD
-#ifndef BOEHM_GC
-=======
-
 void InitThreadAPIState(void)
 {
 }
@@ -956,7 +952,6 @@
 }
 
 #ifndef ALT_GC
->>>>>>> 50e70422
 static void MarkSemaphoreBag(Bag bag)
 {
     Semaphore * sem = (Semaphore *)(PTR_BAG(bag));
