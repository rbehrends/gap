#############################################################################
##
#W  trans.gi           GAP library                          James D. Mitchell
##
##
#Y  Copyright (C)  1997,  Lehrstuhl D für Mathematik,  RWTH Aachen,  Germany
#Y  (C) 1998 School Math and Comp. Sci., University of St Andrews, Scotland
#Y  Copyright (C) 2012 The GAP Group
##

TestSectionExamples:=function(str)
  local ex;
  ex:=ExtractExamples("doc/ref", str, [str], "Section");
  RunExamples(ex);
  return;
end;

InstallMethod(TransformationList, "for a list", [IsList], Transformation);

#

InstallMethod(Transformation, "for a list", [IsList],
function(list)
  local len;
  len:=Length(list);
  if IsDenseList(list) and ForAll(list, i-> IsPosInt(i) and i<=len) then 
    return TransformationNC(list);
  fi;
  return fail;
end);

#

InstallMethod(TransformationListList, "for a list and list",
[IsList, IsList],
function(src, ran)
  if ForAll(src, IsPosInt) and ForAll(ran, IsPosInt) and IsDenseList(src) and
    IsDenseList(ran) and Length(ran)=Length(src) then 
    return TransformationListListNC(src, ran);
  fi;
  return fail;
end);

#

InstallMethod(Transformation, "for a list and list", 
[IsList, IsList], TransformationListList);

InstallMethod(Transformation, "for a list and function",
[IsList, IsFunction], 
function(list, func)
  return TransformationListList(list, List(list, func));
end);

#

InstallMethod(TrimTransformation, "for a transformation and pos int",
[IsTransformation, IsPosInt], TRIM_TRANS);

InstallMethod(TrimTransformation, "for a transformation",
[IsTransformation], 
function(f)
  TRIM_TRANS(f, NormalizedDegreeOfTransformation(f));
  return;
end);

##  This file contains the implementation for transformations

InstallMethod(OnKernelAntiAction, "for a list and transformation", 
[IsList, IsTransformation], 
function(ker, f)
  local m, i;

  if Length(ker)<>DegreeOfTransformation(f) then 
    Error("usage: the 1st arg should be a list with length ",
    "equal to the degree of the transformation given as the 2nd arg,");
  fi;
    
  m:=1;
  for i in ker do 

    if not IsPosInt(i) or i>DegreeOfTransformation(f) then 
      Error("usage: the 1st arg should be a list of positive integers ",
     "less than or equal to the degree of the transformation given as ", 
     "the 2nd arg,"); 
      return;
    fi;
    if i>m then 
      if m+1<>i then 
        Error("usage: the 1st arg does not describe the flat kernel of ",
        " a transformation,");
      fi;
      m:=m+1;
    fi;
  od;
  return ON_KERNEL_ANTI_ACTION(ker, f);
end);

InstallMethod(NormalizedDegreeOfTransformation, "for a transformation",
[IsTransformation], 
function(f)
  return Maximum(LargestMovedPoint(f), LargestImageOfMovedPoint(f));
end);

InstallMethod(NormalizedDegreeOfTransformationCollection, 
"for a transformation collection",
[IsTransformationCollection], 
function(coll)
  return Maximum(LargestMovedPoint(coll), LargestImageOfMovedPoint(coll));
end);

InstallMethod(RankOfTransformation, "for a transformation",
[IsTransformation], RANK_TRANS);

#JDM c method?
InstallMethod(RankOfTransformation, "for a transformation and pos int",
[IsTransformation, IsPosInt], 
function(f, n)
  return Length(IMAGE_SET_TRANS_INT(f, n));
end);

#JDM c method?
InstallMethod(RankOfTransformation, "for a transformation and pos int",
[IsTransformation, IsList], 
function(f, list)
  return Length(OnSets(list, f));
end);

InstallMethod(LargestMovedPoint, "for a transformation", 
[IsTransformation], LARGEST_MOVED_PT_TRANS); 

InstallMethod(LargestImageOfMovedPoint, "for a transformation", 
[IsTransformation], LARGEST_IMAGE_PT); 

InstallMethod(SmallestMovedPoint, "for a transformation", 
[IsTransformation], 
function(f)
  if IsOne(f) then 
    return infinity;
  fi;
  return SMALLEST_MOVED_PT_TRANS(f);
end);

InstallMethod(SmallestImageOfMovedPoint, "for a transformation", 
[IsTransformation], 
function(f)
  if IsOne(f) then 
    return infinity;
  fi;
  return SMALLEST_IMAGE_PT(f);
end);

InstallMethod(MovedPoints, "for a tranformation",
[IsTransformation], MOVED_PTS_TRANS);

InstallMethod(NrMovedPoints, "for a tranformation",
[IsTransformation], NR_MOVED_PTS_TRANS);

InstallMethod(MovedPoints, "for a transformation coll",
[IsTransformationCollection], coll-> Union(List(coll, MovedPoints)));

InstallMethod(NrMovedPoints, "for a transformation coll",
[IsTransformationCollection], coll-> Length(MovedPoints(coll)));

InstallMethod(LargestMovedPoint, "for a transformation collection",
[IsTransformationCollection], coll-> Maximum(List(coll, LargestMovedPoint)));

InstallMethod(LargestImageOfMovedPoint, "for a transformation collection",
[IsTransformationCollection], 
coll-> Maximum(List(coll, LargestImageOfMovedPoint)));

InstallMethod(SmallestMovedPoint, "for a transformation collection",
[IsTransformationCollection], coll-> Minimum(List(coll, SmallestMovedPoint)));

InstallMethod(SmallestImageOfMovedPoint, "for a transformation collection",
[IsTransformationCollection], coll-> Minimum(List(coll, SmallestImageOfMovedPoint)));

InstallMethod(RightOne, "for a transformation", 
[IsTransformation], RIGHT_ONE_TRANS);

InstallMethod(LeftOne, "for a transformation", 
[IsTransformation], LEFT_ONE_TRANS);

InstallMethod(ComponentsOfTransformation, "for a transformation",
[IsTransformation], COMPONENTS_TRANS);

InstallMethod(NrComponentsOfTransformation, "for a transformation",
[IsTransformation], NR_COMPONENTS_TRANS);

InstallMethod(ComponentRepsOfTransformation, "for a transformation",
[IsTransformation], COMPONENT_REPS_TRANS);

InstallMethod(ComponentTransformationInt, 
"for a transformation and positive integer",
[IsTransformation, IsPosInt], COMPONENT_TRANS_INT);

InstallMethod(CycleTransformationInt, 
"for a transformation and positive integer",
[IsTransformation, IsPosInt], CYCLE_TRANS_INT);

#this could be better JDM, could use ImageSetOfTransformation
InstallMethod(CyclesOfTransformation, 
"for a transformation",
[IsTransformation], f-> CYCLES_TRANS_LIST(f, [1..DegreeOfTransformation(f)]));

InstallMethod(CyclesOfTransformation, 
"for a transformation and list",
[IsTransformation, IsList], 
function(f, list)
  if IsDenseList(list) and ForAll(list, IsPosInt) then 
    return CYCLES_TRANS_LIST(f, list);
  fi;
  Error("usage: the second argument must be a dense list of positive integers");
  return;
end);

InstallMethod(IsOne, "for a transformation",
[IsTransformation], IS_ID_TRANS);

InstallMethod(IsIdempotent, "for a transformation", 
[IsTransformation], IS_IDEM_TRANS);

InstallMethod(AsPermutation, "for a transformation", 
[IsTransformation], AS_PERM_TRANS); 

InstallMethod(AsTransformation, "for a permutation",
[IsPerm], AS_TRANS_PERM);

InstallMethod(AsTransformation, "for a permutation and positive integer", 
[IsPerm, IsInt], 
function(f, n)
  if 0<=n then 
    return AS_TRANS_PERM_INT(f, n);
  fi;
  return fail;
end);

InstallMethod(AsTransformation, "for a transformation",
[IsTransformation], t->t); 

InstallMethod(AsTransformation, "for a transformation and degree", 
[IsTransformation, IsInt], 
function(f, n)
  if 0<=n then 
    return AS_TRANS_TRANS(f, n);
  fi;
  return fail;
end);

#

InstallMethod(ConstantTransformation, "for a pos int and pos int",
[IsPosInt, IsPosInt],
function(m,n)
  if m<n then 
    Error("usage: the arguments should be positive integers with the first",
    " greater\nthan or equal to the second,");
    return;
  fi;
  return Transformation(ListWithIdenticalEntries(m, n));;
end);

#

InstallMethod(DegreeOfTransformationCollection, "for a trans. coll.", 
[IsTransformationCollection], 
function(coll)

  if IsTransformationSemigroup(coll) then 
    return DegreeOfTransformationSemigroup(coll);
  fi;
  return MaximumList(List(coll, DegreeOfTransformation));
end);

#

InstallMethod(FlatKernelOfTransformation, "for a transformation", 
[IsTransformation], FLAT_KERNEL_TRANS);

#

InstallGlobalFunction(IdentityTransformation,
function(arg)

  if Length(arg)=0 then 
    return ID_TRANS(0);
  elif Length(arg)=1 and IsPosInt(arg[1]) then 
    return ID_TRANS(arg[1]);
  fi;
  return fail;
end);

#

InstallMethod(ImageSetOfTransformation, "for a transformation",
[IsTransformation], IMAGE_SET_TRANS);

#

InstallMethod(ImageSetOfTransformation, "for a transformation and pos int",
[IsTransformation, IsPosInt], IMAGE_SET_TRANS_INT);

#
InstallMethod(ImageListOfTransformation, "for a transformation and pos int", 
[IsTransformation, IsPosInt], IMAGE_TRANS);

#

InstallMethod(ImageListOfTransformation, "for a transformation", 
[IsTransformation], x-> IMAGE_TRANS(x, DegreeOfTransformation(x)));

#

InstallMethod(IndexPeriodOfTransformation, "for a transformation",
[IsTransformation], INDEX_PERIOD_TRANS);

#

InstallMethod(IsInjectiveListTrans, "for a list and list",
[IsList, IsList], IS_INJECTIVE_LIST_TRANS);

#

InstallMethod(IsInjectiveListTrans, "for a list and trans",
[IsList, IsTransformation], IS_INJECTIVE_LIST_TRANS);

#

InstallMethod(KernelOfTransformation, "for a transformation", 
[IsTransformation], x-> KERNEL_TRANS(x, DegreeOfTransformation(x)));

#JDM could do better than this

InstallMethod(KernelOfTransformation, 
"for a transformation, positive integer and boolean", 
[IsTransformation, IsPosInt, IsBool], 
function(f, n, bool)
  if bool then 
    return KERNEL_TRANS(f, n);
  fi; 
  n:=Minimum(DegreeOfTransformation(f), n);
  return Filtered(KERNEL_TRANS(f, n), x-> Size(x)<>1);
end);

#

InstallMethod(KernelOfTransformation, "for a transformation and pos int", 
[IsTransformation, IsPosInt], KERNEL_TRANS);

#

InstallMethod(KernelOfTransformation, "for a transformation and pos int", 
[IsTransformation, IsBool],
function(f, bool)
  return KernelOfTransformation(f, DegreeOfTransformation(f), bool);
end);

#

InstallOtherMethod(OneMutable, "for a transformation coll",
[IsTransformationCollection], coll->
 ID_TRANS(DegreeOfTransformationCollection(coll)));

#

InstallMethod(PermLeftQuoTransformationNC, 
"for a transformation and transformation",
[IsTransformation, IsTransformation],
PERM_LEFT_QUO_TRANS_NC);

#

InstallMethod(PermLeftQuoTransformation, 
"for a transformation and transformation",
[IsTransformation, IsTransformation],
function(f, g)
  if FlatKernelOfTransformation(f)<>FlatKernelOfTransformation(g) or
    ImageSetOfTransformation(f)<>ImageSetOfTransformation(g) then 
    Error("usage: the arguments must have equal image set and kernel,");
    return;
  fi;
  return PERM_LEFT_QUO_TRANS_NC(f, g);
end);

<<<<<<< HEAD
#############################################################################
##  
#F  TransformationFamily(n)
#F  TransformationType(n)
#F  TransformationData(n)
#V  _TransformationFamiliesDatabase
## 
##  For each n > 0 there is a single family and type of transformations
##  on n points. To speed things up, we store these in
##  _TransformationFamiliesDatabase. The three functions above a then
##  access functions. If the nth entry isn't yet created, they trigger
##  creation as well.
##
##  For n > 0, element n  of _TransformationFamiliesDatabase is
##  [TransformationFamily(n), TransformationType(n)]

InstallGlobalFunction(TransformationData,
    function(n)
        local Fam;

        if (n <= 0) then
            Error ("Transformations must be on a positive number of points");
        fi;
        if IsBound(_TransformationFamiliesDatabase[n]) then
            return _TransformationFamiliesDatabase[n];
        fi;

        Fam := NewFamily(
                   Concatenation("Transformations of the set [",String(n),"]"),
                   IsTransformation,CanEasilySortElements,CanEasilySortElements);
        # Putting IsTransformation in the NewFamily means that when you make, 
        # say [a] it picks up the Category from the Family object and makes 
        # sure that [a] has CollectionsCategory(IsTransformation)

        _TransformationFamiliesDatabase[n] := MakeImmutable(
          [Fam, NewType(Fam,IsTransformation and IsTransformationRep, n)] );

        return _TransformationFamiliesDatabase[n];
    end);

InstallGlobalFunction(TransformationType,
    function(n)
        return TransformationData(n)[2];
    end);

InstallGlobalFunction(TransformationFamily,
    function(n)
        return TransformationData(n)[1];
    end);

############################################################################
##
#O  Print(<trans>)
##
##  Just print the list of images.
##
InstallMethod(PrintObj, "for transformations", true,
        [IsTransformation], 0, 
    function(x) 
        Print("Transformation( ",ImageListOfTransformation(x)," )");
    end);
=======
#
>>>>>>> 1d7361e2

InstallMethod(PreImagesOfTransformation, 
"for a transformation and positive integer",
[IsTransformation, IsPosInt], PREIMAGES_TRANS_INT);

#

InstallMethod(DisplayString, "for a transformation", 
[IsTransformation], ViewString);

#

InstallMethod(String, "for a transformation",
[IsTransformation], 
function(f) 
  local img, str, i;
 
  if IsOne(f) then 
    return "<identity transformation>";
  fi;
  img:=ImageListOfTransformation(f, NormalizedDegreeOfTransformation(f));
  str:=ShallowCopy(STRINGIFY("[ ", img[1]));
  for i in [2..Length(img)] do
    Append(str, ", ");
    Append(str, String(img[i]));
  od;
  Append(str, " ]");

  return STRINGIFY("Transformation( ", str, " )");
end);

#

InstallMethod(PrintString, "for a transformation",
[IsTransformation], 
function(f) 
  local img, str, i;

  if IsOne(f) then 
    return "IdentityTransformation()";
  fi;
  
  img:=ImageListOfTransformation(f, NormalizedDegreeOfTransformation(f));
  str:=PRINT_STRINGIFY("[ ", img[1]);
  for i in [2..Length(img)] do 
    Append(str, ",\> ");
    Append(str, PrintString(img[i]));
    Append(str, "\<");
  od;
  Append(str, " ]");
  return Concatenation("\>Transformation( ", str, " )\<");
end);

#

InstallMethod(ViewString, "for a transformation",
[IsTransformation],
function(f)
  local img, str, deg, i;

  if LargestMovedPoint(f)<UserPreference("TransformationDisplayLimit")
    then  
    if UserPreference("NotationForTransformations")="input" 
      and
      LargestImageOfMovedPoint(f)<UserPreference("TransformationDisplayLimit")
      then 
      return PrintString(f);
    elif UserPreference("NotationForTransformations")="fr" then 
      if IsOne(f) then 
        return "\><identity transformation>\<";
      fi;
      img:=ImageListOfTransformation(f, LargestMovedPoint(f));
      str:=PRINT_STRINGIFY("\>\><transformation: \<", img[1]);
      for i in [2..Length(img)] do 
        Append(str, ",\>");
        Append(str, PrintString(img[i]));
        Append(str, "\<");
      od;
      Append(str, ">\<\<");
      return str;
    fi;
  fi; 
  deg:=NormalizedDegreeOfTransformation(f);
  return STRINGIFY("\><transformation on ", deg, " pts with rank ",
    RankOfTransformation(f, deg), ">\<"); 
end);

#

InstallMethod(RandomTransformation, "for a pos. int.", [IsPosInt],
function(n)
  return Transformation( List( [ 1 .. n ], i-> Random( [ 1 .. n ] )));
end);

#

InstallMethod(RandomTransformation, "for pos int and pos int",
[IsPosInt, IsPosInt],
function(deg, rank)
  local dom, seen, im, set, nr, i;

  dom:=[1..deg];
  seen:=BlistList(dom, []);
  im:=EmptyPlist(deg);
  set:=EmptyPlist(rank);
  nr:=0; i:=0;
  
  while nr<rank and i<deg do 
    i:=i+1;
    im[i]:=Random(dom);
    if not seen[im[i]] then
      seen[im[i]]:=true;
      nr:=nr+1;
      AddSet(set, im[i]);
    fi;
  od;
  
  while i<deg do 
    i:=i+1;
    im[i]:=Random(set);
  od;
  return Transformation(im);
end);

#

InstallMethod(RestrictedTransformationNC, 
"for a transformation and list",
[IsTransformation, IsList], RESTRICTED_TRANS);

#

InstallMethod(RestrictedTransformation, 
"for transformation and list",
[IsTransformation, IsList],
function(f, list)

  if not (IsDenseList(list) and IsDuplicateFree(list) 
    and ForAll(list, IsPosInt)) then 
    Error("usage: the second argument should be a duplicate-free, dense ", 
    "list of positive integers,");
    return;
  fi;
  return RESTRICTED_TRANS(f, list);
end);

#

InstallMethod(SmallestIdempotentPower, "for a transformation",
[IsTransformation], SMALLEST_IDEM_POW_TRANS);

#

InstallMethod(TransformationByImageAndKernel, 
"for a list of positive integers and a list of positive integers",
[IsCyclotomicCollection and IsDenseList, 
 IsCyclotomicCollection and IsDenseList],
function(img, ker)
  
  if ForAll(ker, IsPosInt) and ForAll(img, IsPosInt) and
   Maximum(ker)=Length(img) and IsDuplicateFreeList(img) and 
   ForAll(img, x-> x<=Length(ker)) then 
    return TRANS_IMG_KER_NC(img, ker);
  fi;
  return fail;
end);

#

InstallMethod(Idempotent, "for a list of pos ints and list of pos ints",
[IsCyclotomicCollection, IsCyclotomicCollection],
function(img, ker)
  local lookup, m, i;

  if ForAll(ker, IsPosInt) and ForAll(img, IsPosInt) and 
   Maximum(ker)=Length(img) and IS_INJECTIVE_LIST_TRANS(img, ker) and
   IsSet(img) and ForAll(img, x-> x<=Length(ker)) then 
   return IDEM_IMG_KER_NC(img, ker);
  fi;
  return fail;
end);

# based on PermutationOp in oprt.gi

InstallMethod(TransformationOp, "for object, list, function",
[IsObject, IsList, IsFunction],
function(f, D, act)
  local perm, out, new, i, pnt;

  perm:=();

  if IsPlistRep(D) and Length(D)>2 and CanEasilySortElements(D[1]) then 
    if not IsSSortedList(D) then 
      D:=ShallowCopy(D);
      perm:=Sortex(D);
      D:=Immutable(D);
      SetIsSSortedList(D, true);
    fi;
  fi;

  out:=EmptyPlist(Length(D));
  i:=0;

  for pnt in D do 
    new:=PositionCanonical(D, act(pnt, f));
    if new=fail then 
      return fail;
    fi;
    i:=i+1;
    out[i]:=new;
  od;

  out:=Transformation(out);
  
  if not IsOne(perm) then 
    out:=out^(perm^-1);
  fi;

  return out;
end);

#

InstallMethod(TransformationOp, "for an obj and list",
[IsObject, IsList], 
function(obj, list) 
  return TransformationOp(obj, list, OnPoints);
end);

#

InstallMethod(TransformationOp, "for an obj and domain",
[IsObject, IsDomain], 
function(obj, D) 
  return TransformationOp(obj, Enumerator(D), OnPoints);
end);

#

InstallMethod(TransformationOp, "for an obj, domain, and function",
[IsObject, IsDomain, IsFunction], 
function(obj, D, func) 
  return TransformationOp(obj, Enumerator(D), func);
end);

# based on PermutationOp in oprt.gi

# same as the above except no check that PositionCanonical is not fail 

InstallMethod(TransformationOpNC, "for object, list, function",
[IsObject, IsList, IsFunction],
function(f, D, act)
  local perm, out, i, pnt;

  perm:=();

  if IsPlistRep(D) and Length(D)>2 and CanEasilySortElements(D[1]) then 
    if not IsSSortedList(D) then 
      D:=ShallowCopy(D);
      perm:=Sortex(D);
      D:=Immutable(D);
      SetIsSSortedList(D, true);
    fi;
  fi;

  out:=EmptyPlist(Length(D));
  i:=0;
  for pnt in D do 
    i:=i+1;
    out[i]:=PositionCanonical(D, act(pnt, f));
  od;

  out:=Transformation(out);

  if not IsOne(perm) then 
    out:=out^(perm^-1);
  fi;

  return out;
end);

#

InstallMethod(TransformationOpNC, "for object and list",
[IsObject, IsList],
function(f, D)
  return TransformationOpNC(f, Enumerator(D), OnPoints);
end);

#

InstallMethod(TransformationOpNC, "for object and domain",
[IsObject, IsDomain],
function(f, D)
  return TransformationOpNC(f, Enumerator(D), OnPoints);
end);

#

InstallMethod(TransformationOpNC, "for object, domain, function",
[IsObject, IsDomain, IsFunction],
function(f, D, act)
  return TransformationOpNC(f, Enumerator(D), act);
end);

# JDM expand!!

InstallGlobalFunction(TransformationActionNC, 
function(arg)
  if (IsDomain(arg[2]) or IsList(arg[2])) and IsFunction(arg[3]) then 
    if IsMonoid(arg[1]) then 
      return Monoid(GeneratorsOfMonoid(arg[1]), f-> 
       TransformationOpNC(f, arg[2], arg[3]));
    elif IsSemigroup(arg[1]) then 
      return Semigroup(GeneratorsOfSemigroup(arg[1]), f-> 
       TransformationOpNC(f, arg[2], arg[3]));
    fi;
  fi;
  return fail;
end);

#

InstallMethod(InverseOfTransformation, "for a transformation",
[IsTransformation], INV_TRANS);

#

InstallOtherMethod(InverseMutable, "for a transformation",
[IsTransformation], 
function(f)
  if RankOfTransformation(f)=DegreeOfTransformation(f) then 
    return InverseOfTransformation(f);
  fi;
  return fail;
end);

# binary relations etc...

InstallMethod(AsTransformation, "for relation over [1..n]", 
[IsGeneralMapping],
function(rel)
    local ims;

    if not IsEndoGeneralMapping(rel) then
      Error(rel, " is not a binary relation");
    fi;
    ims:= ImagesListOfBinaryRelation(rel);
    if not ForAll(ims, x->Length(x) = 1) then
      return fail;
    fi;
    return Transformation(List(ims, x->x[1]));
end);

InstallMethod(AsTransformation, "for binary relations on points", 
[IsBinaryRelation and IsBinaryRelationOnPointsRep],
function(rel)
  if not IsMapping(rel) then
    Error("usage: the argument must be a binary relation which is a mapping,"); 
    return;
  fi;
    return Transformation(Flat(Successors(rel)));
end);

InstallMethod(AsBinaryRelation, "for a transformation",
[IsTransformation], 
t->BinaryRelationByListOfImagesNC(
  List(ImageListOfTransformation(t, DegreeOfTransformation(t)), x->[x])));

InstallMethod(\*, "for a general mapping and a transformation", 
[IsGeneralMapping, IsTransformation],
function(r, t)
  return r * AsBinaryRelation(t);
end);

InstallMethod(\*, "for a transformation and a general mapping",
[IsTransformation, IsGeneralMapping],
function(t, r)
  return AsBinaryRelation(t) * r;
end);

#EOF<|MERGE_RESOLUTION|>--- conflicted
+++ resolved
@@ -8,12 +8,91 @@
 #Y  Copyright (C) 2012 The GAP Group
 ##
 
-TestSectionExamples:=function(str)
-  local ex;
-  ex:=ExtractExamples("doc/ref", str, [str], "Section");
-  RunExamples(ex);
-  return;
-end;
+InstallMethod(NumberTransformation, "for a transformation", 
+[IsTransformation], 
+function(t) 
+  local l, n, a, i; 
+  n := DegreeOfTransformation(t); 
+  a := 0; 
+  for i in [1..n] do 
+      a := a*n + i^t-1; 
+  od; 
+  return a+1;   # to be in [1..n^n] 
+end); 
+
+#
+
+InstallMethod(NumberTransformation, 
+"for a transformation and zero",
+[IsTransformation, IsZeroCyc], 
+function(t, n) 
+  return 1;  
+end);
+
+#
+
+InstallMethod(NumberTransformation, 
+"for a transformation and positive integer", 
+[IsTransformation, IsPosInt], 
+function(t, n) 
+  local l, a, i; 
+  a := 0; 
+  for i in [1..n] do 
+    a := a*n + i^t-1; 
+  od; 
+  return a+1;   # to be in [1..n^n] 
+end); 
+
+InstallMethod(TransformationNumber,  
+"for a positive integer and positive integer", 
+[IsPosInt, IsPosInt],
+function(a,n) 
+  local l, q, i; 
+  l := EmptyPlist(n); 
+  a := a - 1;   # to be in [0..n^n-1] 
+  for i in [n, n-1..1] do  
+      q := QuotientRemainder(Integers,a,n); 
+      l[i] := q[2]+1; 
+      a := q[1]; 
+  od; 
+  return TransformationNC(l); 
+end); 
+
+#
+
+InstallMethod(LT, "for a transformation and cyclotomic", 
+[IsTransformation, IsCyclotomic], ReturnFalse);
+
+InstallMethod(LT, "for a cyclotomic and transformation", 
+[IsCyclotomic, IsTransformation], ReturnTrue);
+
+InstallMethod(LT, "for a finite field element and transformation", 
+[IsFFE, IsTransformation], ReturnFalse);
+
+InstallMethod(LT, "for a transformation and finite field element", 
+[IsTransformation, IsFFE], ReturnTrue);
+
+#
+
+InstallMethod(IsGeneratorsOfInverseSemigroup, 
+"for a transformation collection", 
+[IsTransformationCollection], IsGeneratorsOfMagmaWithInverses);
+
+#
+#
+
+InstallMethod(IsGeneratorsOfInverseSemigroup, 
+"for a transformation collection", 
+[IsTransformationCollection], IsGeneratorsOfMagmaWithInverses);
+
+#
+
+InstallMethod(IsGeneratorsOfMagmaWithInverses,
+ "for a transformation collection",
+[IsTransformationCollection],
+coll-> ForAll(coll, x-> RankOfTransformation(x)=DegreeOfTransformation(x)));
+
+#
 
 InstallMethod(TransformationList, "for a list", [IsList], Transformation);
 
@@ -60,70 +139,59 @@
 InstallMethod(TrimTransformation, "for a transformation",
 [IsTransformation], 
 function(f)
-  TRIM_TRANS(f, NormalizedDegreeOfTransformation(f));
+  TRIM_TRANS(f, DegreeOfTransformation(f));
   return;
 end);
 
-##  This file contains the implementation for transformations
+#
 
 InstallMethod(OnKernelAntiAction, "for a list and transformation", 
-[IsList, IsTransformation], 
+[IsDenseList and IsHomogeneousList, IsTransformation], 
 function(ker, f)
   local m, i;
-
-  if Length(ker)<>DegreeOfTransformation(f) then 
-    Error("usage: the 1st arg should be a list with length ",
-    "equal to the degree of the transformation given as the 2nd arg,");
-  fi;
-    
+  
+  if Length(ker)=0 or not IsPosInt(ker[1]) then 
+    Error("usage: the first argument <ker> must be a non-empty dense\n", 
+    "list of positive integers,");
+  fi;
+  
   m:=1;
   for i in ker do 
-
-    if not IsPosInt(i) or i>DegreeOfTransformation(f) then 
-      Error("usage: the 1st arg should be a list of positive integers ",
-     "less than or equal to the degree of the transformation given as ", 
-     "the 2nd arg,"); 
-      return;
-    fi;
     if i>m then 
       if m+1<>i then 
-        Error("usage: the 1st arg does not describe the flat kernel of ",
-        " a transformation,");
+        Error("usage: the first argument <ker> does not describe the\n",
+        " flat kernel of a transformation,");
       fi;
       m:=m+1;
     fi;
   od;
-  return ON_KERNEL_ANTI_ACTION(ker, f);
-end);
-
-InstallMethod(NormalizedDegreeOfTransformation, "for a transformation",
-[IsTransformation], 
-function(f)
-  return Maximum(LargestMovedPoint(f), LargestImageOfMovedPoint(f));
-end);
-
-InstallMethod(NormalizedDegreeOfTransformationCollection, 
-"for a transformation collection",
-[IsTransformationCollection], 
-function(coll)
-  return Maximum(LargestMovedPoint(coll), LargestImageOfMovedPoint(coll));
-end);
+  return ON_KERNEL_ANTI_ACTION(ker, f, 0);
+end);
+
+#
 
 InstallMethod(RankOfTransformation, "for a transformation",
 [IsTransformation], RANK_TRANS);
 
-#JDM c method?
+#InstallMethod(CoRankOfTransformation, "for a transformation",
+#[IsTransformation], CORANK_TRANS);
+
 InstallMethod(RankOfTransformation, "for a transformation and pos int",
-[IsTransformation, IsPosInt], 
-function(f, n)
-  return Length(IMAGE_SET_TRANS_INT(f, n));
-end);
-
-#JDM c method?
-InstallMethod(RankOfTransformation, "for a transformation and pos int",
-[IsTransformation, IsList], 
+[IsTransformation, IsPosInt], RANK_TRANS_INT);
+
+InstallMethod(RankOfTransformation, "for a transformation and zero",
+[IsTransformation, IsZeroCyc], function(x, y) return 0; end);
+
+#InstallMethod(CoRankOfTransformation, "for a transformation",
+#[IsTransformation], CORANK_TRANS_INT);
+
+InstallMethod(RankOfTransformation, "for a transformation and dense list",
+[IsTransformation, IsDenseList], 
 function(f, list)
-  return Length(OnSets(list, f));
+  if IsEmpty(list) then 
+    return 0;
+  fi;
+  return RANK_TRANS_LIST(f, list);
 end);
 
 InstallMethod(LargestMovedPoint, "for a transformation", 
@@ -223,6 +291,9 @@
 InstallMethod(AsPermutation, "for a transformation", 
 [IsTransformation], AS_PERM_TRANS); 
 
+InstallMethod(PermutationOfImage, "for a transformation",
+[IsTransformation], PERM_IMG_TRANS);
+
 InstallMethod(AsTransformation, "for a permutation",
 [IsPerm], AS_TRANS_PERM);
 
@@ -236,7 +307,7 @@
 end);
 
 InstallMethod(AsTransformation, "for a transformation",
-[IsTransformation], t->t); 
+[IsTransformation], IdFunc); 
 
 InstallMethod(AsTransformation, "for a transformation and degree", 
 [IsTransformation, IsInt], 
@@ -262,38 +333,32 @@
 
 #
 
-InstallMethod(DegreeOfTransformationCollection, "for a trans. coll.", 
+InstallMethod(DegreeOfTransformationCollection, 
+"for a transformation collection",
 [IsTransformationCollection], 
 function(coll)
-
-  if IsTransformationSemigroup(coll) then 
-    return DegreeOfTransformationSemigroup(coll);
-  fi;
   return MaximumList(List(coll, DegreeOfTransformation));
 end);
 
 #
 
 InstallMethod(FlatKernelOfTransformation, "for a transformation", 
-[IsTransformation], FLAT_KERNEL_TRANS);
-
-#
-
-InstallGlobalFunction(IdentityTransformation,
-function(arg)
-
-  if Length(arg)=0 then 
-    return ID_TRANS(0);
-  elif Length(arg)=1 and IsPosInt(arg[1]) then 
-    return ID_TRANS(arg[1]);
-  fi;
-  return fail;
-end);
+[IsTransformation], x-> FLAT_KERNEL_TRANS_INT(x, DegreeOfTransformation(x)));
+
+#
+
+InstallMethod(FlatKernelOfTransformation, "for a transformation and pos int", 
+[IsTransformation, IsPosInt], FLAT_KERNEL_TRANS_INT);
+
+#
+
+InstallMethod(FlatKernelOfTransformation, "for a transformation and zero", 
+[IsTransformation, IsZeroCyc], function(x, y) return []; end);
 
 #
 
 InstallMethod(ImageSetOfTransformation, "for a transformation",
-[IsTransformation], IMAGE_SET_TRANS);
+[IsTransformation], x-> IMAGE_SET_TRANS_INT(x, DegreeOfTransformation(x)));
 
 #
 
@@ -301,11 +366,22 @@
 [IsTransformation, IsPosInt], IMAGE_SET_TRANS_INT);
 
 #
+
+InstallMethod(ImageSetOfTransformation, "for a transformation and zero",
+[IsTransformation, IsZeroCyc], function(x, y) return []; end);
+
+#
+
 InstallMethod(ImageListOfTransformation, "for a transformation and pos int", 
 [IsTransformation, IsPosInt], IMAGE_TRANS);
 
 #
 
+InstallMethod(ImageListOfTransformation, "for a transformation and zero", 
+[IsTransformation, IsZeroCyc], function(x, y) return []; end);
+
+#
+
 InstallMethod(ImageListOfTransformation, "for a transformation", 
 [IsTransformation], x-> IMAGE_TRANS(x, DegreeOfTransformation(x)));
 
@@ -313,6 +389,11 @@
 
 InstallMethod(IndexPeriodOfTransformation, "for a transformation",
 [IsTransformation], INDEX_PERIOD_TRANS);
+
+#
+
+InstallMethod(Order, "for a transformation",
+[IsTransformation], x-> Sum(INDEX_PERIOD_TRANS(x))-1);
 
 #
 
@@ -358,8 +439,7 @@
 #
 
 InstallOtherMethod(OneMutable, "for a transformation coll",
-[IsTransformationCollection], coll->
- ID_TRANS(DegreeOfTransformationCollection(coll)));
+[IsTransformationCollection], coll-> IdentityTransformation);
 
 #
 
@@ -371,82 +451,19 @@
 #
 
 InstallMethod(PermLeftQuoTransformation, 
-"for a transformation and transformation",
-[IsTransformation, IsTransformation],
+"for a transformation and transformation", [IsTransformation, IsTransformation],
 function(f, g)
-  if FlatKernelOfTransformation(f)<>FlatKernelOfTransformation(g) or
-    ImageSetOfTransformation(f)<>ImageSetOfTransformation(g) then 
+  local n;
+  n:=Maximum(DegreeOfTransformation(f), DegreeOfTransformation(g));
+  if FlatKernelOfTransformation(f, n)<>FlatKernelOfTransformation(g, n) or
+    ImageSetOfTransformation(f, n)<>ImageSetOfTransformation(g, n) then 
     Error("usage: the arguments must have equal image set and kernel,");
     return;
   fi;
   return PERM_LEFT_QUO_TRANS_NC(f, g);
 end);
 
-<<<<<<< HEAD
-#############################################################################
-##  
-#F  TransformationFamily(n)
-#F  TransformationType(n)
-#F  TransformationData(n)
-#V  _TransformationFamiliesDatabase
-## 
-##  For each n > 0 there is a single family and type of transformations
-##  on n points. To speed things up, we store these in
-##  _TransformationFamiliesDatabase. The three functions above a then
-##  access functions. If the nth entry isn't yet created, they trigger
-##  creation as well.
-##
-##  For n > 0, element n  of _TransformationFamiliesDatabase is
-##  [TransformationFamily(n), TransformationType(n)]
-
-InstallGlobalFunction(TransformationData,
-    function(n)
-        local Fam;
-
-        if (n <= 0) then
-            Error ("Transformations must be on a positive number of points");
-        fi;
-        if IsBound(_TransformationFamiliesDatabase[n]) then
-            return _TransformationFamiliesDatabase[n];
-        fi;
-
-        Fam := NewFamily(
-                   Concatenation("Transformations of the set [",String(n),"]"),
-                   IsTransformation,CanEasilySortElements,CanEasilySortElements);
-        # Putting IsTransformation in the NewFamily means that when you make, 
-        # say [a] it picks up the Category from the Family object and makes 
-        # sure that [a] has CollectionsCategory(IsTransformation)
-
-        _TransformationFamiliesDatabase[n] := MakeImmutable(
-          [Fam, NewType(Fam,IsTransformation and IsTransformationRep, n)] );
-
-        return _TransformationFamiliesDatabase[n];
-    end);
-
-InstallGlobalFunction(TransformationType,
-    function(n)
-        return TransformationData(n)[2];
-    end);
-
-InstallGlobalFunction(TransformationFamily,
-    function(n)
-        return TransformationData(n)[1];
-    end);
-
-############################################################################
-##
-#O  Print(<trans>)
-##
-##  Just print the list of images.
-##
-InstallMethod(PrintObj, "for transformations", true,
-        [IsTransformation], 0, 
-    function(x) 
-        Print("Transformation( ",ImageListOfTransformation(x)," )");
-    end);
-=======
-#
->>>>>>> 1d7361e2
+#
 
 InstallMethod(PreImagesOfTransformation, 
 "for a transformation and positive integer",
@@ -467,14 +484,13 @@
   if IsOne(f) then 
     return "<identity transformation>";
   fi;
-  img:=ImageListOfTransformation(f, NormalizedDegreeOfTransformation(f));
+  img:=ImageListOfTransformation(f, DegreeOfTransformation(f));
   str:=ShallowCopy(STRINGIFY("[ ", img[1]));
   for i in [2..Length(img)] do
     Append(str, ", ");
     Append(str, String(img[i]));
   od;
   Append(str, " ]");
-
   return STRINGIFY("Transformation( ", str, " )");
 end);
 
@@ -486,10 +502,10 @@
   local img, str, i;
 
   if IsOne(f) then 
-    return "IdentityTransformation()";
+    return "\>IdentityTransformation\<";
   fi;
   
-  img:=ImageListOfTransformation(f, NormalizedDegreeOfTransformation(f));
+  img:=ImageListOfTransformation(f, DegreeOfTransformation(f));
   str:=PRINT_STRINGIFY("[ ", img[1]);
   for i in [2..Length(img)] do 
     Append(str, ",\> ");
@@ -529,7 +545,7 @@
       return str;
     fi;
   fi; 
-  deg:=NormalizedDegreeOfTransformation(f);
+  deg:=DegreeOfTransformation(f);
   return STRINGIFY("\><transformation on ", deg, " pts with rank ",
     RankOfTransformation(f, deg), ">\<"); 
 end);
@@ -538,7 +554,15 @@
 
 InstallMethod(RandomTransformation, "for a pos. int.", [IsPosInt],
 function(n)
-  return Transformation( List( [ 1 .. n ], i-> Random( [ 1 .. n ] )));
+  local out, i;
+
+  out:=EmptyPlist(n);
+  n:=[1..n];
+
+  for i in n do 
+    out[i]:=Random(n);
+  od;
+  return TransformationNC(out);
 end);
 
 #
