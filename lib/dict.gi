#############################################################################
##
#W  dict.gi                   GAP Library                      Gene Cooperman
#W                                                               Scott Murray
#W                                                           Alexander Hulpke
##
##
#Y  Copyright (C)  1999,  Lehrstuhl D für Mathematik,  RWTH Aachen,  Germany
#Y  (C) 1999 School Math and Comp. Sci., University of St Andrews, Scotland
#Y  Copyright (C) 2002 The GAP Group
##
##  This file contains the implementations for dictionaries.
##

##
## List and Sort dictionaries
##


BindGlobal("DictionaryByList",function(look)
local d,rep;
  d:=rec();
  if look then
    rep:=IsListLookupDictionary;
    d.entries:=[];
  else
    rep:=IsListDictionary;
    d.list:=[];
  fi;
  Objectify(NewType(DictionariesFamily,rep and IsMutable and IsCopyable),d);
  return d;
end);


BindGlobal("DictionaryBySort",function(look)
local d,rep;
  d:=rec();
  if look then
    rep:=IsSortLookupDictionary;
    d.entries:=[];
  else
    rep:=IsSortDictionary;
    d.list:=[];
  fi;
  Objectify(NewType(DictionariesFamily,rep and IsMutable and IsCopyable),d);
  return d;
end);

#############################################################################
##
#M  ShallowCopy (for list dictionaries)
##


InstallMethod(ShallowCopy, [IsListLookupDictionary and IsCopyable],
        function(dict)
    local   c;
    c := rec( entries := ShallowCopy(dict!.entries) );
    return Objectify( NewType(DictionariesFamily, IsListLookupDictionary and IsMutable), c);
end);

InstallMethod(ShallowCopy, [IsListDictionary and IsCopyable],
        function(dict)
    local   c;
    c := rec( list := ShallowCopy(dict!.list) );
    return Objectify( NewType(DictionariesFamily, IsListDictionary and IsMutable), c);
end);

InstallMethod(ShallowCopy, [IsSortLookupDictionary and IsCopyable],
        function(dict)
    local   c;
    c := rec( entries := ShallowCopy(dict!.entries) );
    return Objectify( NewType(DictionariesFamily, IsSortLookupDictionary and IsMutable), c);
end);

InstallMethod(ShallowCopy, [IsSortDictionary and IsCopyable],
        function(dict)
    local   c;
    c := rec( list := ShallowCopy(dict!.list) );
    return Objectify( NewType(DictionariesFamily, IsSortDictionary and IsMutable), c);
end);



#############################################################################
##
#M  AddDictionary(<dict>,<obj>,<val>)
##
InstallOtherMethod(AddDictionary,"for lookup list dictionaries",true,
  [IsListLookupDictionary and IsMutable,IsObject,IsObject],0,
function(d, x, val)
  x:=[Immutable(x),val];
  MakeImmutable(x); # to be able to store sortedness
  Add(d!.entries,x);
end);

InstallMethod(AddDictionary,"for list dictionaries",true,
  [IsListDictionary and IsMutable,IsObject],0,
function(d, x)
  x:=Immutable(x); # to be able to store sortedness
  Add(d!.list,x);
end);

#############################################################################
##
#M  RemoveDictionary(<dict>,<obj>)
##
InstallOtherMethod(RemoveDictionary,"for lookup list dictionaries",true,
  [IsListLookupDictionary and IsMutable,IsObject],0,
function(d, key)
  local pos;
  pos := PositionFirstComponent(d!.entries, key);
  if pos <= Length(d!.entries) and d!.entries[pos][1] = key then
    Remove(d!.entries, pos);
  fi;;
end);

InstallMethod(RemoveDictionary,"for list dictionaries",true,
  [IsListDictionary and IsMutable,IsObject],0,
function(d, key)
  local pos;
  pos := Position(d!.list, key);
  if pos <= Length(d!.list) and d!.list[pos] = key then
    Remove(d!.list, pos);
  fi;;
end);


#############################################################################
##
#M  AddDictionary(<dict>,<obj>,<val>)
##
InstallOtherMethod(AddDictionary,"for lookup sort dictionaries",true,
        [IsSortLookupDictionary and IsMutable,IsObject,IsObject],0,
        function(d, x, val)
    local pair, p;
    pair:=[Immutable(x),val];
    MakeImmutable(pair); # to be able to store sortedness
    p := PositionFirstComponent(d!.entries,x);
    if p <= Length(d!.entries) and d!.entries[p][1] = x then
        d!.entries[p] := pair;
    else
        AddSet(d!.entries, pair);
    fi;
end);

InstallMethod(AddDictionary,"for sort dictionaries",true,
  [IsSortDictionary and IsMutable,IsObject],0,
function(d, x)
  x:=Immutable(x); # to be able to store sortedness
  AddSet(d!.list,x);
end);

#############################################################################
##
#M  KnowsDictionary(<dict>,<obj>)
##
InstallMethod(KnowsDictionary,"for list lookup dictionaries",true,
  [IsListLookupDictionary,IsObject],0,
function(d,x)
    local p;
    p:=PositionFirstComponent(d!.entries,x);
    return p <= Length(d!.entries) and d!.entries[p][1] = x;
end);

InstallMethod(KnowsDictionary,"for list dictionaries",true,
  [IsListDictionary,IsObject],0,
function(d,x)
local p;
  return x in d!.list;
end);

#############################################################################
##
#M  LookupDictionary(<dict>,<obj>)
##
InstallMethod(LookupDictionary,"for list dictionaries",true,
  [IsListLookupDictionary,IsObject],0,
function(d,x)
local p;
  p:=PositionFirstComponent(d!.entries,x);
  if p > Length(d!.entries) or d!.entries[p][1] <> x then
    return fail;
  else
    return d!.entries[p][2];
  fi;
end);

##
## Position dictionaries
##

InstallGlobalFunction(DictionaryByPosition,
function(domain,look)
local d,rep;
  d:=rec(domain:=domain,blist:=BlistList([1..Length(domain)],[]));
  if look then
    rep:=IsPositionLookupDictionary;
    d.vals:=[];
  else
    rep:=IsPositionDictionary;
  fi;
  Objectify(NewType(DictionariesFamily,rep and IsMutable and IsCopyable),d);
  return d;
end);

InstallMethod(ShallowCopy, [IsPositionDictionary and IsCopyable], 
        function(d)
    local   r;
    r := rec( domain := d!.domain,
              blist := ShallowCopy(d!.blist));
    Objectify(NewType(DictionariesFamily,IsPositionDictionary and IsMutable and IsCopyable),r);
    return r;
end);
        
InstallMethod(ShallowCopy, [IsPositionLookupDictionary and IsCopyable], 
        function(d)
    local   r;
    r := rec( domain := d!.domain,
              blist := ShallowCopy(d!.blist),
              vals := ShallowCopy(d!.vals));
    Objectify(NewType(DictionariesFamily,IsPositionLookupDictionary and IsMutable and IsCopyable),r);
    return r;
end);
        

#############################################################################
##
#M  AddDictionary(<dict>,<obj>,<val>)
##
InstallOtherMethod(AddDictionary,"for lookup position dictionaries",true,
  [IsPositionLookupDictionary and IsMutable,IsObject,IsObject],0,
function(d, x, val)
  x:=PositionCanonical(d!.domain,x);
  d!.blist[x]:=true;
  d!.vals[x]:=val;
end);

InstallMethod(AddDictionary,"for position dictionaries",true,
  [IsPositionDictionary and IsMutable,IsObject],0,
function(d, x)
  x:=PositionCanonical(d!.domain,x);
  d!.blist[x]:=true;
end);

#############################################################################
##
#M  KnowsDictionary(<dict>,<obj>)
##
InstallMethod(KnowsDictionary,"for position dictionaries",true,
  [IsPositionDictionary,IsObject],0,
function(d,x)
  x:=PositionCanonical(d!.domain,x);
  return d!.blist[x];
end);

#############################################################################
##
#M  LookupDictionary(<dict>,<obj>)
##
InstallMethod(LookupDictionary,"for position dictionaries",true,
  [IsPositionLookupDictionary,IsObject],0,
function(d,x)
local p;
  x:=PositionCanonical(d!.domain,x);
  if d!.blist[x] then
    return d!.vals[x];
  else
    return fail;
  fi;
end);


#############################################################################
##
#F  NewDictionary(<objcoll>,<look>)
##
InstallGlobalFunction(NewDictionary,function(arg)
local hashfun,obj,dom,lookup;
  obj:=arg[1];
  lookup:=arg[2];
  if Length(arg)>2 then
    dom:=arg[3];
  else
    dom:=fail;
  fi;

  # if the domain is an enumerator, get rid of it
  if HasUnderlyingCollection(dom) then
    dom:=UnderlyingCollection(dom);
  fi;

  # are we given a domain, which can index very quickly?
  if dom<>fail and IsList(dom) and 
    (IsQuickPositionList(dom) or 
      (not IsMutable(dom) and IsSSortedList(dom) and
       CanEasilySortElements(dom[1]) )  )
       #2^22 plist (for position lookup) is 16MB size
      and Length(dom)<2^22 then
    Info(InfoHash,1,obj," Position dictionary");
    return DictionaryByPosition(dom,lookup);
  elif dom<>fail and IsFreeLeftModule(dom) and
    IsFFECollection(LeftActingDomain(dom)) and
    Size(LeftActingDomain(dom))<=256 
    #2^22 plist (for position lookup) is 16MB size
    and Size(dom)<2^22 then
    # FF vector space: use enumerator for position
    Info(InfoHash,1,obj," Position dictionary for vector space");
    return DictionaryByPosition(Enumerator(dom),lookup);
  fi;

  # can we try hashing? Only if domain is given and not for small perms.
  if dom<>fail and (not IsPerm(obj) or NrMovedPoints(obj)>100000) then
    if IsRecord(dom) and IsBound(dom.hashfun) then
      hashfun:=dom.hashfun;
    else
      hashfun:=SparseIntKey(dom,obj);
    fi;
  else
    hashfun:=fail;
  fi;

  if hashfun<>fail then
    Info(InfoHash,1," Hash dictionary");
    # uncomment the next line to get back the old version.
    #return NaiveHashDictionary(dom,lookup,hashfun);
    return SparseHashTable(hashfun);
  fi;

  # can we sort the elements cheaply?
  if CanEasilySortElements(obj) then
    Info(InfoHash,1,obj," Sort dictionary");
    return DictionaryBySort(lookup);
  fi;

  # Alas, we can't do anything. Go the hard way
  Info(InfoHash,1,obj," ",dom," List dictionary");
  return DictionaryByList(lookup);
end);

#############################################################################
##
#M  Enumerator( <dict> ) for list dictionaries
##
InstallMethod( Enumerator, "for list dictionaries",
    [ IsListDictionary ], 0,
    function( dict )
      if IsListLookupDictionary(dict) then
        return List(dict!.entries, pair -> pair[2]);
      else
        return ShallowCopy(dict!.list);
      fi;
    end );

#############################################################################
##
#M  ListKeyEnumerator( <dict> ) for list dictionaries
##
InstallMethod( ListKeyEnumerator, "for list dictionaries",
    [ IsListDictionary ], 0,
    function( dict )
      if IsListLookupDictionary(dict) then
        return List(dict!.entries, pair -> pair[1]);
      else
        return ShallowCopy(dict!.list);
      fi;
    end );

# here starts the hash table bit by Gene and Scott

##  PERFORMANCE:
##   For perms, IsBound() inside GetHashKey() might cost too much.
##   Try initializing hash!.valueArray to all 'fail' entries.
##   Then just return hash!.valueArray[ LastHashIndex ], and if
##     it's fail, let it be so.
##   How much does this speed up the perm code?
##

#############################################################################
##
#V  MaxHashViewSize
##
##  The maximum size of a hash table for which ViewObj will print the whole 
##  table (default 10).
##
MaxHashViewSize := 10;  

#############################################################################
##
#V  LastHashIndex is used for fast access to the last hash index.
##
LastHashIndex := -1;


#############################################################################
#############################################################################
##
##  Dense hash tables
##
#############################################################################
#############################################################################

#############################################################################
##
#F  DenseHashTable( )
##
InstallGlobalFunction( DenseHashTable, 
    function( )
        local Type, Rec;

        Type := NewType( DictionariesFamily, IsDenseHashRep and IsMutable );
        Rec := rec( KeyArray := [], ValueArray := [] );
        return Objectify( Type, Rec );
    end );

#############################################################################
##
#M  ViewObj( <hash> ) for dense hash tables
##
InstallMethod( ViewObj, "for dense hash tables", true,
    [ IsDenseHashRep ], 0,
    function( hash )
        if Size( hash ) > MaxHashViewSize then
            Print("< dense hash table of size ", Size( hash ), " >");
        else
            PrintHashWithNames( hash, "Keys", "Values" );
        fi;
    end );

#############################################################################
##
#M  PrintHashWithNames( <hash>, <keyName>, <valueName> )
#M      for dense hash tables
##
InstallMethod( PrintHashWithNames, "for dense hash tables", true,
    [ IsDenseHashRep, IsString, IsString ], 0,
    function( hash, keyName, valueName )
        local key;
        Print(keyName, ": ", hash!.KeyArray, "\n");
        Print(valueName, ": ", List( hash!.KeyArray, 
               key -> hash!.ValueArray[key] ));
    end );

#############################################################################
##
#M  PrintObj( <hash> ) for dense hash tables
##
InstallMethod( PrintObj, "for dense hash tables", true,
    [ IsDenseHashRep ], 0,
    function( hash )
        PrintHashWithNames( hash, "Keys", "Values" ); Print("\n");
    end );

#############################################################################
##
#M  Size( <hash> ) for dense hash tables
##
InstallMethod( Size, "for dense hash tables", true,
    [ IsDenseHashRep ], 0,
    function( hash )
        return Length( hash!.KeyArray );
    end );

#############################################################################
##
#M  Enumerator( <hash> ) for dense hash tables
##
InstallMethod( Enumerator, "for dense hash tables", true,
    [ IsDenseHashRep ], 0,
    function( hash )
        return List( hash!.KeyArray, key -> GetHashEntry( hash, key ) );
    end );

#############################################################################
##
#M  HashKeyEnumerator( <hash> ) for dense hash tables
##
InstallMethod( HashKeyEnumerator, "for dense hash tables", true,
    [ IsDenseHashRep ], 0,
    function( hash )
        return hash!.KeyArray;
    end );

#############################################################################
##
#M  Random( <hash> ) for dense hash tables
##
##  Returns a random value.
##
InstallMethod( Random, "for dense hash tables", true,
    [ IsHash and IsDenseHashRep ], 100,    
    function( hash ) 
        return GetHashEntry( hash, RandomHashKey( hash ) );
    end );
        
#############################################################################
##
#M  RandomHashKey( <hash> ) for dense hash tables
##
##  Returns a random key.
##
InstallMethod( RandomHashKey, "for dense hash tables", true,
    [ IsHash and IsDenseHashRep ], 100,    
    function( hash ) 
        return Random(hash!.KeyArray);
    end );


#############################################################################
#############################################################################
##
##  Sparse hash tables
##
#############################################################################
#############################################################################

#############################################################################
##
#V  DefaultHashLength
##
##  Default starting hash table size
##
DefaultHashLength := 2^7; 
BindGlobal("HASH_RANGE",[0..DefaultHashLength-2]);

#############################################################################
##
#F  SparseHashTable( )
##
InstallGlobalFunction( SparseHashTable, 
function(arg)
      local Rec,T;

  Rec := rec( KeyArray := ListWithIdenticalEntries( DefaultHashLength, fail ), 
          ValueArray := [], LengthArray := DefaultHashLength, NumberKeys := 0 );
    
  if Length(arg)>0 then
    T:=Objectify( DefaultSparseHashWithIKRepType, Rec );
    T!.intKeyFun:=arg[1];
  else
    T:=Objectify( DefaultSparseHashRepType, Rec );
  fi;
  T!.LengthArrayHalf := QuoInt(T!.LengthArray,2);

  return T;
end );

#############################################################################
##
#M  ShallowCopy( <hash> ) for sparse hash table
##


InstallMethod(ShallowCopy, [IsSparseHashRep and IsCopyable],
        function(t)
    local r;
    r := rec( KeyArray := ShallowCopy(t!.KeyArray),
              ValueArray := ShallowCopy(t!.ValueArray),
              LengthArray := t!.LengthArray,
              NumberKeys := t!.NumberKeys,
              LengthArrayHalf := t!.LengthArrayHalf);
    return Objectify( DefaultSparseHashRepType and IsMutable, r);
end);

InstallMethod(ShallowCopy, [IsSparseHashRep and TableHasIntKeyFun and IsCopyable],
        function(t)
    local r;
    r := rec( KeyArray := ShallowCopy(t!.KeyArray),
              ValueArray := ShallowCopy(t!.ValueArray),
              LengthArray := t!.LengthArray,
              NumberKeys := t!.NumberKeys,
              intKeyFun := t!.intKeyFun,
              LengthArrayHalf := t!.LengthArrayHalf);
    return Objectify( DefaultSparseHashWithIKRepType and IsMutable, r);
end);




#############################################################################
##
#M  ViewObj( <hash> ) for sparse hash table
##
InstallMethod( ViewObj, "for sparse hash tables", true,
    [ IsSparseHashRep ], 0,
    function( hash )
        if Size( hash ) > MaxHashViewSize then
            Print("< sparse hash table of size ", Size( hash ), " >");
        else
            PrintHashWithNames( hash, "Keys", "Values" );
        fi;
    end );

#############################################################################
##
#M  PrintHashWithNames( <hash>, <keyName>, <valueName> ) 
##      for sparse hash table
##
InstallMethod( PrintHashWithNames, "for sparse hash tables", true,
    [ IsSparseHashRep, IsString, IsString ], 0,
    function( hash, keyName, valueName )
        local key;
        Print(keyName, ": ", HashKeyEnumerator( hash ), "\n");
        Print(valueName, ": ", Enumerator( hash ));
    end );

#############################################################################
##
#M  PrintObj( <hash> ) for sparse hash table
##
InstallMethod( PrintObj, "for sparse hash tables", true,
    [ IsSparseHashRep ], 0,
    function( hash )
        PrintHashWithNames(hash, "Keys", "Values" ); Print("\n");
    end );

#############################################################################
##
#M  Size( <hash> ) for sparse hash table
##
InstallMethod( Size, "for sparse hash tables", true,
    [ IsHash and IsSparseHashRep ], 0,
    hash -> hash!.NumberKeys );

#############################################################################
##
#M  Enumerator( <hash> ) for sparse hash table
##
InstallMethod( Enumerator, "for sparse hash tables", true,
    [ IsHash and IsSparseHashRep ], 0,
    hash -> List( Filtered( hash!.KeyArray, x -> x <> fail ), 
                  key -> GetHashEntry( hash, key ) ) );

#############################################################################
##
#M  HashKeyEnumerator( <hash> ) for sparse hash table
##
InstallMethod( HashKeyEnumerator, "for sparse hash tables", true,
    [ IsHash and IsSparseHashRep ], 0,
    hash -> Filtered( hash!.KeyArray, x -> x <> fail ) );

#############################################################################
##
#M  Random( <hash> ) for sparse hash tables
##
##  Returns a random key.
##
InstallMethod( Random, "for sparse hash tables", true,
    [ IsHash and IsSparseHashRep ], 100,
    function( hash )        
        return GetHashEntry( hash, RandomHashKey( hash ) );
    end );

#############################################################################
##
#M  RandomHashKey( <hash> ) for sparse hash tables
##
##  Returns a random key.
##
InstallMethod( RandomHashKey, "for sparse hash tables", true,
    [ IsHash and IsSparseHashRep ], 100,    
    function( hash ) 
        local i;
    
        if Size( hash ) = 0 then return fail; fi; 
        repeat
            i := Random( [1..hash!.LengthArray] );
        until hash!.KeyArray[i] <> fail;
        return hash!.KeyArray[i];
    end );


#############################################################################
#############################################################################
##
##  Hash functions
##
#############################################################################
#############################################################################

#############################################################################
##
#F  IntegerHashFunction( <key>, <i>, <size> )
##
InstallGlobalFunction( IntegerHashFunction,
    function( key, i, size )
        # return ( (1+key) + i*(1+2*(key mod size/2)) ) mod size;
        return 1+( (1+key) + i*(1+2*(key mod QuoInt(size,2))) ) mod size;
        #return 1 + ( key + i * (1 + (key mod 2) + (key mod size)) ) mod size;
        #return 1 + ( key + (i-1) * (QuoInt(size,17))) mod size;
    end );

BindGlobal("HashClashFct",function(intkey,i,len)
  return 1+((intkey+i) mod len);
  #return 1+(intkey mod (len-i));
end);


# old obsolete code
# #############################################################################
# ##
# #M  GetHashEntryAtLastIndex( <hash> )
# ##
# InstallMethod( GetHashEntryAtLastIndex, "for hash table", true,
#     [ IsHash ], 0, 
#     function( hash )
#         if IsBound( hash!.ValueArray[ LastHashIndex ] ) then
#             return( hash!.ValueArray[ LastHashIndex ] );
#       else 
#           return fail;
#       fi;
#     end );
# 
# #############################################################################
# ##
# #M  SetHashEntry( <hash>, <key>, <value> )
# ##
# InstallMethod( SetHashEntry, "for hash table", true,
#     [ IsHash and IsMutable, IsObject, IsObject ], 0,
# function( hash, intkey, value )
# local index, i;
#   for i in HASH_RANGE do
#     index := IntegerHashFunction( intkey, i, hash!.LengthArray );
#     if hash!.KeyArray[index] = fail then
#       hash!.ValueArray[ LastHashIndex ] := value;
#       return value;
#     fi;
#   od;
#   Error("hash table in infinite loop");
# end );
# 
# #############################################################################
# ##
# #M  SetHashEntryAtLastIndex( <hash>, <newValue> )
# ##
# InstallMethod( SetHashEntryAtLastIndex, "for hash table", true,
#     [ IsHash and IsMutable, IsObject ], 0, 
#     function( hash, newvalue )
#       hash!.ValueArray[ LastHashIndex ] := newvalue;
#         return newvalue;
#     end );

# dictionary type interface for hash tables. As we want these to be really
# fast, the code has been stripped down.

#MAXCLASH:=0;

#############################################################################
##
#M  AddDictionary(<dict>,<key>,<val>)
##
BindGlobal("HashDictAddDictionary",function(hash,key,value)
local index,intkey,i,cnt;
  intkey := hash!.intKeyFun(key);
#  cnt:=0;
  repeat
    for i in HASH_RANGE do
      index:=HashClashFct(intkey,i,hash!.LengthArray);
      if hash!.KeyArray[index] = fail then
#if cnt>MAXCLASH then MAXCLASH:=cnt;
#Print("found after ",cnt," clashes, ", Length(Set(
#  List([0..i-1],x->hash!.intKeyFun(hash!.KeyArray[HashClashFct(intkey,x,hash!.LengthArray)]))   )), " different keys\n");
#fi;
        hash!.KeyArray[ index ] := key;
        hash!.ValueArray[ index ] := value;
        hash!.NumberKeys := hash!.NumberKeys + 1;
        # was: if 2 * hash!.NumberKeys > Length( hash!.KeyArray ) then
        # The length of the key array is just hash!.lengthArray. Thus
        # this looks like an unnecessary multiplication.
        if hash!.NumberKeys > hash!.LengthArrayHalf then
          DoubleHashDictSize( hash );
        fi;
        return;
      fi;
#      cnt:=cnt+1;
    od;
    # failed: Double size
    #Error("Failed/double ",intkey," ",key," ",Maximum(HASH_RANGE),"\n");
    MakeReadWriteGlobal("HASH_RANGE");
    HASH_RANGE:=[1..2*Maximum(HASH_RANGE)];
    MakeReadOnlyGlobal("HASH_RANGE");
    DoubleHashDictSize( hash );
  until false;
end );

InstallOtherMethod(AddDictionary,"for hash tables",true,
  [IsHash and IsSparseHashRep and TableHasIntKeyFun and IsMutable,
   IsObject,IsObject],0,HashDictAddDictionary);

InstallOtherMethod(AddDictionary,"for hash tables",true,
  [IsHash and IsSparseHashRep and IsMutable,
   IsObject,IsObject],0,
function(hash,key,value)
local index,intkey,i;
  intkey := SparseIntKey( false,key )(key);
  for i in HASH_RANGE do
    index:=HashClashFct(intkey,i,hash!.LengthArray);

    if hash!.KeyArray[index] = fail then
      hash!.KeyArray[ index ] := key;
      hash!.ValueArray[ index ] := value;
      hash!.NumberKeys := hash!.NumberKeys + 1;
      # was: if 2 * hash!.NumberKeys > Length( hash!.KeyArray ) then
      # The length of the key array is just hash!.lengthArray. Thus
      # this looks like an unnecessary multiplication.
      if hash!.NumberKeys > hash!.LengthArrayHalf then
        DoubleHashDictSize( hash );
      fi;
      return;
    fi;
  od;
  Error("hash table in infinite loop");
end );

InstallGlobalFunction(DoubleHashDictSize,
function( hash )
  local oldKeyArray, oldValueArray, i,j,l;

  #Print("Double from ",hash!.LengthArray,"\n");
  oldKeyArray := hash!.KeyArray;
  oldValueArray := hash!.ValueArray;
  # compact
  l:=Length(oldKeyArray);
  i:=1; # read 
  j:=1; # write
  while i<=l do
    if oldKeyArray[i]<>fail then
      if i>j then
        oldKeyArray[j]:=oldKeyArray[i];
        oldValueArray[j]:=oldValueArray[i];
      fi;
      j:=j+1;
    fi;
    i:=i+1;
  od;
  for i in [l,l-1..j] do
    Unbind(oldKeyArray[i]);
    Unbind(oldValueArray[i]);
  od;

  hash!.LengthArray := NextPrimeInt(hash!.LengthArray * 2);
  hash!.LengthArrayHalf := QuoInt(hash!.LengthArray,2);
  hash!.KeyArray:=0; # old one away
  hash!.KeyArray := ListWithIdenticalEntries( hash!.LengthArray, fail );
  hash!.ValueArray := [];
  hash!.NumberKeys := 0;
  l:=Length(oldKeyArray);
  if IsBound(hash!.intKeyFun) then
    for i in [l,l-1..1] do
      if oldKeyArray[i] <> fail then
        HashDictAddDictionary( hash, oldKeyArray[i], oldValueArray[i] );
      fi;
      Unbind(oldKeyArray[i]);
      Unbind(oldValueArray[i]);
    od;
  else
    for i in [l,l-1..1] do
      if oldKeyArray[i] <> fail then
        AddDictionary( hash, oldKeyArray[i], oldValueArray[i] );
      fi;
      Unbind(oldKeyArray[i]);
      Unbind(oldValueArray[i]);
    od;
  fi;
end );

#############################################################################
##
#M  AddDictionary(<dict>,<key>)
##
InstallOtherMethod(AddDictionary,"for hash tables, no value given",true,
  [IsHash and IsMutable,IsObject],0,
function(ht, x)
  AddDictionary(ht,x,true); 
end);

#############################################################################
##
#M  KnowsDictionary(<dict>,<key>)
##
InstallMethod(KnowsDictionary,"for hash tables",true,
  [IsHash,IsObject],0,
function(ht,x)
  return LookupDictionary(ht,x)<>fail;
end);

############################################################################
##
#M  LookupDictionary(<dict>,<key>)
##
InstallMethod(LookupDictionary,"for hash tables that know their int key",true,
  [IsHash and IsSparseHashRep and TableHasIntKeyFun,IsObject],0,
function( hash, key )
local index,intkey,i,cnt;
  intkey := hash!.intKeyFun(key);
  for i in HASH_RANGE do
    index:=HashClashFct(intkey,i,hash!.LengthArray);
    if hash!.KeyArray[index] = key then
      #LastHashIndex := index;
      return hash!.ValueArray[ index ]; 
    elif hash!.KeyArray[index] = fail then
      return fail;
    fi;
  od;
  # the entry could not have been added, as we would have found it by now
  return fail;
end );

############################################################################
##
#M  LookupDictionary(<dict>,<key>)
##
InstallMethod(LookupDictionary,"for hash tables",true,
  [IsHash and IsSparseHashRep,IsObject],0,
function( hash, key )
local index,intkey,i;
  intkey := SparseIntKey( false,key )(key);
  for i in HASH_RANGE do
    index:=HashClashFct(intkey,i,hash!.LengthArray);
    if hash!.KeyArray[index] = key then
        #LastHashIndex := index;
        return hash!.ValueArray[ index ]; 
    elif hash!.KeyArray[index] = fail then
      return fail;
    fi;
  od;
  Error("hash table in infinite loop");
end );

#
# some hash functions
#

#############################################################################
##
#M  DenseIntKey(<objcol>)
##
InstallMethod(DenseIntKey,"default fail",true,[IsObject,IsObject],
  0,ReturnFail);

InstallMethod(SparseIntKey,"defaults to DenseIntKey",true,[IsObject,IsObject],
  0,DenseIntKey);

InstallMethod(SparseIntKey,"for finite Gaussian row spaces",true,
    [ IsFFECollColl and IsGaussianRowSpace,IsObject ], 0,
function(m,v)
local f,n,bytelen,data,qq,i;
  f:=LeftActingDomain(m);
  n:=Size(f);
  if n=2 then
    bytelen:=QuoInt(Length(v),8);
    if bytelen<=8 then
      # short GF2
      return x->NumberFFVector(x,2);
    else
      # long GF2
      data:=[2*GAPInfo.BytesPerVariable,bytelen];
      return function(x)
             if not IsGF2VectorRep(x) then
                 Info(InfoWarning,1,"uncompressed vector");
                 x:=COPY_GF2VEC(x);
               fi;
               return HASHKEY_BAG(x,101,data[1],data[2]);
             end;
    fi;
  elif n < 256 then
    qq:=n; # log
    i:=0;
    while qq<=256 do
        qq:=qq*n;
        i:=i+1;
    od;
    # i is now the number of field elements per byte
    bytelen := QuoInt(Length(v),i);
    if bytelen<=8 then
      # short 8-bit
      return x->NumberFFVector(x,n);
    else
      # long 8 bit
      data:=[3*GAPInfo.BytesPerVariable,bytelen];
      # must check type
      #return x->HASHKEY_BAG(x,101,data[1],data[2]); 
      return function(x)
<<<<<<< HEAD
             if not Is8BitVectorRep(x) then
                 Info(InfoWarning,1,"uncompressed vector");
                 x:=CopyToVectorRepNC(x,n);
=======
             if not Is8BitVectorRep(x) or
	       Q_VEC8BIT(x)<>n then
                 Info(InfoWarning,1,"un- or miscompressed vector");
                 x:=ShallowCopy(x);
                 ConvertToVectorRep(x,n);
>>>>>>> 1d7361e2
               fi;
               return HASHKEY_BAG(x,101,data[1],data[2]);
             end;

    fi;
  else
    # large field -- vector represented as plist.
    f:=AsSSortedList(f);
    return function(v)
           local x,sy,p;
              sy := 0;
              for x in v do
                p := Position(f, x);
# want to be quick: Assume no failures
#               if p = fail then
#                   Error("NumberFFVector: Vector not over specified field");
#               fi;
                sy := n*sy + (p-1);
              od;
            return sy;
           end;
  fi;
end);

SparseIntKeyVecListAndMatrix:=function(d,m)
local f,n,pow,fct;
  if IsList(d) and Length(d)>0 and IsMatrix(d[1]) then
    f:=DefaultScalarDomainOfMatrixList(d);
  else
    f:=DefaultScalarDomainOfMatrixList([m]);
  fi;

  fct:=SparseIntKey(f^Length(m[1]),m[1]);

  n:=Minimum(Size(f),11)^Minimum(12,QuoInt(Length(m[1]),2));
  #pow:=n^Length(m[1]);
  pow:=NextPrimeInt(n); # otherwise we produce huge numbers which take time
  return function(x)
          local i,gsy;
            gsy:=0;
            for i in x do
              gsy:=pow*gsy+fct(i);
            od;
            return gsy;
          end;
end;

InstallMethod(SparseIntKey,"for lists of vectors",true,
    [ IsFFECollColl,IsObject ], 0,
function(m,v)
local f,n;
if not (IsList(m) and IS_PLIST_REP(m) and ForAll(m,i->IsRowVector(i))) then
    TryNextMethod();
  fi;
  f:=DefaultFieldOfMatrix(m);
  return SparseIntKey(f^Length(v),v);
end);

InstallMethod(SparseIntKey,
  "for matrices over finite field vector spaces",true,
  [IsObject,IsFFECollColl and IsMatrix],0,
SparseIntKeyVecListAndMatrix);

InstallMethod(SparseIntKey,
  "for vector listsover finite field vector spaces",true,
  [IsObject,IsFFECollColl and IsList],0,
SparseIntKeyVecListAndMatrix);

#############################################################################
##
#M  SparseIntKey( <dom>, <key> ) for row spaces over finite fields
##
InstallMethod( SparseIntKey, "for row spaces over finite fields", true,
    [ IsObject,IsVectorSpace and IsRowSpace], 0,
function( key, dom )
  return function(key)
    local sz, n, ret, k,d;

    d:=LeftActingDomain( key );
    sz := Size(d);
    key := BasisVectors( CanonicalBasis( key ) );
    n := sz ^ Length( key[1] );
    ret := 1;
    for k in key do
        ret := ret * n + NumberFFVector( k, sz );
    od;
    return ret;
  end;
end );


InstallMethod(DenseIntKey,"integers",true,
  [IsObject,IsPosInt],0,
function(d,i)
  #T this function might cause problems if there are nonpositive integers
  #T used densly.
  return IdFunc;
end);

InstallMethod(SparseIntKey,"permutations, arbitrary domain",true,
  [IsObject,IsInternalRep and IsPerm],0,
function(d,pe)
  return function(p)
         local l;
           l:=LARGEST_MOVED_POINT_PERM(p);
           if IsPerm4Rep(p) then
             # is it a proper 4byte perm?
             if l>65536 then
               return HashKeyBag(p,255,0,4*l);
             else
               # the permutation does not require 4 bytes. Trim in two
               # byte representation (we need to do this to get consistent
               # hash keys, regardless of representation.)
               TRIM_PERM(p,l);
             fi;
            fi;
            # now we have a Perm2Rep:
            return HashKeyBag(p,255,0,2*l);
          end;
end);

#T Still to do: Permutation values based on base images: Method if the
#T domain given is a permgroup.

InstallMethod(SparseIntKey,"kernel pc group elements",true,
  [IsObject,
    IsElementFinitePolycyclicGroup and IsDataObjectRep and IsNBitsPcWordRep],0,
function(d,e)
local l,p;
  # we want to use an small shift to avoid cancellation due to similar bit
  # patterns in many bytes (the exponent values in most cases are very
  # small). The pcgs length is a reasonable small value-- otherwise we get
  # already overlap for the generators alone.
  p:=FamilyObj(e)!.DefiningPcgs;
  l:=NextPrimeInt(Length(p)+1);
  p:=Product(RelativeOrders(p));
  while Gcd(l,p)>1 do
    l:=NextPrimeInt(l);
  od;
  return e->HashKeyBag(e,l,DOUBLE_OBJLEN,-1);
end);

InstallMethod(SparseIntKey,"pcgs element lists: i.e. pcgs",true,
  [IsObject,IsElementFinitePolycyclicGroupCollection and IsList],0,
function(d,p)
local o,e;

  if IsPcgs(p) then
    o:=OneOfPcgs(p);
  else
    o:=One(p[1]);
  fi;

  e:=SparseIntKey(false,o); # element hash fun
  o:=DefiningPcgs(FamilyObj(o));
  o:=Product(RelativeOrders(o)); # order of group
  return function(x)
         local i,h;
           h:=0;
           for i in x do
             h:=h*o+e(i);
           od;
           return h;
         end;
end);

InstallMethod(SparseIntKey,"transformations, arbitrary domain",true,
  [IsObject,IsTransformation],0,
function(d,t)
local n,l;
  n:=DegreeOfTransformation(t);
  l:=List([1..n],i->n^(i-1));
  return x->ImageListOfTransformation(t,n)*l;
end);
<|MERGE_RESOLUTION|>--- conflicted
+++ resolved
@@ -136,7 +136,7 @@
     local pair, p;
     pair:=[Immutable(x),val];
     MakeImmutable(pair); # to be able to store sortedness
-    p := PositionFirstComponent(d!.entries,x);
+    p := PositionSorted(d!.entries,[x]);
     if p <= Length(d!.entries) and d!.entries[p][1] = x then
         d!.entries[p] := pair;
     else
@@ -159,15 +159,19 @@
   [IsListLookupDictionary,IsObject],0,
 function(d,x)
     local p;
-    p:=PositionFirstComponent(d!.entries,x);
-    return p <= Length(d!.entries) and d!.entries[p][1] = x;
+    for p in d!.entries do
+        if p[1] = x then
+            return true;
+        fi;
+    od;
+    return false;
 end);
 
 InstallMethod(KnowsDictionary,"for list dictionaries",true,
   [IsListDictionary,IsObject],0,
 function(d,x)
 local p;
-  return x in d!.list;
+    return x in d!.list;
 end);
 
 #############################################################################
@@ -177,13 +181,13 @@
 InstallMethod(LookupDictionary,"for list dictionaries",true,
   [IsListLookupDictionary,IsObject],0,
 function(d,x)
-local p;
-  p:=PositionFirstComponent(d!.entries,x);
-  if p > Length(d!.entries) or d!.entries[p][1] <> x then
+    local p;
+    for p in d!.entries do
+        if p[1] = x then
+            return p[2];
+        fi;
+    od;
     return fail;
-  else
-    return d!.entries[p][2];
-  fi;
 end);
 
 ##
@@ -960,7 +964,7 @@
                  Info(InfoWarning,1,"uncompressed vector");
                  x:=COPY_GF2VEC(x);
                fi;
-               return HASHKEY_BAG(x,101,data[1],data[2]);
+               return HashKeyBag(x,101,data[1],data[2]);
              end;
     fi;
   elif n < 256 then
@@ -979,21 +983,15 @@
       # long 8 bit
       data:=[3*GAPInfo.BytesPerVariable,bytelen];
       # must check type
-      #return x->HASHKEY_BAG(x,101,data[1],data[2]); 
+      #return x->HashKeyBag(x,101,data[1],data[2]); 
       return function(x)
-<<<<<<< HEAD
-             if not Is8BitVectorRep(x) then
-                 Info(InfoWarning,1,"uncompressed vector");
-                 x:=CopyToVectorRepNC(x,n);
-=======
              if not Is8BitVectorRep(x) or
 	       Q_VEC8BIT(x)<>n then
                  Info(InfoWarning,1,"un- or miscompressed vector");
                  x:=ShallowCopy(x);
                  ConvertToVectorRep(x,n);
->>>>>>> 1d7361e2
                fi;
-               return HASHKEY_BAG(x,101,data[1],data[2]);
+               return HashKeyBag(x,101,data[1],data[2]);
              end;
 
     fi;
@@ -1158,11 +1156,8 @@
          end;
 end);
 
-InstallMethod(SparseIntKey,"transformations, arbitrary domain",true,
-  [IsObject,IsTransformation],0,
-function(d,t)
-local n,l;
-  n:=DegreeOfTransformation(t);
-  l:=List([1..n],i->n^(i-1));
-  return x->ImageListOfTransformation(t,n)*l;
-end);
+InstallMethod(SparseIntKey, "for an object and transformation", 
+[IsObject, IsTransformation],
+function(d, t)
+  return x-> NumberTransformation(t, DegreeOfTransformation(t)); 
+end);
