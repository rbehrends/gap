--- conflicted
+++ resolved
@@ -22,6 +22,7 @@
 #endif
 
 #include	<sys/time.h>
+#include <unistd.h> /* move this and wrap execvp later */
 
 /* TL: extern char * In; */
 
@@ -66,7 +67,6 @@
 #include        "vecgf2.h"              /* functions for GF2 vectors       */
 #include        "vec8bit.h"             /* functions for other compressed
                                            GF(q) vectors                   */
-
 #include        "objfgelm.h"            /* objects of free groups          */
 #include        "objpcgel.h"            /* objects of polycyclic groups    */
 #include        "objscoll.h"            /* single collector                */
@@ -74,7 +74,7 @@
 #include        "objcftl.h"             /* from the left collect           */
 
 #include        "dt.h"                  /* deep thought                    */
-#include        "dteval.h"              /* deep though evaluation          */
+#include        "dteval.h"              /* deep thought evaluation          */
 
 #include        "sctable.h"             /* structure constant table        */
 #include        "costab.h"              /* coset table                     */
@@ -85,7 +85,6 @@
 #include        "exprs.h"               /* expressions                     */
 #include        "stats.h"               /* statements                      */
 #include        "funcs.h"               /* functions                       */
-
 
 #include        "intrprtr.h"            /* interpreter                     */
 
@@ -209,18 +208,9 @@
 **
 *F  main( <argc>, <argv> )  . . . . . . .  main program, read-eval-print loop
 */
-Obj AtExitFunctions;
-
-Obj AlternativeMainLoop;
-
-UInt SaveOnExitFileGVar;
-
 UInt QUITTINGGVar;
 
-Obj OnGapPromptHook;
-
 Obj ErrorHandler;               /* not yet settable from GAP level */
-
 
 typedef struct {
     const Char *                name;
@@ -236,9 +226,6 @@
 
 static StructImportedGVars ImportedFuncs[MAX_IMPORTED_GVARS];
 static Int NrImportedFuncs;
-
-/* int restart_argc; 
-   char **restart_argv; */
 
 char *original_argv0;
 static char **sysargv;
@@ -271,11 +258,13 @@
   Obj res;
   Obj oldShellContext;
   Obj oldBaseShellContext;
+  Int oldRecursionDepth;
   oldShellContext = TLS->ShellContext;
   TLS->ShellContext = context;
   oldBaseShellContext = TLS->BaseShellContext;
   TLS->BaseShellContext = context;
   TLS->ShellContextDepth = 0;
+  oldRecursionDepth = TLS->recursionDepth;
   
   /* read-eval-print loop                                                */
   if (!OpenOutput(outFile))
@@ -303,6 +292,7 @@
     ClearError();
     TLS->PrintObjDepth = 0;
     TLS->output->indent = 0;
+    TLS->recursionDepth = 0;
       
     /* here is a hook: */
     if (preCommandHook) {
@@ -389,6 +379,7 @@
   CloseOutput();
   TLS->BaseShellContext = oldBaseShellContext;
   TLS->ShellContext = oldShellContext;
+  TLS->recursionDepth = oldRecursionDepth;
   if (TLS->UserHasQUIT)
     {
       if (catchQUIT)
@@ -809,14 +800,6 @@
   sysargv = argv;
   sysenviron = environ;
   
-  /* prepare for a possible restart 
-  if (setjmp(SyRestartBuf))
-    {
-      argc = restart_argc;
-      argv = restart_argv;
-    }
-    `*/
-
   /* Initialize assorted variables in this file */
   /*   BreakOnError = 1;
        ErrorCount = 0; */
@@ -862,8 +845,6 @@
 
 Char *restart_argv_buffer[1000];
 
-#include <unistd.h> /* move this and wrap execvp later */
-
 Obj FuncRESTART_GAP( Obj self, Obj cmdline )
 {
   Char *s, *f,  **v;
@@ -885,11 +866,8 @@
       *s++ = '\0';
   }
   *v = (Char *)0;
-  /*  restart_argc = ct;
-      restart_argv = restart_argv_buffer; */
   /* FinishBags(); */
   execvp(f,restart_argv_buffer);
-  /*  longjmp(SyRestartBuf,1); */
   return Fail; /* shouldn't normally get here */
 }
 
@@ -1131,10 +1109,9 @@
 
   /* convert <args> into an argument string                              */
   ptr  = (Char*) CSTR_STRING(WindowCmdString);
-  *ptr = '\0';
 
   /* first the command name                                              */
-  SyStrncat( ptr, CSTR_STRING( ELM_LIST(args,1) ), 3 );
+  memcpy( ptr, CSTR_STRING( ELM_LIST(args,1) ), 3 + 1 );
   ptr += 3;
 
   /* and now the arguments                                               */
@@ -1364,6 +1341,7 @@
     Obj res;
     Obj currLVars;
     Obj result;
+    Int recursionDepth;
     Stat currStat;
     int lockSP;
     Region *savedRegion;
@@ -1381,6 +1359,7 @@
     memcpy((void *)&readJmpError, (void *)&TLS->readJmpError, sizeof(syJmp_buf));
     currLVars = TLS->currLVars;
     currStat = TLS->currStat;
+    recursionDepth = TLS->recursionDepth;
     res = NEW_PLIST(T_PLIST_DENSE+IMMUTABLE,2);
     lockSP = RegionLockSP();
     savedRegion = TLS->currentRegion;
@@ -1394,6 +1373,7 @@
       TLS->ptrLVars = PTR_BAG(TLS->currLVars);
       TLS->ptrBody = (Stat*)PTR_BAG(BODY_FUNC(CURR_FUNC));
       TLS->currStat = currStat;
+      TLS->recursionDepth = recursionDepth;
       PopRegionLocks(lockSP);
       TLS->currentRegion = savedRegion;
       if (TLS->CurrentHashLock)
@@ -1475,15 +1455,9 @@
 {
   Char message[500];
   Obj Message;
-<<<<<<< HEAD
   SPrTo(message, sizeof(message), msg, arg1, arg2);
   message[sizeof(message)-1] = '\0';
-  C_NEW_STRING(Message, strlen(message), message); 
-=======
-  SPrTo(message, 120, msg, arg1, arg2);
-  message[119] = '\0';
   C_NEW_STRING_DYN(Message, message);
->>>>>>> 1d7361e2
   return Message;
 }
 
@@ -2225,27 +2199,6 @@
 
 /****************************************************************************
 **
-*F  FuncXTNUM_OBJ( <self>, <obj> )  . . . . . . . expert function 'XTNUM_OBJ'
-*/
-Obj FuncXTNUM_OBJ (
-    Obj                 self,
-    Obj                 obj )
-{
-    Obj                 res;
-    Obj                 str;
-
-    res = NEW_PLIST( T_PLIST, 2 );
-    SET_LEN_PLIST( res, 2 );
-    SET_ELM_PLIST( res, 1, Fail );
-    C_NEW_STRING_CONST(str, "xtnums abolished");
-    SET_ELM_PLIST(res, 2,str);
-    /* and return                                                          */
-    return res;
-}
-
-
-/****************************************************************************
-**
 *F  FuncOBJ_HANDLE( <self>, <obj> ) . . . . . .  expert function 'OBJ_HANDLE'
 */
 Obj FuncOBJ_HANDLE (
@@ -2460,9 +2413,10 @@
     Int                 i;
 
     for ( i = 0;  tab[i].name != 0;  i++ ) {
-        AssGVar( GVarName( tab[i].name ),
-            NewFilterC( tab[i].name, 1, tab[i].argument, tab[i].handler ) );
-        MakeReadOnlyGVar( GVarName( tab[i].name ) );
+        UInt gvar = GVarName( tab[i].name );
+        AssGVar( gvar,
+            NewFilter( NameGVarObj( gvar ), 1, ArgStringToList( tab[i].argument ), tab[i].handler ) );
+        MakeReadOnlyGVar( gvar );
     }
 }
 
@@ -2477,9 +2431,13 @@
     Int                 i;
 
     for ( i = 0;  tab[i].name != 0;  i++ ) {
-       AssGVar( GVarName( tab[i].name ),
-         NewAttributeC( tab[i].name, 1, tab[i].argument, tab[i].handler ) );
-       MakeReadOnlyGVar( GVarName( tab[i].name ) );
+        UInt gvar = GVarName( tab[i].name );
+        AssGVar( gvar,
+            NewAttribute( NameGVarObj( gvar ),
+                          1,
+                          ArgStringToList( tab[i].argument ),
+                          tab[i].handler ) );
+        MakeReadOnlyGVar( gvar );
     }
 }
 
@@ -2494,9 +2452,13 @@
     Int                 i;
 
     for ( i = 0;  tab[i].name != 0;  i++ ) {
-       AssGVar( GVarName( tab[i].name ),
-         NewPropertyC( tab[i].name, 1, tab[i].argument, tab[i].handler ) );
-       MakeReadOnlyGVar( GVarName( tab[i].name ) );
+        UInt gvar = GVarName( tab[i].name );
+        AssGVar( gvar,
+            NewProperty( NameGVarObj( gvar ),
+                        1,
+                        ArgStringToList( tab[i].argument ),
+                        tab[i].handler ) );
+        MakeReadOnlyGVar( gvar );
     }
 }
 
@@ -2511,9 +2473,13 @@
     Int                 i;
 
     for ( i = 0;  tab[i].name != 0;  i++ ) {
-        AssGVar( GVarName( tab[i].name ), NewOperationC( tab[i].name, 
-            tab[i].nargs, tab[i].args, tab[i].handler ) );
-        MakeReadOnlyGVar( GVarName( tab[i].name ) );
+        UInt gvar = GVarName( tab[i].name );
+        AssGVar( gvar,
+            NewOperation( NameGVarObj( gvar ),
+                          tab[i].nargs,
+                          ArgStringToList( tab[i].args ),
+                          tab[i].handler ) );
+        MakeReadOnlyGVar( gvar );
     }
 }
 
@@ -2528,9 +2494,13 @@
     Int                 i;
 
     for ( i = 0;  tab[i].name != 0;  i++ ) {
-        AssGVar( GVarName( tab[i].name ), NewFunctionC( tab[i].name, 
-            tab[i].nargs, tab[i].args, tab[i].handler ) );
-        MakeReadOnlyGVar( GVarName( tab[i].name ) );
+        UInt gvar = GVarName( tab[i].name );
+        AssGVar( gvar,
+            NewFunction( NameGVarObj( gvar ),
+                         tab[i].nargs,
+                         ArgStringToList( tab[i].args ),
+                         tab[i].handler ) );
+        MakeReadOnlyGVar( gvar );
     }
 }
 
@@ -3056,9 +3026,6 @@
     { "TNUM_OBJ_INT", 1, "object",
       FuncTNUM_OBJ_INT, "src/gap.c:TNUM_OBJ_INT" },
 
-    { "XTNUM_OBJ", 1, "object",
-      FuncXTNUM_OBJ, "src/gap.c:XTNUM_OBJ" },
-
     { "OBJ_HANDLE", 1, "object",
       FuncOBJ_HANDLE, "src/gap.c:OBJ_HANDLE" },
 
@@ -3141,7 +3108,6 @@
     /* InitGlobalBag( &ThrownObject,      "src/gap.c:ThrownObject"      ); */
 
     /* list of exit functions                                              */
-    InitGlobalBag( &AtExitFunctions, "src/gap.c:AtExitFunctions" );
     InitGlobalBag( &WindowCmdString, "src/gap.c:WindowCmdString" );
 
     /* init filters and functions                                          */
@@ -3168,12 +3134,6 @@
     InitCopyGVar("OnCharReadHookExcFuncs",&OnCharReadHookExcFuncs);
 #endif
 
-    /* If a package or .gaprc or file read from the command line
-       sets this to a function, then we want to know                       */
-    InitCopyGVar(  "AlternativeMainLoop", &AlternativeMainLoop );
-
-    InitGlobalBag(&ErrorHandler, "gap.c: ErrorHandler");
-
     /* return success                                                      */
     return 0;
 }
@@ -3203,7 +3163,6 @@
     Last2             = GVarName( "last2" );
     Last3             = GVarName( "last3" );
     Time              = GVarName( "time"  );
-    SaveOnExitFileGVar= GVarName( "SaveOnExitFile" );
     QUITTINGGVar      = GVarName( "QUITTING" );
     
     /* return success                                                      */
@@ -3400,7 +3359,7 @@
       Pr( "panic: no room for module filename\n", 0L, 0L );
     }
     *NextLoadedModuleFilename = '\0';
-    SyStrncat(NextLoadedModuleFilename,filename, len);
+    memcpy(NextLoadedModuleFilename, filename, len+1);
     info->filename = NextLoadedModuleFilename;
     NextLoadedModuleFilename += len +1;
     Modules[NrModules++] = info;
