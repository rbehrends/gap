#!/bin/sh -ex

TMP="$1".tmp
DST="$1"

# Determine build version and date
<<<<<<< HEAD
if test -d ../.git ; then
  GAP_BUILD_VERSION=`git describe --tags --dirty || echo`
else
  GAP_BUILD_VERSION=unknown
=======
GAP_BUILD_VERSION=unknown
if command -v git >/dev/null 2>&1 ; then
  if test -d .git ; then
    GAP_BUILD_VERSION=`git describe --tags --dirty || echo`
  fi
>>>>>>> c51701e8
fi
GAP_BUILD_DATE=`date +"%Y-%m-%d %H:%M:%S (%Z)"`

# Generate the file
cat > "$TMP" <<EOF
#ifndef GAP_BUILD_VERSION
#define GAP_BUILD_VERSION  "$GAP_BUILD_VERSION"
#define GAP_BUILD_DATETIME "$GAP_BUILD_DATE"
#endif
EOF

# Only copy the header over if there were any changes, to
# avoid pointless recompiles.
if ! cmp -s $TMP $DST ; then
  cp "$TMP" "$DST"
fi;

rm $TMP<|MERGE_RESOLUTION|>--- conflicted
+++ resolved
@@ -4,18 +4,11 @@
 DST="$1"
 
 # Determine build version and date
-<<<<<<< HEAD
-if test -d ../.git ; then
-  GAP_BUILD_VERSION=`git describe --tags --dirty || echo`
-else
-  GAP_BUILD_VERSION=unknown
-=======
 GAP_BUILD_VERSION=unknown
 if command -v git >/dev/null 2>&1 ; then
   if test -d .git ; then
     GAP_BUILD_VERSION=`git describe --tags --dirty || echo`
   fi
->>>>>>> c51701e8
 fi
 GAP_BUILD_DATE=`date +"%Y-%m-%d %H:%M:%S (%Z)"`
 
