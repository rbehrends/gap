/****************************************************************************
**
*W  calls.c                     GAP source                   Martin Schönert
**
**
*Y  Copyright (C)  1996,  Lehrstuhl D für Mathematik,  RWTH Aachen,  Germany
*Y  (C) 1998 School Math and Comp. Sci., University of St Andrews, Scotland
*Y  Copyright (C) 2002 The GAP Group
**
**  This file contains the functions for the function call mechanism package.
**
**  For a  description of what the function  call mechanism is  about see the
**  declaration part of this package.
**
**  Each function is  represented by a function  bag (of type  'T_FUNCTION'),
**  which has the following format.
**
**      +-------+-------+- - - -+-------+
**      |handler|handler|       |handler|   (for all functions)
**      |   0   |   1   |       |   7   |
**      +-------+-------+- - - -+-------+
**
**      +-------+-------+-------+-------+
**      | name  | number| args &| prof- |   (for all functions)
**      | func. |  args | locals| iling |
**      +-------+-------+-------+-------+
**
**      +-------+-------+-------+-------+
**      | number| body  | envir-| funcs.|   (only for interpreted functions)
**      | locals| func. | onment| exprs.|
**      +-------+-------+-------+-------+
**
**  ...what the handlers are..
**  ...what the other components are...
*/
#include        "system.h"              /* system dependent part           */



#include        "gasman.h"              /* garbage collector               */
#include        "objects.h"             /* objects                         */
#include        "scanner.h"             /* scanner                         */

#include        "gap.h"                 /* error handling, initialisation  */

#include        "gvars.h"               /* global variables                */

#include        "calls.h"               /* generic call mechanism          */

#include        "opers.h"               /* generic operations              */

#include        "records.h"             /* generic records                 */
#include        "precord.h"             /* plain records                   */

#include        "lists.h"               /* generic lists                   */

#include        "bool.h"                /* booleans                        */

#include        "plist.h"               /* plain lists                     */
#include        "string.h"              /* strings                         */

#include        "code.h"                /* coder                           */

#include        "stats.h"               /* statements                      */

#include        "saveload.h"            /* saving and loading              */
#include        "tls.h"                 /* thread-local storage            */

#include        "vars.h"                /* variables                       */

#include <assert.h>

/****************************************************************************
**

*F * * * * wrapper for functions with variable number of arguments  * * * * *
*/

/****************************************************************************
**

*F  DoWrap0args( <self> ) . . . . . . . . . . . wrap up 0 arguments in a list
**
**  'DoWrap<i>args' accepts the  <i>  arguments  <arg1>, <arg2>, and   so on,
**  wraps them up in a list, and  then calls  <self>  again via 'CALL_XARGS',
**  passing this list.    'DoWrap<i>args' are the  handlers  for callees that
**  accept a   variable   number of   arguments.    Note that   there   is no
**  'DoWrapXargs' handler,  since in  this  case the function  call mechanism
**  already requires that the passed arguments are collected in a list.
*/
Obj DoWrap0args (
    Obj                 self )
{
    Obj                 result;         /* value of function call, result  */
    Obj                 args;           /* arguments list                  */

    /* make the arguments list                                             */
    args = NEW_PLIST( T_PLIST, 0 );
    SET_LEN_PLIST( args, 0 );

    /* call the variable number of arguments function                      */
    result = CALL_XARGS( self, args );
    return result;
}


/****************************************************************************
**
*F  DoWrap1args( <self>, <arg1> ) . . . . . . . wrap up 1 arguments in a list
*/
Obj DoWrap1args (
    Obj                 self,
    Obj                 arg1 )
{
    Obj                 result;         /* value of function call, result  */
    Obj                 args;           /* arguments list                  */

    /* make the arguments list                                             */
    args = NEW_PLIST( T_PLIST, 1 );
    SET_LEN_PLIST( args, 1 );
    SET_ELM_PLIST( args, 1, arg1 );

    /* call the variable number of arguments function                      */
    result = CALL_XARGS( self, args );
    return result;
}


/****************************************************************************
**
*F  DoWrap2args( <self>, <arg1>, ... )  . . . . wrap up 2 arguments in a list
*/
Obj DoWrap2args (
    Obj                 self,
    Obj                 arg1,
    Obj                 arg2 )
{
    Obj                 result;         /* value of function call, result  */
    Obj                 args;           /* arguments list                  */

    /* make the arguments list                                             */
    args = NEW_PLIST( T_PLIST, 2 );
    SET_LEN_PLIST( args, 2 );
    SET_ELM_PLIST( args, 1, arg1 );
    SET_ELM_PLIST( args, 2, arg2 );

    /* call the variable number of arguments function                      */
    result = CALL_XARGS( self, args );
    return result;
}


/****************************************************************************
**
*F  DoWrap3args( <self>, <arg1>, ... )  . . . . wrap up 3 arguments in a list
*/
Obj DoWrap3args (
    Obj                 self,
    Obj                 arg1,
    Obj                 arg2,
    Obj                 arg3 )
{
    Obj                 result;         /* value of function call, result  */
    Obj                 args;           /* arguments list                  */

    /* make the arguments list                                             */
    args = NEW_PLIST( T_PLIST, 3 );
    SET_LEN_PLIST( args, 3 );
    SET_ELM_PLIST( args, 1, arg1 );
    SET_ELM_PLIST( args, 2, arg2 );
    SET_ELM_PLIST( args, 3, arg3 );

    /* call the variable number of arguments function                      */
    result = CALL_XARGS( self, args );
    return result;
}


/****************************************************************************
**
*F  DoWrap4args( <self>, <arg1>, ... )  . . . . wrap up 4 arguments in a list
*/
Obj DoWrap4args (
    Obj                 self,
    Obj                 arg1,
    Obj                 arg2,
    Obj                 arg3,
    Obj                 arg4 )
{
    Obj                 result;         /* value of function call, result  */
    Obj                 args;           /* arguments list                  */

    /* make the arguments list                                             */
    args = NEW_PLIST( T_PLIST, 4 );
    SET_LEN_PLIST( args, 4 );
    SET_ELM_PLIST( args, 1, arg1 );
    SET_ELM_PLIST( args, 2, arg2 );
    SET_ELM_PLIST( args, 3, arg3 );
    SET_ELM_PLIST( args, 4, arg4 );

    /* call the variable number of arguments function                      */
    result = CALL_XARGS( self, args );
    return result;
}


/****************************************************************************
**
*F  DoWrap5args( <self>, <arg1>, ... )  . . . . wrap up 5 arguments in a list
*/
Obj DoWrap5args (
    Obj                 self,
    Obj                 arg1,
    Obj                 arg2,
    Obj                 arg3,
    Obj                 arg4,
    Obj                 arg5 )
{
    Obj                 result;         /* value of function call, result  */
    Obj                 args;           /* arguments list                  */

    /* make the arguments list                                             */
    args = NEW_PLIST( T_PLIST, 5 );
    SET_LEN_PLIST( args, 5 );
    SET_ELM_PLIST( args, 1, arg1 );
    SET_ELM_PLIST( args, 2, arg2 );
    SET_ELM_PLIST( args, 3, arg3 );
    SET_ELM_PLIST( args, 4, arg4 );
    SET_ELM_PLIST( args, 5, arg5 );

    /* call the variable number of arguments function                      */
    result = CALL_XARGS( self, args );
    return result;
}


/****************************************************************************
**
*F  DoWrap6args( <self>, <arg1>, ... )  . . . . wrap up 6 arguments in a list
*/
Obj DoWrap6args (
    Obj                 self,
    Obj                 arg1,
    Obj                 arg2,
    Obj                 arg3,
    Obj                 arg4,
    Obj                 arg5,
    Obj                 arg6 )
{
    Obj                 result;         /* value of function call, result  */
    Obj                 args;           /* arguments list                  */

    /* make the arguments list                                             */
    args = NEW_PLIST( T_PLIST, 6 );
    SET_LEN_PLIST( args, 6 );
    SET_ELM_PLIST( args, 1, arg1 );
    SET_ELM_PLIST( args, 2, arg2 );
    SET_ELM_PLIST( args, 3, arg3 );
    SET_ELM_PLIST( args, 4, arg4 );
    SET_ELM_PLIST( args, 5, arg5 );
    SET_ELM_PLIST( args, 6, arg6 );

    /* call the variable number of arguments function                      */
    result = CALL_XARGS( self, args );
    return result;
}


/****************************************************************************
**

*F * * wrapper for functions with do not support the number of arguments  * *
*/

/****************************************************************************
**

*F  DoFail0args( <self> )  . . . . . .  fail a function call with 0 arguments
**
**  'DoFail<i>args' accepts the <i> arguments <arg1>, <arg2>,  and so on, and
**  signals an error,  because  the  function for  which  they  are installed
**  expects another number of arguments.  'DoFail<i>args' are the handlers in
**  the other slots of a function.
*/

/* Pull this out to avoid repetition, since it gets a little more complex in 
   the presence of partially variadic functions */

Obj NargError( Obj func, Int actual) {
  Int narg = NARG_FUNC(func);

  if (narg >= 0) {
    assert(narg != actual);
    return ErrorReturnObj(
			  "Function: number of arguments must be %d (not %d)",
			  narg, actual,
			  "you can replace the argument list <args> via 'return <args>;'" );
  } else {
    assert(-narg-1 > actual);
    return ErrorReturnObj(
        "Function: number of arguments must be at least %d (not %d)",
        -narg-1, actual,
        "you can replace the argument list <args> via 'return <args>;'" );
  }
}

Obj DoFail0args (
    Obj                 self )
{
    Obj                 argx;           /* arguments list (to continue)    */
    argx =NargError(self, 0);
    return FuncCALL_FUNC_LIST( (Obj)0, self, argx );
}


/****************************************************************************
**
*F  DoFail1args( <self>,<arg1> ) . . .  fail a function call with 1 arguments
*/
Obj DoFail1args (
    Obj                 self,
    Obj                 arg1 )
{
    Obj                 argx;           /* arguments list (to continue)    */
    argx =NargError(self, 1);
    return FuncCALL_FUNC_LIST( (Obj)0, self, argx );
}


/****************************************************************************
**
*F  DoFail2args( <self>, <arg1>, ... )  fail a function call with 2 arguments
*/
Obj DoFail2args (
    Obj                 self,
    Obj                 arg1,
    Obj                 arg2 )
{
    Obj                 argx;           /* arguments list (to continue)    */
    argx =NargError(self, 2);
    return FuncCALL_FUNC_LIST( (Obj)0, self, argx );
}


/****************************************************************************
**
*F  DoFail3args( <self>, <arg1>, ... )  fail a function call with 3 arguments
*/
Obj DoFail3args (
    Obj                 self,
    Obj                 arg1,
    Obj                 arg2,
    Obj                 arg3 )
{
    Obj                 argx;           /* arguments list (to continue)    */
    argx =NargError(self, 3);
    return FuncCALL_FUNC_LIST( (Obj)0, self, argx );
}


/****************************************************************************
**
*F  DoFail4args( <self>, <arg1>, ... )  fail a function call with 4 arguments
*/
Obj DoFail4args (
    Obj                 self,
    Obj                 arg1,
    Obj                 arg2,
    Obj                 arg3,
    Obj                 arg4 )
{
    Obj                 argx;           /* arguments list (to continue)    */
    argx =NargError(self, 4);
    return FuncCALL_FUNC_LIST( (Obj)0, self, argx );
}


/****************************************************************************
**
*F  DoFail5args( <self>, <arg1>, ... )  fail a function call with 5 arguments
*/
Obj DoFail5args (
    Obj                 self,
    Obj                 arg1,
    Obj                 arg2,
    Obj                 arg3,
    Obj                 arg4,
    Obj                 arg5 )
{
    Obj                 argx;           /* arguments list (to continue)    */
    argx =NargError(self, 5);
    return FuncCALL_FUNC_LIST( (Obj)0, self, argx );
}


/****************************************************************************
**
*F  DoFail6args( <self>, <arg1>, ... )  fail a function call with 6 arguments
*/
Obj DoFail6args (
    Obj                 self,
    Obj                 arg1,
    Obj                 arg2,
    Obj                 arg3,
    Obj                 arg4,
    Obj                 arg5,
    Obj                 arg6 )
{
    Obj                 argx;           /* arguments list (to continue)    */
    argx =NargError(self, 6);
    return FuncCALL_FUNC_LIST( (Obj)0, self, argx );
}


/****************************************************************************
**
*F  DoFailXargs( <self>, <args> )  . .  fail a function call with X arguments
*/
Obj DoFailXargs (
    Obj                 self,
    Obj                 args )
{
    Obj                 argx;           /* arguments list (to continue)    */
    argx =NargError(self, LEN_LIST(args));
    return FuncCALL_FUNC_LIST( (Obj)0, self, argx );
}


/****************************************************************************
**

*F * * * * * * * * * * * * *  wrapper for profiling * * * * * * * * * * * * *
*/

/****************************************************************************
**

*V  TimeDone  . . . . . .   amount of time spent for completed function calls
**
**  'TimeDone' is  the amount of time spent  for all function calls that have
**  already been completed.
*/
UInt TimeDone;


/****************************************************************************
**
*V  StorDone  . . . . .  amount of storage spent for completed function calls
**
**  'StorDone' is the amount of storage spent for all function call that have
**  already been completed.
*/
UInt StorDone;


/****************************************************************************
**
*F  DoProf0args( <self> ) . . . . . . . . profile a function with 0 arguments
**
**  'DoProf<i>args' accepts the <i> arguments <arg1>, <arg2>,  and so on, and
**  calls  the function through the  secondary  handler.  It also updates the
**  profiling  information in  the profiling information   bag of  the called
**  function.  'DoProf<i>args' are  the primary  handlers  for all  functions
**  when profiling is requested.
*/
Obj DoProf0args (
    Obj                 self )
{
    Obj                 result;         /* value of function call, result  */
    Obj                 prof;           /* profiling bag                   */
    UInt                timeElse;       /* time    spent elsewhere         */
    UInt                timeCurr;       /* time    spent in current funcs. */
    UInt                storElse;       /* storage spent elsewhere         */
    UInt                storCurr;       /* storage spent in current funcs. */ 

    /* get the profiling bag                                               */
    prof = PROF_FUNC( PROF_FUNC( self ) );

    /* time and storage spent so far while this function what not active   */
    timeElse = SyTime() - TIME_WITH_PROF(prof);
    storElse = SizeAllBags - STOR_WITH_PROF(prof);

    /* time and storage spent so far by all currently suspended functions  */
    timeCurr = SyTime() - TimeDone;
    storCurr = SizeAllBags - StorDone;

    /* call the real function                                              */
    result = CALL_0ARGS_PROF( self );

    /* number of invocation of this function                               */
    SET_COUNT_PROF( prof, COUNT_PROF(prof) + 1 );

    /* time and storage spent in this function and its children            */
    SET_TIME_WITH_PROF( prof, SyTime() - timeElse );
    SET_STOR_WITH_PROF( prof, SizeAllBags - storElse );

    /* time and storage spent by this invocation of this function          */
    timeCurr = SyTime() - TimeDone - timeCurr;
    SET_TIME_WOUT_PROF( prof, TIME_WOUT_PROF(prof) + timeCurr );
    TimeDone += timeCurr;
    storCurr = SizeAllBags - StorDone - storCurr;
    SET_STOR_WOUT_PROF( prof, STOR_WOUT_PROF(prof) + storCurr );
    StorDone += storCurr;

    /* return the result from the function                                 */
    return result;
}


/****************************************************************************
**
*F  DoProf1args( <self>, <arg1>)  . . . . profile a function with 1 arguments
*/
Obj DoProf1args (
    Obj                 self,
    Obj                 arg1 )
{
    Obj                 result;         /* value of function call, result  */
    Obj                 prof;           /* profiling bag                   */
    UInt                timeElse;       /* time    spent elsewhere         */
    UInt                timeCurr;       /* time    spent in current funcs. */
    UInt                storElse;       /* storage spent elsewhere         */
    UInt                storCurr;       /* storage spent in current funcs. */ 

    /* get the profiling bag                                               */
    prof = PROF_FUNC( PROF_FUNC( self ) );

    /* time and storage spent so far while this function what not active   */
    timeElse = SyTime() - TIME_WITH_PROF(prof);
    storElse = SizeAllBags - STOR_WITH_PROF(prof);

    /* time and storage spent so far by all currently suspended functions  */
    timeCurr = SyTime() - TimeDone;
    storCurr = SizeAllBags - StorDone;

    /* call the real function                                              */
    result = CALL_1ARGS_PROF( self, arg1 );

    /* number of invocation of this function                               */
    SET_COUNT_PROF( prof, COUNT_PROF(prof) + 1 );

    /* time and storage spent in this function and its children            */
    SET_TIME_WITH_PROF( prof, SyTime() - timeElse );
    SET_STOR_WITH_PROF( prof, SizeAllBags - storElse );

    /* time and storage spent by this invocation of this function          */
    timeCurr = SyTime() - TimeDone - timeCurr;
    SET_TIME_WOUT_PROF( prof, TIME_WOUT_PROF(prof) + timeCurr );
    TimeDone += timeCurr;
    storCurr = SizeAllBags - StorDone - storCurr;
    SET_STOR_WOUT_PROF( prof, STOR_WOUT_PROF(prof) + storCurr );
    StorDone += storCurr;

    /* return the result from the function                                 */
    return result;
}


/****************************************************************************
**
*F  DoProf2args( <self>, <arg1>, ... )  . profile a function with 2 arguments
*/
Obj DoProf2args (
    Obj                 self,
    Obj                 arg1,
    Obj                 arg2 )
{
    Obj                 result;         /* value of function call, result  */
    Obj                 prof;           /* profiling bag                   */
    UInt                timeElse;       /* time    spent elsewhere         */
    UInt                timeCurr;       /* time    spent in current funcs. */
    UInt                storElse;       /* storage spent elsewhere         */
    UInt                storCurr;       /* storage spent in current funcs. */ 

    /* get the profiling bag                                               */
    prof = PROF_FUNC( PROF_FUNC( self ) );

    /* time and storage spent so far while this function what not active   */
    timeElse = SyTime() - TIME_WITH_PROF(prof);
    storElse = SizeAllBags - STOR_WITH_PROF(prof);

    /* time and storage spent so far by all currently suspended functions  */
    timeCurr = SyTime() - TimeDone;
    storCurr = SizeAllBags - StorDone;

    /* call the real function                                              */
    result = CALL_2ARGS_PROF( self, arg1, arg2 );

    /* number of invocation of this function                               */
    SET_COUNT_PROF( prof, COUNT_PROF(prof) + 1 );

    /* time and storage spent in this function and its children             */
    SET_TIME_WITH_PROF( prof, SyTime() - timeElse );
    SET_STOR_WITH_PROF( prof, SizeAllBags - storElse );

    /* time and storage spent by this invocation of this function           */
    timeCurr = SyTime() - TimeDone - timeCurr;
    SET_TIME_WOUT_PROF( prof, TIME_WOUT_PROF(prof) + timeCurr );
    TimeDone += timeCurr;
    storCurr = SizeAllBags - StorDone - storCurr;
    SET_STOR_WOUT_PROF( prof, STOR_WOUT_PROF(prof) + storCurr );
    StorDone += storCurr;

    /* return the result from the function                                 */
    return result;
}


/****************************************************************************
**
*F  DoProf3args( <self>, <arg1>, ... )  . profile a function with 3 arguments
*/
Obj DoProf3args (
    Obj                 self,
    Obj                 arg1,
    Obj                 arg2,
    Obj                 arg3 )
{
    Obj                 result;         /* value of function call, result  */
    Obj                 prof;           /* profiling bag                   */
    UInt                timeElse;       /* time    spent elsewhere         */
    UInt                timeCurr;       /* time    spent in current funcs. */
    UInt                storElse;       /* storage spent elsewhere         */
    UInt                storCurr;       /* storage spent in current funcs. */ 

    /* get the profiling bag                                               */
    prof = PROF_FUNC( PROF_FUNC( self ) );

    /* time and storage spent so far while this function what not active   */
    timeElse = SyTime() - TIME_WITH_PROF(prof);
    storElse = SizeAllBags - STOR_WITH_PROF(prof);

    /* time and storage spent so far by all currently suspended functions  */
    timeCurr = SyTime() - TimeDone;
    storCurr = SizeAllBags - StorDone;

    /* call the real function                                              */
    result = CALL_3ARGS_PROF( self, arg1, arg2, arg3 );

    /* number of invocation of this function                               */
    SET_COUNT_PROF( prof, COUNT_PROF(prof) + 1 );

    /* time and storage spent in this function and its children            */
    SET_TIME_WITH_PROF( prof, SyTime() - timeElse );
    SET_STOR_WITH_PROF( prof, SizeAllBags - storElse );

    /* time and storage spent by this invocation of this function          */
    timeCurr = SyTime() - TimeDone - timeCurr;
    SET_TIME_WOUT_PROF( prof, TIME_WOUT_PROF(prof) + timeCurr );
    TimeDone += timeCurr;
    storCurr = SizeAllBags - StorDone - storCurr;
    SET_STOR_WOUT_PROF( prof, STOR_WOUT_PROF(prof) + storCurr );
    StorDone += storCurr;

    /* return the result from the function                                 */
    return result;
}


/****************************************************************************
**
*F  DoProf4args( <self>, <arg1>, ... )  . profile a function with 4 arguments
*/
Obj DoProf4args (
    Obj                 self,
    Obj                 arg1,
    Obj                 arg2,
    Obj                 arg3,
    Obj                 arg4 )
{
    Obj                 result;         /* value of function call, result  */
    Obj                 prof;           /* profiling bag                   */
    UInt                timeElse;       /* time    spent elsewhere         */
    UInt                timeCurr;       /* time    spent in current funcs. */
    UInt                storElse;       /* storage spent elsewhere         */
    UInt                storCurr;       /* storage spent in current funcs. */ 

    /* get the profiling bag                                               */
    prof = PROF_FUNC( PROF_FUNC( self ) );

    /* time and storage spent so far while this function what not active   */
    timeElse = SyTime() - TIME_WITH_PROF(prof);
    storElse = SizeAllBags - STOR_WITH_PROF(prof);

    /* time and storage spent so far by all currently suspended functions  */
    timeCurr = SyTime() - TimeDone;
    storCurr = SizeAllBags - StorDone;

    /* call the real function                                              */
    result = CALL_4ARGS_PROF( self, arg1, arg2, arg3, arg4 );

    /* number of invocation of this function                               */
    SET_COUNT_PROF( prof, COUNT_PROF(prof) + 1 );

    /* time and storage spent in this function and its children            */
    SET_TIME_WITH_PROF( prof, SyTime() - timeElse );
    SET_STOR_WITH_PROF( prof, SizeAllBags - storElse );

    /* time and storage spent by this invocation of this function          */
    timeCurr = SyTime() - TimeDone - timeCurr;
    SET_TIME_WOUT_PROF( prof, TIME_WOUT_PROF(prof) + timeCurr );
    TimeDone += timeCurr;
    storCurr = SizeAllBags - StorDone - storCurr;
    SET_STOR_WOUT_PROF( prof, STOR_WOUT_PROF(prof) + storCurr );
    StorDone += storCurr;

    /* return the result from the function                                 */
    return result;
}


/****************************************************************************
**
*F  DoProf5args( <self>, <arg1>, ... )  . profile a function with 5 arguments
*/
Obj DoProf5args (
    Obj                 self,
    Obj                 arg1,
    Obj                 arg2,
    Obj                 arg3,
    Obj                 arg4,
    Obj                 arg5 )
{
    Obj                 result;         /* value of function call, result  */
    Obj                 prof;           /* profiling bag                   */
    UInt                timeElse;       /* time    spent elsewhere         */
    UInt                timeCurr;       /* time    spent in current funcs. */
    UInt                storElse;       /* storage spent elsewhere         */
    UInt                storCurr;       /* storage spent in current funcs. */ 

    /* get the profiling bag                                               */
    prof = PROF_FUNC( PROF_FUNC( self ) );

    /* time and storage spent so far while this function what not active   */
    timeElse = SyTime() - TIME_WITH_PROF(prof);
    storElse = SizeAllBags - STOR_WITH_PROF(prof);

    /* time and storage spent so far by all currently suspended functions  */
    timeCurr = SyTime() - TimeDone;
    storCurr = SizeAllBags - StorDone;

    /* call the real function                                              */
    result = CALL_5ARGS_PROF( self, arg1, arg2, arg3, arg4, arg5 );

    /* number of invocation of this function                               */
    SET_COUNT_PROF( prof, COUNT_PROF(prof) + 1 );

    /* time and storage spent in this function and its children            */
    SET_TIME_WITH_PROF( prof, SyTime() - timeElse );
    SET_STOR_WITH_PROF( prof, SizeAllBags - storElse );

    /* time and storage spent by this invocation of this function          */
    timeCurr = SyTime() - TimeDone - timeCurr;
    SET_TIME_WOUT_PROF( prof, TIME_WOUT_PROF(prof) + timeCurr );
    TimeDone += timeCurr;
    storCurr = SizeAllBags - StorDone - storCurr;
    SET_STOR_WOUT_PROF( prof, STOR_WOUT_PROF(prof) + storCurr );
    StorDone += storCurr;

    /* return the result from the function                                 */
    return result;
}


/****************************************************************************
**
*F  DoProf6args( <self>, <arg1>, ... )  . profile a function with 6 arguments
*/
Obj DoProf6args (
    Obj                 self,
    Obj                 arg1,
    Obj                 arg2,
    Obj                 arg3,
    Obj                 arg4,
    Obj                 arg5,
    Obj                 arg6 )
{
    Obj                 result;         /* value of function call, result  */
    Obj                 prof;           /* profiling bag                   */
    UInt                timeElse;       /* time    spent elsewhere         */
    UInt                timeCurr;       /* time    spent in current funcs. */
    UInt                storElse;       /* storage spent elsewhere         */
    UInt                storCurr;       /* storage spent in current funcs. */ 

    /* get the profiling bag                                               */
    prof = PROF_FUNC( PROF_FUNC( self ) );

    /* time and storage spent so far while this function what not active   */
    timeElse = SyTime() - TIME_WITH_PROF(prof);
    storElse = SizeAllBags - STOR_WITH_PROF(prof);

    /* time and storage spent so far by all currently suspended functions  */
    timeCurr = SyTime() - TimeDone;
    storCurr = SizeAllBags - StorDone;

    /* call the real function                                              */
    result = CALL_6ARGS_PROF( self, arg1, arg2, arg3, arg4, arg5, arg6 );

    /* number of invocation of this function                               */
    SET_COUNT_PROF( prof, COUNT_PROF(prof) + 1 );

    /* time and storage spent in this function and its children            */
    SET_TIME_WITH_PROF( prof, SyTime() - timeElse );
    SET_STOR_WITH_PROF( prof, SizeAllBags - storElse );

    /* time and storage spent by this invocation of this function          */
    timeCurr = SyTime() - TimeDone - timeCurr;
    SET_TIME_WOUT_PROF( prof, TIME_WOUT_PROF(prof) + timeCurr );
    TimeDone += timeCurr;
    storCurr = SizeAllBags - StorDone - storCurr;
    SET_STOR_WOUT_PROF( prof, STOR_WOUT_PROF(prof) + storCurr );
    StorDone += storCurr;

    /* return the result from the function                                 */
    return result;
}


/****************************************************************************
**
*F  DoProfXargs( <self>, <args> ) . . . . profile a function with X arguments
*/
Obj DoProfXargs (
    Obj                 self,
    Obj                 args )
{
    Obj                 result;         /* value of function call, result  */
    Obj                 prof;           /* profiling bag                   */
    UInt                timeElse;       /* time    spent elsewhere         */
    UInt                timeCurr;       /* time    spent in current funcs. */
    UInt                storElse;       /* storage spent elsewhere         */
    UInt                storCurr;       /* storage spent in current funcs. */ 

    /* get the profiling bag                                               */
    prof = PROF_FUNC( PROF_FUNC( self ) );

    /* time and storage spent so far while this function what not active   */
    timeElse = SyTime() - TIME_WITH_PROF(prof);
    storElse = SizeAllBags - STOR_WITH_PROF(prof);

    /* time and storage spent so far by all currently suspended functions  */
    timeCurr = SyTime() - TimeDone;
    storCurr = SizeAllBags - StorDone;

    /* call the real function                                              */
    result = CALL_XARGS_PROF( self, args );

    /* number of invocation of this function                               */
    SET_COUNT_PROF( prof, COUNT_PROF(prof) + 1 );

    /* time and storage spent in this function and its children            */
    SET_TIME_WITH_PROF( prof, SyTime() - timeElse );
    SET_STOR_WITH_PROF( prof, SizeAllBags - storElse );

    /* time and storage spent by this invocation of this function          */
    timeCurr = SyTime() - TimeDone - timeCurr;
    SET_TIME_WOUT_PROF( prof, TIME_WOUT_PROF(prof) + timeCurr );
    TimeDone += timeCurr;
    storCurr = SizeAllBags - StorDone - storCurr;
    SET_STOR_WOUT_PROF( prof, STOR_WOUT_PROF(prof) + storCurr );
    StorDone += storCurr;

    /* return the result from the function                                 */
    return result;
}


/****************************************************************************
**

*F * * * * * * * * * * * * *  create a new function * * * * * * * * * * * * *
*/

/****************************************************************************
**

*F  InitHandlerFunc( <handler>, <cookie> ) . . . . . . . . register a handler
**
**  Every handler should  be registered (once) before  it is installed in any
**  function bag. This is needed so that it can be  identified when loading a
**  saved workspace.  <cookie> should be a  unique  C string, identifying the
**  handler
*/
#ifndef MAX_HANDLERS
#define MAX_HANDLERS 20000
#endif

typedef struct {
    ObjFunc             hdlr;
    const Char *        cookie;
}
TypeHandlerInfo;

static UInt HandlerSortingStatus;

static TypeHandlerInfo HandlerFuncs[MAX_HANDLERS];
static UInt NHandlerFuncs;
 
void InitHandlerFunc (
    ObjFunc             hdlr,
    const Char *        cookie )
{
    if ( NHandlerFuncs >= MAX_HANDLERS ) {
        Pr( "No room left for function handler\n", 0L, 0L );
        SyExit(1);
    }
#ifdef DEBUG_HANDLER_REGISTRATION
    {
      UInt i;
      for (i = 0; i < NHandlerFuncs; i++)
        if (!strcmp(HandlerFuncs[i].cookie, cookie))
          Pr("Duplicate cookie %s\n", (Int)cookie, 0L);
    }
#endif
    HandlerFuncs[NHandlerFuncs].hdlr   = hdlr;
    HandlerFuncs[NHandlerFuncs].cookie = cookie;
    HandlerSortingStatus = 0; /* no longer sorted by handler or cookie */
    NHandlerFuncs++;
}



/****************************************************************************
**
*f  CheckHandlersBag( <bag> ) . . . . . . check that handlers are initialised
*/

void InitHandlerRegistration( void )
{
  /* initialize these here rather than statically to allow for restart */
  /* can't do them in InitKernel of this module because it's called too late
     so make it a function and call it from an earlier InitKernel */
  HandlerSortingStatus = 0;
  NHandlerFuncs = 0;

}

static void CheckHandlersBag(
    Bag         bag )
{
#ifdef DEBUG_HANDLER_REGISTRATION
    UInt        i;
    UInt        j;
    ObjFunc     hdlr;

    if ( TNUM_BAG(bag) == T_FUNCTION ) {
        for ( j = 0;  j < 8;  j++ ) {
            hdlr = HDLR_FUNC(bag,j);

            /* zero handlers are used in a few odd places                  */
            if ( hdlr != 0 ) {
                for ( i = 0;  i < NHandlerFuncs;  i++ ) {
                    if ( hdlr == HandlerFuncs[i].hdlr )
                        break;
                }
                if ( i == NHandlerFuncs ) {
                    Pr("Unregistered Handler %d args  ", j, 0L);
                    PrintObj(NAME_FUNC(bag));
                    Pr("\n",0L,0L);
                }
            }
        }
    }
#endif
  return;
}

void CheckAllHandlers(
       void )
{
  CallbackForAllBags( CheckHandlersBag);
    return;
}


static int IsLessHandlerInfo (
    TypeHandlerInfo *           h1, 
    TypeHandlerInfo *           h2,
    UInt                        byWhat )
{
    switch (byWhat) {
        case 1:
            /* cast to please Irix CC and HPUX CC */
            return (UInt)(h1->hdlr) < (UInt)(h2->hdlr);
        case 2:
            return strcmp(h1->cookie, h2->cookie) < 0;
        default:
            ErrorQuit( "Invalid sort mode %u", (Int)byWhat, 0L );
            return 0; /* please lint */
    }
}

void SortHandlers( UInt byWhat )
{
  TypeHandlerInfo tmp;
  UInt len, h, i, k;
  if (HandlerSortingStatus == byWhat)
    return;
  len = NHandlerFuncs;
  h = 1;
  while ( 9*h + 4 < len ) 
    { h = 3*h + 1; }
  while ( 0 < h ) {
    for ( i = h; i < len; i++ ) {
      tmp = HandlerFuncs[i];
      k = i;
      while ( h <= k && IsLessHandlerInfo(&tmp, HandlerFuncs+(k-h), byWhat))
        {
          HandlerFuncs[k] = HandlerFuncs[k-h];
          k -= h;
        }
      HandlerFuncs[k] = tmp;
    }
    h = h / 3;
  }
  HandlerSortingStatus = byWhat;
  return;
}

const Char * CookieOfHandler (
    ObjFunc             hdlr )
{
    UInt                i, top, bottom, middle;

    if ( HandlerSortingStatus != 1 ) {
        for ( i = 0; i < NHandlerFuncs; i++ ) {
            if ( hdlr == HandlerFuncs[i].hdlr )
                return HandlerFuncs[i].cookie;
        }
        return (Char *)0L;
    }
    else {
        top = NHandlerFuncs;
        bottom = 0;
        while ( top >= bottom ) {
            middle = (top + bottom)/2;
            if ( (UInt)(hdlr) < (UInt)(HandlerFuncs[middle].hdlr) )
                top = middle-1;
            else if ( (UInt)(hdlr) > (UInt)(HandlerFuncs[middle].hdlr) )
                bottom = middle+1;
            else
                return HandlerFuncs[middle].cookie;
        }
        return (Char *)0L;
    }
}

ObjFunc HandlerOfCookie(
       const Char * cookie )
{
  Int i,top,bottom,middle;
  Int res;
  if (HandlerSortingStatus != 2) 
    {
      for (i = 0; i < NHandlerFuncs; i++)
        {
          if (strcmp(cookie, HandlerFuncs[i].cookie) == 0)
            return HandlerFuncs[i].hdlr;
        }
      return (ObjFunc)0L;
    }
  else
    {
      top = NHandlerFuncs;
      bottom = 0;
      while (top >= bottom) {
        middle = (top + bottom)/2;
        res = strcmp(cookie,HandlerFuncs[middle].cookie);
        if (res < 0)
          top = middle-1;
        else if (res > 0)
          bottom = middle+1;
        else
          return HandlerFuncs[middle].hdlr;
      }
      return (ObjFunc)0L;
    }
}
                                      
                       

/****************************************************************************
**

*F  NewFunction( <name>, <narg>, <nams>, <hdlr> ) . . . . make a new function
**
**  'NewFunction' creates and returns a new function.  <name> must be  a  GAP
**  string containing the name of the function.  <narg> must be the number of
**  arguments, where -1 means a variable number of arguments.  <nams> must be
**  a GAP list containg the names  of  the  arguments.  <hdlr>  must  be  the
**  C function (accepting <self> and  the  <narg>  arguments)  that  will  be
**  called to execute the function.
*/
Obj NewFunction (
    Obj                 name,
    Int                 narg,
    Obj                 nams,
    ObjFunc             hdlr )
{
    return NewFunctionT( T_FUNCTION, SIZE_FUNC, name, narg, nams, hdlr );
}
    

/****************************************************************************
**
*F  NewFunctionC( <name>, <narg>, <nams>, <hdlr> )  . . . make a new function
**
**  'NewFunctionC' does the same as 'NewFunction',  but  expects  <name>  and
**  <nams> as C strings.
*/
Obj NewFunctionC (
    const Char *        name,
    Int                 narg,
    const Char *        nams,
    ObjFunc             hdlr )
{
    return NewFunctionCT( T_FUNCTION, SIZE_FUNC, name, narg, nams, hdlr );
}
    

/****************************************************************************
**
*F  NewFunctionT( <type>, <size>, <name>, <narg>, <nams>, <hdlr> )
**
**  'NewFunctionT' does the same as 'NewFunction', but allows to specify  the
**  <type> and <size> of the newly created bag.
*/
Obj NewFunctionT (
    UInt                type,
    UInt                size,
    Obj                 name,
    Int                 narg,
    Obj                 nams,
    ObjFunc             hdlr )
{
    Obj                 func;           /* function, result                */
    Obj                 prof;           /* profiling bag                   */


    /* make the function object                                            */
    func = NewBag( type, size );

    /* create a function with a fixed number of arguments                  */
    if ( narg >= 0 ) {
        HDLR_FUNC(func,0) = DoFail0args;
        HDLR_FUNC(func,1) = DoFail1args;
        HDLR_FUNC(func,2) = DoFail2args;
        HDLR_FUNC(func,3) = DoFail3args;
        HDLR_FUNC(func,4) = DoFail4args;
        HDLR_FUNC(func,5) = DoFail5args;
        HDLR_FUNC(func,6) = DoFail6args;
        HDLR_FUNC(func,7) = DoFailXargs;
        HDLR_FUNC( func, (narg <= 6 ? narg : 7) ) = hdlr;
    }

    /* create a function with a variable number of arguments               */
    else {
      HDLR_FUNC(func,0) = (narg >= -1) ? DoWrap0args : DoFail0args;
      HDLR_FUNC(func,1) = (narg >= -2) ? DoWrap1args : DoFail1args;
      HDLR_FUNC(func,2) = (narg >= -3) ? DoWrap2args : DoFail2args;
      HDLR_FUNC(func,3) = (narg >= -4) ? DoWrap3args : DoFail3args;
      HDLR_FUNC(func,4) = (narg >= -5) ? DoWrap4args : DoFail4args;
      HDLR_FUNC(func,5) = (narg >= -6) ? DoWrap5args : DoFail5args;
      HDLR_FUNC(func,6) = (narg >= -7) ? DoWrap6args : DoFail6args;
      HDLR_FUNC(func,7) = hdlr;
    }

    /* enter the the arguments and the names                               */
    NAME_FUNC(func) = ConvImmString(name);
    NARG_FUNC(func) = narg;
    NAMS_FUNC(func) = nams;
    if (nams) MakeBagPublic(nams);
    CHANGED_BAG(func);

    /* enter the profiling bag                                             */
    prof = NEW_PLIST( T_PLIST, LEN_PROF );
    SET_LEN_PLIST( prof, LEN_PROF );
    SET_COUNT_PROF( prof, 0 );
    SET_TIME_WITH_PROF( prof, 0 );
    SET_TIME_WOUT_PROF( prof, 0 );
    SET_STOR_WITH_PROF( prof, 0 );
    SET_STOR_WOUT_PROF( prof, 0 );
    PROF_FUNC(func) = prof;
    CHANGED_BAG(func);

    /* return the function bag                                             */
    return func;
}
    

/****************************************************************************
**
*F  NewFunctionCT( <type>, <size>, <name>, <narg>, <nams>, <hdlr> )
**
**  'NewFunctionCT' does the same as 'NewFunction', but  expects  <name>  and
**  <nams> as C strings, and allows to specify the <type> and <size>  of  the
**  newly created bag.
*/
Obj NewFunctionCT (
    UInt                type,
    UInt                size,
    const Char *        name_c,
    Int                 narg,
    const Char *        nams_c,
    ObjFunc             hdlr )
{
    Obj                 name_o;         /* name as an object               */

    /* convert the name to an object                                       */
    C_NEW_STRING_DYN(name_o, name_c);
    RetypeBag(name_o, T_STRING+IMMUTABLE);

    /* make the function                                                   */
    return NewFunctionT( type, size, name_o, narg, ArgStringToList( nams_c ), hdlr );
}
    

/****************************************************************************
**
*F  ArgStringToList( <nams_c> )
**
** 'ArgStringToList' takes a C string <nams_c> containing a list of comma
** separated argument names, and turns it into a plist of strings, ready
** to be passed to 'NewFunction' as <nams>.
*/
Obj ArgStringToList(const Char *nams_c) {
    Obj                 tmp;            /* argument name as an object      */
    Obj                 nams_o;         /* nams as an object               */
    UInt                len;            /* length                          */
    UInt                i, k, l;        /* loop variables                  */

    /* convert the arguments list to an object                             */
    len = 0;
    for ( k = 0; nams_c[k] != '\0'; k++ ) {
        if ( (0 == k || nams_c[k-1] == ' ' || nams_c[k-1] == ',')
          && (          nams_c[k  ] != ' ' && nams_c[k  ] != ',') ) {
            len++;
        }
    }
    nams_o = NEW_PLIST( T_PLIST, len );
    SET_LEN_PLIST( nams_o, len );
    k = 0;
    for ( i = 1; i <= len; i++ ) {
        while ( nams_c[k] == ' ' || nams_c[k] == ',' ) {
            k++;
        }
        l = k;
        while ( nams_c[l] != ' ' && nams_c[l] != ',' && nams_c[l] != '\0' ) {
            l++;
        }
        C_NEW_STRING( tmp, l - k, nams_c + k );
        RetypeBag( tmp, T_STRING+IMMUTABLE );
        SET_ELM_PLIST( nams_o, i, tmp );
        k = l;
    }

    return nams_o;
}


/****************************************************************************
**

*F * * * * * * * * * * * * * type and print function  * * * * * * * * * * * *
*/

/****************************************************************************
**

*F  TypeFunction( <func> )  . . . . . . . . . . . . . . .  type of a function
**
**  'TypeFunction' returns the type of the function <func>.
**
**  'TypeFunction' is the function in 'TypeObjFuncs' for functions.
*/
Obj TYPE_FUNCTION;
Obj TYPE_OPERATION;

Obj TypeFunction (
    Obj                 func )
{
    return ( IS_OPERATION(func) ? TYPE_OPERATION : TYPE_FUNCTION );
}



/****************************************************************************
**
*F  PrintFunction( <func> )   . . . . . . . . . . . . . . .  print a function
**
*/

Obj PrintOperation;

void PrintFunction (
    Obj                 func )
{
    Int                 narg;           /* number of arguments             */
    Int                 nloc;           /* number of locals                */
    Obj                 oldLVars;       /* terrible hack                   */
    UInt                i;              /* loop variable                   */
<<<<<<< HEAD
    UChar               *locks = 0L;
=======
    UInt                isvarg;         /* does function have varargs?     */
>>>>>>> c677a278

    isvarg = 0;

    if ( IS_OPERATION(func) ) {
      CALL_1ARGS( PrintOperation, func );
      return;
    }

    /* print 'function (' or 'atomic function ('                          */
    if (LCKS_FUNC(func)) {
      locks = CHARS_STRING(LCKS_FUNC(func));
      Pr("%5>atomic function%< ( %>",0L,0L);
    } else
      Pr("%5>function%< ( %>",0L,0L);

    /* print the arguments                                                 */
    narg = NARG_FUNC(func);
    if (narg < 0) {
      isvarg = 1;
      narg = -narg;
    }
    
    for ( i = 1; i <= narg; i++ ) {
        if (locks) {
            switch(locks[i-1]) {
            case 1:
                Pr("%>readonly %<", 0L, 0L);
                break;
            case 2:
                Pr("%>readwrite %<", 0L, 0L);
                break;
            }
        }
        if ( NAMS_FUNC(func) != 0 )
            Pr( "%I", (Int)NAMI_FUNC( func, (Int)i ), 0L );
        else
            Pr( "<<arg-%d>>", (Int)i, 0L );
        if(isvarg && i == narg) {
            Pr("...", 0L, 0L);
        }
        if ( i != narg )  Pr("%<, %>",0L,0L);
    }
    Pr(" %<)",0L,0L);

        Pr("\n",0L,0L);

        /* print the locals                                                */
        nloc = NLOC_FUNC(func);
        if ( nloc >= 1 ) {
            Pr("%>local  ",0L,0L);
            for ( i = 1; i <= nloc; i++ ) {
                if ( NAMS_FUNC(func) != 0 )
                    Pr( "%I", (Int)NAMI_FUNC( func, (Int)(narg+i) ), 0L );
                else
                    Pr( "<<loc-%d>>", (Int)i, 0L );
                if ( i != nloc )  Pr("%<, %>",0L,0L);
            }
            Pr("%<;\n",0L,0L);
        }

        /* print the body                                                  */
        if ( BODY_FUNC(func) == 0 || SIZE_OBJ(BODY_FUNC(func)) == NUMBER_HEADER_ITEMS_BODY*sizeof(Obj) ) {
            Pr("<<kernel or compiled code>>",0L,0L);
        }
        else {
            SWITCH_TO_NEW_LVARS( func, narg, NLOC_FUNC(func),
                                 oldLVars );
            PrintStat( FIRST_STAT_CURR_FUNC );
            SWITCH_TO_OLD_LVARS( oldLVars );
        }
        Pr("%4<\n",0L,0L);
    
    /* print 'end'                                                         */
    Pr("end",0L,0L);
}


/****************************************************************************
**
*F  FuncIS_FUNCTION( <self>, <func> ) . . . . . . . . . . . test for function
**
**  'FuncIS_FUNCTION' implements the internal function 'IsFunction'.
**
**  'IsFunction( <func> )'
**
**  'IsFunction' returns   'true'  if  <func>   is a function    and  'false'
**  otherwise.
*/
Obj IsFunctionFilt;

Obj FuncIS_FUNCTION (
    Obj                 self,
    Obj                 obj )
{
    if      ( TNUM_OBJ(obj) == T_FUNCTION ) {
        return True;
    }
    else if ( TNUM_OBJ(obj) < FIRST_EXTERNAL_TNUM ) {
        return False;
    }
    else {
        return DoFilter( self, obj );
    }
}


/****************************************************************************
**
*F  FuncCALL_FUNC( <self>, <args> ) . . . . . . . . . . . . . call a function
**
**  'FuncCALL_FUNC' implements the internal function 'CallFunction'.
**
**  'CallFunction( <func>, <arg1>... )'
**
**  'CallFunction' calls the  function <func> with the  arguments  <arg1>...,
**  i.e., it is equivalent to '<func>( <arg1>, <arg2>... )'.
*/
Obj CallFunctionOper;



Obj FuncCALL_FUNC (
    Obj                 self,
    Obj                 args )
{
    Obj                 result;         /* result                          */
    Obj                 func;           /* function                        */
    Obj                 list2;          /* list of arguments               */
    Obj                 arg;            /* one argument                    */
    UInt                i;              /* loop variable                   */

    /* the first argument is the function                                  */
    if ( LEN_LIST( args ) == 0 ) {
        func = ErrorReturnObj(
            "usage: CallFunction( <func>, <arg1>... )",
            0L, 0L,
            "you can replace function <func> via 'return <func>;'" );
    }
    else {
        func = ELMV_LIST( args, 1 );
    }    

    /* check that the first argument is a function                         */
    /*N 1996/06/26 mschoene this should be done by 'CALL_<i>ARGS'          */
    while ( TNUM_OBJ( func ) != T_FUNCTION ) {
        func = ErrorReturnObj(
            "CallFunction: <func> must be a function",
            0L, 0L,
            "you can replace function <func> via 'return <func>;'" );
    }

    /* call the function                                                   */
    if      ( LEN_LIST(args) == 1 ) {
        result = CALL_0ARGS( func );
    }
    else if ( LEN_LIST(args) == 2 ) {
        result = CALL_1ARGS( func, ELMV_LIST(args,2) );
    }
    else if ( LEN_LIST(args) == 3 ) {
        result = CALL_2ARGS( func, ELMV_LIST(args,2), ELMV_LIST(args,3) );
    }
    else if ( LEN_LIST(args) == 4 ) {
        result = CALL_3ARGS( func, ELMV_LIST(args,2), ELMV_LIST(args,3),
                                   ELMV_LIST(args,4) );
    }
    else if ( LEN_LIST(args) == 5 ) {
        result = CALL_4ARGS( func, ELMV_LIST(args,2), ELMV_LIST(args,3),
                                   ELMV_LIST(args,4), ELMV_LIST(args,5) );
    }
    else if ( LEN_LIST(args) == 6 ) {
        result = CALL_5ARGS( func, ELMV_LIST(args,2), ELMV_LIST(args,3),
                                   ELMV_LIST(args,4), ELMV_LIST(args,5),
                                   ELMV_LIST(args,6) );
    }
    else if ( LEN_LIST(args) == 7 ) {
        result = CALL_6ARGS( func, ELMV_LIST(args,2), ELMV_LIST(args,3),
                                   ELMV_LIST(args,4), ELMV_LIST(args,5),
                                   ELMV_LIST(args,6), ELMV_LIST(args,7) );
    }
    else {
        list2 = NEW_PLIST( T_PLIST, LEN_LIST(args)-1 );
        SET_LEN_PLIST( list2, LEN_LIST(args)-1 );
        for ( i = 1; i <= LEN_LIST(args)-1; i++ ) {
            arg = ELMV_LIST( args, (Int)(i+1) );
            SET_ELM_PLIST( list2, i, arg );
        }
        result = CALL_XARGS( func, list2 );
    }

    /* return the result                                                   */
    return result;
}


/****************************************************************************
**
*F  FuncCALL_FUNC_LIST( <self>, <func>, <list> )  . . . . . . call a function
**
**  'FuncCALL_FUNC_LIST' implements the internal function 'CallFuncList'.
**
**  'CallFuncList( <func>, <list> )'
**
**  'CallFuncList' calls the  function <func> with the arguments list <list>,
**  i.e., it is equivalent to '<func>( <list>[1], <list>[2]... )'.
*/
Obj CallFuncListOper;

Obj FuncCALL_FUNC_LIST (
    Obj                 self,
    Obj                 func,
    Obj                 list )
{
    Obj                 result;         /* result                          */
    Obj                 list2;          /* list of arguments               */
    Obj                 arg;            /* one argument                    */
    UInt                i;              /* loop variable                   */

    /* check that the second argument is a list                            */
    while ( ! IS_SMALL_LIST( list ) ) {
        list = ErrorReturnObj(
            "CallFuncList: <list> must be a small list",
            0L, 0L,
            "you can replace <list> via 'return <list>;'" );
    }

    if (TNUM_OBJ(func) == T_FUNCTION) {

      /* call the function                                                   */
      if      ( LEN_LIST(list) == 0 ) {
        result = CALL_0ARGS( func );
      }
      else if ( LEN_LIST(list) == 1 ) {
        result = CALL_1ARGS( func, ELMV_LIST(list,1) );
      }
      else if ( LEN_LIST(list) == 2 ) {
        result = CALL_2ARGS( func, ELMV_LIST(list,1), ELMV_LIST(list,2) );
      }
      else if ( LEN_LIST(list) == 3 ) {
        result = CALL_3ARGS( func, ELMV_LIST(list,1), ELMV_LIST(list,2),
                             ELMV_LIST(list,3) );
      }
      else if ( LEN_LIST(list) == 4 ) {
        result = CALL_4ARGS( func, ELMV_LIST(list,1), ELMV_LIST(list,2),
                             ELMV_LIST(list,3), ELMV_LIST(list,4) );
      }
      else if ( LEN_LIST(list) == 5 ) {
        result = CALL_5ARGS( func, ELMV_LIST(list,1), ELMV_LIST(list,2),
                             ELMV_LIST(list,3), ELMV_LIST(list,4),
                             ELMV_LIST(list,5) );
      }
      else if ( LEN_LIST(list) == 6 ) {
        result = CALL_6ARGS( func, ELMV_LIST(list,1), ELMV_LIST(list,2),
                             ELMV_LIST(list,3), ELMV_LIST(list,4),
                             ELMV_LIST(list,5), ELMV_LIST(list,6) );
      }
      else {
        list2 = NEW_PLIST( T_PLIST, LEN_LIST(list) );
        SET_LEN_PLIST( list2, LEN_LIST(list) );
        for ( i = 1; i <= LEN_LIST(list); i++ ) {
          arg = ELMV_LIST( list, (Int)i );
          SET_ELM_PLIST( list2, i, arg );
        }
        result = CALL_XARGS( func, list2 );
      }
    } else {
      result = DoOperation2Args(self, func, list);
    }
    /* return the result                                                   */
    return result;
}


/****************************************************************************
**

*F * * * * * * * * * * * * * * * utility functions  * * * * * * * * * * * * *
*/

/****************************************************************************
**
*F  FuncNAME_FUNC( <self>, <func> ) . . . . . . . . . . .  name of a function
*/
Obj NAME_FUNC_Oper;
Obj SET_NAME_FUNC_Oper;

Obj FuncNAME_FUNC (
    Obj                 self,
    Obj                 func )
{
    Obj                 name;

    if ( TNUM_OBJ(func) == T_FUNCTION ) {
        name = NAME_FUNC(func);
        if ( name == 0 ) {
            name = MakeImmString("unknown");
            NAME_FUNC(func) = name;
            CHANGED_BAG(func);
        }
        return name;
    }
    else {
        return DoOperation1Args( self, func );
    }
}

Obj FuncSET_NAME_FUNC(
                      Obj self,
                      Obj func,
                      Obj name )
{
  while (!IsStringConv(name)) {
    name = ErrorReturnObj("SET_NAME_FUNC( <func>, <name> ): <name> must be a string, not a %s",
                          (Int)TNAM_OBJ(name), 0, "YOu can return a new name to continue");
  }
  if (TNUM_OBJ(func) == T_FUNCTION ) {
    NAME_FUNC(func) = ConvImmString(name);
    CHANGED_BAG(func);
  } else
    DoOperation2Args(SET_NAME_FUNC_Oper, func, name);
  return (Obj) 0;
}


/****************************************************************************
**
*F  FuncNARG_FUNC( <self>, <func> ) . . . . number of arguments of a function
*/
Obj NARG_FUNC_Oper;

Obj FuncNARG_FUNC (
    Obj                 self,
    Obj                 func )
{
    if ( TNUM_OBJ(func) == T_FUNCTION ) {
        return INTOBJ_INT( NARG_FUNC(func) );
    }
    else {
        return DoOperation1Args( self, func );
    }
}


/****************************************************************************
**
*F  FuncNAMS_FUNC( <self>, <func> ) . . . . names of local vars of a function
*/
Obj NAMS_FUNC_Oper;

Obj FuncNAMS_FUNC (
    Obj                 self,
    Obj                 func )
{
  Obj nams;
    if ( TNUM_OBJ(func) == T_FUNCTION ) {
        nams = NAMS_FUNC(func);
        return (nams != (Obj)0) ? nams : Fail;
    }
    else {
        return DoOperation1Args( self, func );
    }
}

/****************************************************************************
**
*F  FuncLOCKS_FUNC( <self>, <func> ) . . . . locking status of a possibly
**                                           atomic function
*/
Obj LOCKS_FUNC_Oper;

Obj FuncLOCKS_FUNC (
    Obj                 self,
    Obj                 func )
{
  Obj locks;
    if ( TNUM_OBJ(func) == T_FUNCTION ) {
      locks = LCKS_FUNC(func);
      if ( locks == (Obj)0) 
	return Fail;
      else
	return locks;
    }
    else {
        return DoOperation1Args( self, func );
    }
}


/****************************************************************************
**
*F  FuncPROF_FUNC( <self>, <func> ) . . . . . .  profiling info of a function
*/
Obj PROF_FUNC_Oper;

Obj FuncPROF_FUNC (
    Obj                 self,
    Obj                 func )
{
    Obj                 prof;

    if ( TNUM_OBJ(func) == T_FUNCTION ) {
        prof = PROF_FUNC(func);
        if ( TNUM_OBJ(prof) == T_FUNCTION ) {
            return PROF_FUNC(prof);
        } else {
            return prof;
        }
    }
    else {
        return DoOperation1Args( self, func );
    }
}


/****************************************************************************
**

*F  FuncCLEAR_PROFILE_FUNC( <self>, <func> )  . . . . . . . . . clear profile
*/
Obj FuncCLEAR_PROFILE_FUNC(
    Obj                 self,
    Obj                 func )
{
    Obj                 prof;

    /* check the argument                                                  */
    if ( TNUM_OBJ(func) != T_FUNCTION ) {
        ErrorQuit( "<func> must be a function", 0L, 0L );
        return 0;
    }

    /* clear profile info                                                  */
    prof = PROF_FUNC(func);
    if ( prof == 0 ) {
        ErrorQuit( "<func> has corrupted profile info", 0L, 0L );
        return 0;
    }
    if ( TNUM_OBJ(prof) == T_FUNCTION ) {
        prof = PROF_FUNC(prof);
    }
    if ( prof == 0 ) {
        ErrorQuit( "<func> has corrupted profile info", 0L, 0L );
        return 0;
    }
    SET_COUNT_PROF( prof, 0 );
    SET_TIME_WITH_PROF( prof, 0 );
    SET_TIME_WOUT_PROF( prof, 0 );
    SET_STOR_WITH_PROF( prof, 0 );
    SET_STOR_WOUT_PROF( prof, 0 );

    return (Obj)0;
}


/****************************************************************************
**
*F  FuncPROFILE_FUNC( <self>, <func> )  . . . . . . . . . . . . start profile
*/
Obj FuncPROFILE_FUNC(
    Obj                 self,
    Obj                 func )
{
    Obj                 prof;
    Obj                 copy;

    /* check the argument                                                  */
    if ( TNUM_OBJ(func) != T_FUNCTION ) {
        ErrorQuit( "<func> must be a function", 0L, 0L );
        return 0;
    }
    /* uninstall trace handler                                             */
    ChangeDoOperations( func, 0 );

    /* install profiling                                                   */
    prof = PROF_FUNC(func);
    
    /* install new handlers                                                */
    if ( TNUM_OBJ(prof) != T_FUNCTION ) {
        copy = NewBag( TNUM_OBJ(func), SIZE_OBJ(func) );
        HDLR_FUNC(copy,0) = HDLR_FUNC(func,0);
        HDLR_FUNC(copy,1) = HDLR_FUNC(func,1);
        HDLR_FUNC(copy,2) = HDLR_FUNC(func,2);
        HDLR_FUNC(copy,3) = HDLR_FUNC(func,3);
        HDLR_FUNC(copy,4) = HDLR_FUNC(func,4);
        HDLR_FUNC(copy,5) = HDLR_FUNC(func,5);
        HDLR_FUNC(copy,6) = HDLR_FUNC(func,6);
        HDLR_FUNC(copy,7) = HDLR_FUNC(func,7);
        NAME_FUNC(copy)   = ConvImmString(NAME_FUNC(func));
        NARG_FUNC(copy)   = NARG_FUNC(func);
        NAMS_FUNC(copy)   = NAMS_FUNC(func);
        PROF_FUNC(copy)   = PROF_FUNC(func);
        HDLR_FUNC(func,0) = DoProf0args;
        HDLR_FUNC(func,1) = DoProf1args;
        HDLR_FUNC(func,2) = DoProf2args;
        HDLR_FUNC(func,3) = DoProf3args;
        HDLR_FUNC(func,4) = DoProf4args;
        HDLR_FUNC(func,5) = DoProf5args;
        HDLR_FUNC(func,6) = DoProf6args;
        HDLR_FUNC(func,7) = DoProfXargs;
        PROF_FUNC(func)   = copy;
        CHANGED_BAG(func);
    }

    return (Obj)0;
}


/****************************************************************************
**
*F  FuncIS_PROFILED_FUNC( <self>, <func> )  . . check if function is profiled
*/
Obj FuncIS_PROFILED_FUNC(
    Obj                 self,
    Obj                 func )
{
    /* check the argument                                                  */
    if ( TNUM_OBJ(func) != T_FUNCTION ) {
        ErrorQuit( "<func> must be a function", 0L, 0L );
        return 0;
    }
    return ( TNUM_OBJ(PROF_FUNC(func)) != T_FUNCTION ) ? False : True;
}

Obj FuncFILENAME_FUNC(Obj self, Obj func) {

    /* check the argument                                                  */
    if ( TNUM_OBJ(func) != T_FUNCTION ) {
        ErrorQuit( "<func> must be a function", 0L, 0L );
        return 0;
    }

    if (BODY_FUNC(func)) {
        Obj fn =  FILENAME_BODY(BODY_FUNC(func));
#ifndef WARD_ENABLED
        if (fn) {
            if (IS_BAG_REF(fn))
                MakeBagPublic(fn);
            return fn;
        }
#endif
    }
    return Fail;
}

Obj FuncSTARTLINE_FUNC(Obj self, Obj func) {

    /* check the argument                                                  */
    if ( TNUM_OBJ(func) != T_FUNCTION ) {
        ErrorQuit( "<func> must be a function", 0L, 0L );
        return 0;
    }

    if (BODY_FUNC(func)) {
        Obj sl = STARTLINE_BODY(BODY_FUNC(func));
        if (sl)
            return sl;
    }
    return Fail;
}

Obj FuncENDLINE_FUNC(Obj self, Obj func) {

    /* check the argument                                                  */
    if ( TNUM_OBJ(func) != T_FUNCTION ) {
        ErrorQuit( "<func> must be a function", 0L, 0L );
        return 0;
    }

    if (BODY_FUNC(func)) {
        Obj el = ENDLINE_BODY(BODY_FUNC(func));
        if (el)
            return el;
    }
    return Fail;
}


/****************************************************************************
**
*F  FuncUNPROFILE_FUNC( <self>, <func> )  . . . . . . . . . . .  stop profile
*/
Obj FuncUNPROFILE_FUNC(
    Obj                 self,
    Obj                 func )
{
    Obj                 prof;

    /* check the argument                                                  */
    if ( TNUM_OBJ(func) != T_FUNCTION ) {
        ErrorQuit( "<func> must be a function", 0L, 0L );
        return 0;
    }

    /* uninstall trace handler                                             */
    ChangeDoOperations( func, 0 );

    /* profiling is active, restore handlers                               */
    prof = PROF_FUNC(func);
    if ( TNUM_OBJ(prof) == T_FUNCTION ) {
        HDLR_FUNC(func,0) = HDLR_FUNC(prof,0);
        HDLR_FUNC(func,1) = HDLR_FUNC(prof,1);
        HDLR_FUNC(func,2) = HDLR_FUNC(prof,2);
        HDLR_FUNC(func,3) = HDLR_FUNC(prof,3);
        HDLR_FUNC(func,4) = HDLR_FUNC(prof,4);
        HDLR_FUNC(func,5) = HDLR_FUNC(prof,5);
        HDLR_FUNC(func,6) = HDLR_FUNC(prof,6);
        HDLR_FUNC(func,7) = HDLR_FUNC(prof,7);
        PROF_FUNC(func)   = PROF_FUNC(prof);
        CHANGED_BAG(func);
    }

    return (Obj)0;
}

Obj FuncIsKernelFunction(Obj self, Obj func) {
  if (!IS_FUNC(func))
    return Fail;
  else return (BODY_FUNC(func) == 0 || SIZE_OBJ(BODY_FUNC(func)) == 0) ? True : False;
}

Obj FuncHandlerCookieOfFunction(Obj self, Obj func)
{
  Int narg;
  ObjFunc hdlr;
  const Char *cookie;
  Obj cookieStr;
  if (!IS_FUNC(func))
    return Fail;
  narg = NARG_FUNC(func);
  if (narg == -1)
    narg = 7;
  hdlr = HDLR_FUNC(func, narg);
  cookie = CookieOfHandler(hdlr);
  C_NEW_STRING_DYN(cookieStr, cookie);
  return cookieStr;
}

/****************************************************************************
**

*F  SaveFunction( <func> )  . . . . . . . . . . . . . . . . . save a function
**
*/
void SaveFunction ( Obj func )
{
  UInt i;
  for (i = 0; i <= 7; i++)
    SaveHandler(HDLR_FUNC(func,i));
  SaveSubObj(NAME_FUNC(func));
  SaveUInt(NARG_FUNC(func));
  SaveSubObj(NAMS_FUNC(func));
  SaveSubObj(PROF_FUNC(func));
  SaveUInt(NLOC_FUNC(func));
  SaveSubObj(BODY_FUNC(func));
  SaveSubObj(ENVI_FUNC(func));
  SaveSubObj(FEXS_FUNC(func));
  if (SIZE_OBJ(func) != SIZE_FUNC)
    SaveOperationExtras( func );
}

/****************************************************************************
**
*F  LoadFunction( <func> )  . . . . . . . . . . . . . . . . . load a function
**
*/
void LoadFunction ( Obj func )
{
  UInt i;
  for (i = 0; i <= 7; i++)
    HDLR_FUNC(func,i) = LoadHandler();
  NAME_FUNC(func) = ConvImmString(LoadSubObj());
  NARG_FUNC(func) = LoadUInt();
  NAMS_FUNC(func) = LoadSubObj();
  PROF_FUNC(func) = LoadSubObj();
  NLOC_FUNC(func) = LoadUInt();
  BODY_FUNC(func) = LoadSubObj();
  ENVI_FUNC(func) = LoadSubObj();
  FEXS_FUNC(func) = LoadSubObj();
  if (SIZE_OBJ(func) != SIZE_FUNC)
    LoadOperationExtras( func );
}


/****************************************************************************
**

*F * * * * * * * * * * * * * initialize package * * * * * * * * * * * * * * *
*/

/****************************************************************************
**

*V  GVarFilts . . . . . . . . . . . . . . . . . . . list of filters to export
*/
static StructGVarFilt GVarFilts [] = {

    { "IS_FUNCTION", "obj", &IsFunctionFilt, 
      FuncIS_FUNCTION, "src/calls.c:IS_FUNCTION" },

    { 0 }

};


/****************************************************************************
**
*V  GVarOpers . . . . . . . . . . . . . . . . .  list of operations to export
*/
static StructGVarOper GVarOpers [] = {

    { "CALL_FUNC", -1, "args", &CallFunctionOper,
      FuncCALL_FUNC, "src/calls.c:CALL_FUNC" },

    { "CALL_FUNC_LIST", 2, "func, list", &CallFuncListOper,
      FuncCALL_FUNC_LIST, "src/calls.c:CALL_FUNC_LIST" },

    { "NAME_FUNC", 1, "func", &NAME_FUNC_Oper,
      FuncNAME_FUNC, "src/calls.c:NAME_FUNC" },

    { "SET_NAME_FUNC", 2, "func, name", &SET_NAME_FUNC_Oper,
      FuncSET_NAME_FUNC, "src/calls.c:SET_NAME_FUNC" },

    { "NARG_FUNC", 1, "func", &NARG_FUNC_Oper,
      FuncNARG_FUNC, "src/calls.c:NARG_FUNC" },

    { "NAMS_FUNC", 1, "func", &NAMS_FUNC_Oper,
      FuncNAMS_FUNC, "src/calls.c:NAMS_FUNC" },

    { "LOCKS_FUNC", 1, "func", &LOCKS_FUNC_Oper,
      FuncLOCKS_FUNC, "src/calls.c:LOCKS_FUNC" },

    { "PROF_FUNC", 1, "func", &PROF_FUNC_Oper,
      FuncPROF_FUNC, "src/calls.c:PROF_FUNC" },


    { 0 }

};


/****************************************************************************
**
*V  GVarFuncs . . . . . . . . . . . . . . . . . . list of functions to export
*/
static StructGVarFunc GVarFuncs [] = {

    { "CLEAR_PROFILE_FUNC", 1, "func",
      FuncCLEAR_PROFILE_FUNC, "src/calls.c:CLEAR_PROFILE_FUNC" },

    { "IS_PROFILED_FUNC", 1, "func",
      FuncIS_PROFILED_FUNC, "src/calls.c:IS_PROFILED_FUNC" },

    { "PROFILE_FUNC", 1, "func",
      FuncPROFILE_FUNC, "src/calls.c:PROFILE_FUNC" },

    { "UNPROFILE_FUNC", 1, "func",
      FuncUNPROFILE_FUNC, "src/calls.c:UNPROFILE_FUNC" },

    { "IsKernelFunction", 1, "func",
      FuncIsKernelFunction, "src/calls.c:IsKernelFunction" },

    { "HandlerCookieOfFunction", 1, "func",
      FuncHandlerCookieOfFunction, "src/calls.c:HandlerCookieOfFunction" },

    { "FILENAME_FUNC", 1, "func", 
      FuncFILENAME_FUNC, "src/calls.c:FILENAME_FUNC" },

    { "STARTLINE_FUNC", 1, "func", 
      FuncSTARTLINE_FUNC, "src/calls.c:STARTLINE_FUNC" },

    { "ENDLINE_FUNC", 1, "func", 
      FuncENDLINE_FUNC, "src/calls.c:ENDLINE_FUNC" },
    { 0 }

};


/****************************************************************************
**

*F  InitKernel( <module> )  . . . . . . . . initialise kernel data structures
*/
static Int InitKernel (
    StructInitInfo *    module )
{
  
    /* install the marking functions                                       */
    InfoBags[ T_FUNCTION ].name = "function";
    InitMarkFuncBags( T_FUNCTION , MarkAllSubBags );

    /* install the type functions                                          */
    ImportGVarFromLibrary( "TYPE_FUNCTION",  &TYPE_FUNCTION  );
    ImportGVarFromLibrary( "TYPE_OPERATION", &TYPE_OPERATION );
    TypeObjFuncs[ T_FUNCTION ] = TypeFunction;

    /* init filters and functions                                          */
    InitHdlrFiltsFromTable( GVarFilts );
    InitHdlrOpersFromTable( GVarOpers );
    InitHdlrFuncsFromTable( GVarFuncs );

    /* and the saving function                                             */
    SaveObjFuncs[ T_FUNCTION ] = SaveFunction;
    LoadObjFuncs[ T_FUNCTION ] = LoadFunction;

    /* install the printer                                                 */
    InitFopyGVar( "PRINT_OPERATION", &PrintOperation );
    PrintObjFuncs[ T_FUNCTION ] = PrintFunction;


    /* initialise all 'Do<Something><N>args' handlers, give the most       */
    /* common ones short cookies to save space in in the saved workspace   */
    InitHandlerFunc( DoFail0args, "f0" );
    InitHandlerFunc( DoFail1args, "f1" );
    InitHandlerFunc( DoFail2args, "f2" );
    InitHandlerFunc( DoFail3args, "f3" );
    InitHandlerFunc( DoFail4args, "f4" );
    InitHandlerFunc( DoFail5args, "f5" );
    InitHandlerFunc( DoFail6args, "f6" );
    InitHandlerFunc( DoFailXargs, "f7" );

    InitHandlerFunc( DoWrap0args, "w0" );
    InitHandlerFunc( DoWrap1args, "w1" );
    InitHandlerFunc( DoWrap2args, "w2" );
    InitHandlerFunc( DoWrap3args, "w3" );
    InitHandlerFunc( DoWrap4args, "w4" );
    InitHandlerFunc( DoWrap5args, "w5" );
    InitHandlerFunc( DoWrap6args, "w6" );

    InitHandlerFunc( DoProf0args, "p0" );
    InitHandlerFunc( DoProf1args, "p1" );
    InitHandlerFunc( DoProf2args, "p2" );
    InitHandlerFunc( DoProf3args, "p3" );
    InitHandlerFunc( DoProf4args, "p4" );
    InitHandlerFunc( DoProf5args, "p5" );
    InitHandlerFunc( DoProf6args, "p6" );
    InitHandlerFunc( DoProfXargs, "pX" );

    /* return success                                                      */
    return 0;
}


/****************************************************************************
**
*F  InitLibrary( <module> ) . . . . . . .  initialise library data structures
*/
static Int InitLibrary (
    StructInitInfo *    module ){
    /* init filters and functions                                          */
    InitGVarFiltsFromTable( GVarFilts );
    InitGVarOpersFromTable( GVarOpers );
    InitGVarFuncsFromTable( GVarFuncs );

    /* return success                                                      */
    return 0;
}


/****************************************************************************
**
*F  InitInfoCalls() . . . . . . . . . . . . . . . . . table of init functions
*/
static StructInitInfo module = {
    MODULE_BUILTIN,                     /* type                           */
    "calls",                            /* name                           */
    0,                                  /* revision entry of c file       */
    0,                                  /* revision entry of h file       */
    0,                                  /* version                        */
    0,                                  /* crc                            */
    InitKernel,                         /* initKernel                     */
    InitLibrary,                        /* initLibrary                    */
    0,                                  /* checkInit                      */
    0,                                  /* preSave                        */
    0,                                  /* postSave                       */
    0                                   /* postRestore                    */
};

StructInitInfo * InitInfoCalls ( void )
{
    return &module;
}


/****************************************************************************
**

*E  calls.c . . . . . . . . . . . . . . . . . . . . . . . . . . . . ends here
*/<|MERGE_RESOLUTION|>--- conflicted
+++ resolved
@@ -1299,11 +1299,8 @@
     Int                 nloc;           /* number of locals                */
     Obj                 oldLVars;       /* terrible hack                   */
     UInt                i;              /* loop variable                   */
-<<<<<<< HEAD
     UChar               *locks = 0L;
-=======
     UInt                isvarg;         /* does function have varargs?     */
->>>>>>> c677a278
 
     isvarg = 0;
 
