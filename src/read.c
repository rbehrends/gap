/****************************************************************************
**
*W  read.c                      GAP source                   Martin Schönert
**
**
*Y  Copyright (C)  1996,  Lehrstuhl D für Mathematik,  RWTH Aachen,  Germany
*Y  (C) 1998 School Math and Comp. Sci., University of St Andrews, Scotland
*Y  Copyright (C) 2002 The GAP Group
**
**  This module contains the functions to read expressions and statements.
*/
#include        <string.h>              /* memcpy */
#include        "system.h"              /* system dependent part           */



#include        "gasman.h"              /* garbage collector               */
#include        "objects.h"             /* objects                         */
#include        "scanner.h"             /* scanner                         */

#include        "gap.h"                 /* error handling, initialisation  */

#include        "gvars.h"               /* global variables                */
#include        "string.h"              /* strings                         */
#include        "calls.h"               /* generic call mechanism          */
#include        "code.h"                /* coder                           */

#include        "records.h"             /* generic records                 */
#include        "precord.h"             /* plain records                   */

#include        "lists.h"               /* generic lists                   */
#include        "plist.h"               /* plain lists                     */


#include        "intrprtr.h"            /* interpreter                     */

#include        "read.h"                /* reader                          */

#include	"tls.h"
#include	"thread.h"

#include        "vars.h"                /* variables                       */

#include        "bool.h"

#include         <assert.h>

/****************************************************************************
**

*F  READ_ERROR()  . . . . . . . . . . . . . . . . . . . reader found an error
**
**  'READ_ERROR' returns a non-zero value if the reader found an error, or if
**  the interpretation of  an expression  or  statement lead to an  error (in
**  which case 'ReadEvalError' jumps back to 'READ_ERROR' via 'longjmp').
**
#define READ_ERROR()    (TLS(NrError) || (TLS(NrError)+=sySetjmp(TLS(ReadJmpError))))
*/
/* TL: syJmp_buf         ReadJmpError; */


/****************************************************************************
**
*V  StackNams . . . . . . . . . . . . .  stack of local variables names lists
*V  CountNams . . . . . . . . . number of local variables names list on stack
**
**  'StackNams' is a stack of local variables  names lists.  A new names list
**  is pushed onto this stack when the  reader begins to  read a new function
**  expression  (after  reading the argument   list  and the local  variables
**  list), and popped again when the reader has finished reading the function
**  expression (after reading the 'end').
**
**  'CountNams' is the number of local variables names lists currently on the
**  stack.
*/
/* TL: Obj             StackNams; */

/* TL: UInt            CountNams; */


/****************************************************************************
**
*V  ReadTop . . . . . . . . . . . . . . . . . . . . . .  top level expression
*V  ReadTilde . . . . . . . . . . . . . . . . . . . . . . . . . .  tilde read
**
**  'ReadTop' is 0  if the reader is   currently not reading  a  list or record
**  expression.  'ReadTop'  is 1 if the  reader is currently reading an outmost
**  list or record expression.   'ReadTop' is larger than   1 if the  reader is
**  currently reading a nested list or record expression.
**
**  'ReadTilde' is 1 if the reader has read a  reference to the global variable
**  '~' within the current outmost list or record expression.
*/
/* TL: UInt            ReadTop; */

/* TL: UInt            ReadTilde; */


/****************************************************************************
**
*V  CurrLHSGVar . . . . . . . . . . . .  current left hand side of assignment
**
**  'CurrLHSGVar' is the current left hand side of an assignment.  It is used
**  to prevent undefined global variable  warnings, when reading a  recursive
**  function.
*/
/* TL: UInt            CurrLHSGVar; */


/****************************************************************************
**
**  The constructs <Expr> and <Statments> may have themself as subpart, e.g.,
**  '<Var>( <Expr> )'  is  <Expr> and 'if   <Expr> then <Statments> fi;'   is
**  <Statments>.  The  functions 'ReadExpr' and  'ReadStats' must therefor be
**  declared forward.
*/
void            ReadExpr (
    TypSymbolSet        follow,
    Char                mode );

UInt            ReadStats (
    TypSymbolSet        follow );

void            ReadFuncExpr1 (
    TypSymbolSet        follow );

void            ReadFuncExpr0 (
    TypSymbolSet        follow );

void ReadAtom (
    TypSymbolSet        follow,
    Char                mode );

/* TL: static UInt CurrentGlobalForLoopVariables[100]; */
/* TL: static UInt CurrentGlobalForLoopDepth; */

void PushGlobalForLoopVariable( UInt var)
{
  if (TLS(CurrentGlobalForLoopDepth) < 100)
    TLS(CurrentGlobalForLoopVariables)[TLS(CurrentGlobalForLoopDepth)] = var;
  TLS(CurrentGlobalForLoopDepth)++;
}

void PopGlobalForLoopVariable( void )
{
  assert(TLS(CurrentGlobalForLoopDepth));
  TLS(CurrentGlobalForLoopDepth)--;
}

UInt GlobalComesFromEnclosingForLoop (UInt var)
{
  UInt i;
  for (i = 0; i < TLS(CurrentGlobalForLoopDepth); i++)
    {
      if (i==100)
	return 0;
      if (TLS(CurrentGlobalForLoopVariables)[i] == var)
	return 1;
    }
  return 0;
}

/****************************************************************************
**
*F * * * * * * * * * * read symbols and call interpreter  * * * * * * * * * *
*/


/****************************************************************************
**

*F  ReadCallVarAss( <follow>, <mode> )  . . . . . . . . . . . read a variable
**
**  'ReadCallVarAss' reads  a variable.  In  case  of an  error it skips  all
**  symbols up to one contained in  <follow>.  The <mode>  must be one of the
**  following:
**
**  'i':        check if variable, record component, list entry is bound
**  'r':        reference to a variable
**  's':        assignment via ':='
**  'u':        unbind a variable
**  'x':        either 'r' or 's' depending on <Symbol>
**
**  <Ident> :=  a|b|..|z|A|B|..|Z { a|b|..|z|A|B|..|Z|0|..|9|_ }
**
**  <Var> := <Ident>
**        |  <Var> '[' <Expr> [,<Expr>]* ']'
**        |  <Var> '{' <Expr> '}'
**        |  <Var> '.' <Ident>
**        |  <Var> '(' [ <Expr> { ',' <Expr> } ] [':' [ <options> ]] ')'
*/
extern Obj ExprGVars[GVAR_BUCKETS];
/* TL: extern Obj ErrorLVars; */
/* TL: extern Obj BottomLVars; */

/* This function reads the options part at the end of a function call
   The syntax is

   <options> := <option> [, <options> ]
   <option>  := <Ident> | '(' <Expr> ')' [ ':=' <Expr> ]

   empty options lists are handled further up
*/
void ReadFuncCallOption( TypSymbolSet follow )
{
  volatile UInt       rnam;           /* record component name           */
  if ( TLS(Symbol) == S_IDENT ) {
    rnam = RNamName( TLS(Value) );
    Match( S_IDENT, "identifier", S_COMMA | follow );
    if ( ! READ_ERROR() ) { IntrFuncCallOptionsBeginElmName( rnam ); }
  }
  else if ( TLS(Symbol) == S_LPAREN ) {
    Match( S_LPAREN, "(", S_COMMA | follow );
    ReadExpr( follow, 'r' );
    Match( S_RPAREN, ")", S_COMMA | follow );
    if ( ! READ_ERROR() ) { IntrFuncCallOptionsBeginElmExpr(); }
  }
  else {
    SyntaxError("identifier expected");
  }
  if ( TLS(Symbol) == S_ASSIGN )
    {
      Match( S_ASSIGN, ":=", S_COMMA | follow );
      ReadExpr( S_COMMA | S_RPAREN|follow, 'r' );
      if ( ! READ_ERROR() ) { IntrFuncCallOptionsEndElm(); }
    }
  else
    {
      if ( ! READ_ERROR() ) { IntrFuncCallOptionsEndElmEmpty(); }
    }
  return;
}

void ReadFuncCallOptions( TypSymbolSet follow )
{
  volatile UInt nr;
  if ( ! READ_ERROR() ) { IntrFuncCallOptionsBegin( ); }
  ReadFuncCallOption( follow);
  nr = 1;
  while ( TLS(Symbol) == S_COMMA )
    {
      Match(S_COMMA, ",", follow );
      ReadFuncCallOption( follow );
      nr++;
    }
  if (!READ_ERROR()) {
    IntrFuncCallOptionsEnd( nr );
  }

  return;
}

static Obj GAPInfo;

static UInt WarnOnUnboundGlobalsRNam;

void ReadCallVarAss (
    TypSymbolSet        follow,
    Char                mode )
{
    volatile Char       type = ' ';     /* type of variable                */
    volatile Obj        nams;           /* list of names of local vars.    */
    volatile Obj        lvars;          /* environment                     */
    volatile UInt       nest  = 0;      /* nesting level of a higher var.  */
    volatile Obj        lvars0;          /* environment                     */
    volatile UInt       nest0  = 0;      /* nesting level of a higher var.  */
    volatile UInt       indx  = 0;      /* index of a local variable       */
    volatile UInt       var   = 0;      /* variable                        */
    volatile UInt       level = 0;      /* number of '{}' selectors        */
    volatile UInt       rnam  = 0;      /* record component name           */
    volatile UInt       narg  = 0;      /* number of arguments             */


    /* all variables must begin with an identifier                         */
    if ( TLS(Symbol) != S_IDENT ) {
        SyntaxError( "identifier expected" );
        return;
    }

    /* try to look up the variable on the stack of local variables         */
    nest = 0;
    while ( type == ' ' && nest < TLS(CountNams) ) {
        nams = ELM_LIST( TLS(StackNams), TLS(CountNams)-nest );
        for ( indx = LEN_LIST( nams ); 1 <= indx; indx-- ) {
            if ( strcmp( TLS(Value), CSTR_STRING(ELM_LIST(nams,indx)) ) == 0 ) {
                if ( nest == 0 ) {
                    type = 'l';
                    var = indx;
                }
                else {
                    type = 'h';

                    /* Ultrix 4.2 cc get's confused if the UInt is missing */
                    var = ((UInt)nest << 16) + indx;
                }
                break;
            }
        }
        nest++;
    }

    /* try to look up the variable on the error stack                      */
    /* the outer loop runs up the calling stack, while the inner loop runs
       up the static definition stack for each call function */
    lvars0 = TLS(ErrorLVars);
    nest0 = 0;
    while ( type == ' ' && lvars0 != 0 && lvars0 != TLS(BottomLVars)) {
      lvars = lvars0;
      nest = 0;
      while ( type == ' ' && lvars != 0 && lvars != TLS(BottomLVars) ) {
	nams = NAMS_FUNC(PTR_BAG(lvars)[0]);
	if (nams != (Obj) 0)
	  {
	    indx = LEN_LIST( nams );
	    if (indx >= 1024)
	      {
		Pr("Warning; Ignoring local names after 1024th in search for %s\n",
		   (Int) TLS(Value),
		   0L);
		indx = 1023;
	      }
	    for ( ; 1 <= indx; indx-- ) {
	      if ( strcmp( TLS(Value), CSTR_STRING(ELM_LIST(nams,indx)) ) == 0 ) {
		type = 'd';

		/* Ultrix 4.2 cc get's confused if the UInt is missing     */
		var = ((UInt)nest << 16) + indx;
		break;
	      }
	    }
        }
        lvars = ENVI_FUNC( PTR_BAG( lvars )[0] );
        nest++;
	if (nest >= 65536)
	  {
	    Pr("Warning: abandoning search for %s at 65536th higher frame\n",
	       (Int)TLS(Value),0L);
	    break;
	  }
      }
      lvars0 = PTR_BAG( lvars0 )[2];
      nest0++;
	if (nest0 >= 65536)
	  {
	    Pr("Warning: abandoning search for %s 65536 frames up stack\n",
	       (Int)TLS(Value),0L);
	    break;
	  }
    }

    /* get the variable as a global variable                               */
    if ( type == ' ' ) {
        type = 'g';
        var = GVarName( TLS(Value) );
    }

    /* match away the identifier, now that we know the variable            */
    Match( S_IDENT, "identifier", follow );

    /* if this was actually the beginning of a function literal            */
    /* then we are in the wrong function                                   */
    if ( TLS(Symbol) == S_MAPTO ) {
      if (mode == 'r' || mode == 'x')
	{
	  ReadFuncExpr1( follow );
	  return;
	}
      else
	SyntaxError("function literal in impossible context");
    }

    /* check whether this is an unbound global variable                    */

    if (WarnOnUnboundGlobalsRNam == 0)
      WarnOnUnboundGlobalsRNam = RNamName("WarnOnUnboundGlobals");

    if ( type == 'g'
      && TLS(CountNams) != 0
      && var != TLS(CurrLHSGVar)
      && var != Tilde
      && VAL_GVAR(var) == 0
<<<<<<< HEAD
      && ELM_PLIST(ExprGVars[GVAR_BUCKET(var)], GVAR_INDEX(var)) == 0
=======
      && ELM_PLIST(ExprGVars,var) == 0
>>>>>>> 9f6b1a3a
      && ! TLS(IntrIgnoring)
      && ! GlobalComesFromEnclosingForLoop(var)
      && (GAPInfo == 0 || !IS_REC(GAPInfo) || !ISB_REC(GAPInfo,WarnOnUnboundGlobalsRNam) ||
             ELM_REC(GAPInfo,WarnOnUnboundGlobalsRNam) != False )
      && ! SyCompilePlease )
    {
        SyntaxError("warning: unbound global variable");
        TLS(NrError)--;
        TLS(NrErrLine)--;
    }

    /* check whether this is a reference to the global variable '~'        */
    if ( type == 'g' && var == Tilde ) { TLS(ReadTilde) = 1; }

    /* followed by one or more selectors                                   */
    while ( IS_IN( TLS(Symbol), S_LPAREN|S_LBRACK|S_LBRACE|S_DOT ) ) {

        /* so the prefix was a reference                                   */
      if ( READ_ERROR() ) {}
        else if ( type == 'l' ) { IntrRefLVar( var );           level=0; }
        else if ( type == 'h' ) { IntrRefHVar( var );           level=0; }
        else if ( type == 'd' ) { IntrRefDVar( var, nest0 - 1 );           level=0; }
        else if ( type == 'g' ) { IntrRefGVar( var );           level=0; }
        else if ( type == '[' ) { IntrElmList(narg);                    }
        else if ( type == ']' ) { IntrElmListLevel( narg, level );       }
        else if ( type == '{' ) { IntrElmsList();               level++; }
        else if ( type == '}' ) { IntrElmsListLevel( level );   level++; }
        else if ( type == '<' ) { IntrElmPosObj();                       }
        else if ( type == '>' ) { IntrElmPosObjLevel( level );           }
        else if ( type == '(' ) { IntrElmsPosObj();             level++; }
        else if ( type == ')' ) { IntrElmsPosObjLevel( level ); level++; }
        else if ( type == '.' ) { IntrElmRecName( rnam );       level=0; }
        else if ( type == ':' ) { IntrElmRecExpr();             level=0; }
        else if ( type == '!' ) { IntrElmComObjName( rnam );    level=0; }
        else if ( type == '|' ) { IntrElmComObjExpr();          level=0; }
        else if ( type == 'c' || type == 'C' )
	  { IntrFuncCallEnd( 1UL, type == 'C', narg ); level=0; }

        /* <Var> '[' <Expr> ']'  list selector                             */
        if ( TLS(Symbol) == S_LBRACK ) {
            Match( S_LBRACK, "[", follow );
	    ReadExpr( S_COMMA|S_RBRACK|follow, 'r' );
	    narg = 1;
	    while ( TLS(Symbol) == S_COMMA) {
	      Match(S_COMMA,",", follow|S_RBRACK);
	      ReadExpr(S_COMMA|S_RBRACK|follow, 'r' );
	      narg++;
	    }
            Match( S_RBRACK, "]", follow );
            type = (level == 0 ? '[' : ']');
        }

        /* <Var> '{' <Expr> '}'  sublist selector                          */
        else if ( TLS(Symbol) == S_LBRACE ) {
            Match( S_LBRACE, "{", follow );
            ReadExpr( S_RBRACE|follow, 'r' );
            Match( S_RBRACE, "}", follow );
            type = (level == 0 ? '{' : '}');
        }

        /* <Var> '![' <Expr> ']'  list selector                            */
        else if ( TLS(Symbol) == S_BLBRACK ) {
            Match( S_BLBRACK, "![", follow );
            ReadExpr( S_RBRACK|follow, 'r' );
            Match( S_RBRACK, "]", follow );
            type = (level == 0 ? '<' : '>');
        }

        /* <Var> '!{' <Expr> '}'  sublist selector                         */
        else if ( TLS(Symbol) == S_BLBRACE ) {
            Match( S_BLBRACE, "!{", follow );
            ReadExpr( S_RBRACE|follow, 'r' );
            Match( S_RBRACE, "}", follow );
            type = (level == 0 ? '(' : ')');
        }

        /* <Var> '.' <Ident>  record selector                              */
        else if ( TLS(Symbol) == S_DOT ) {
            Match( S_DOT, ".", follow );
            if ( TLS(Symbol) == S_IDENT || TLS(Symbol) == S_INT ) {
                rnam = RNamName( TLS(Value) );
                Match( TLS(Symbol), "identifier", follow );
                type = '.';
            }
            else if ( TLS(Symbol) == S_LPAREN ) {
                Match( S_LPAREN, "(", follow );
                ReadExpr( S_RPAREN|follow, 'r' );
                Match( S_RPAREN, ")", follow );
                type = ':';
            }
            else {
                SyntaxError("record component name expected");
            }
            level = 0;
        }

        /* <Var> '!.' <Ident>  record selector                             */
        else if ( TLS(Symbol) == S_BDOT ) {
            Match( S_BDOT, "!.", follow );
            if ( TLS(Symbol) == S_IDENT || TLS(Symbol) == S_INT ) {
                rnam = RNamName( TLS(Value) );
                Match( TLS(Symbol), "identifier", follow );
                type = '!';
            }
            else if ( TLS(Symbol) == S_LPAREN ) {
                Match( S_LPAREN, "(", follow );
                ReadExpr( S_RPAREN|follow, 'r' );
                Match( S_RPAREN, ")", follow );
                type = '|';
            }
            else {
                SyntaxError("record component name expected");
            }
            level = 0;
        }

        /* <Var> '(' [ <Expr> { ',' <Expr> } ] ')'  function call          */
        else if ( TLS(Symbol) == S_LPAREN ) {
            Match( S_LPAREN, "(", follow );
            if ( ! READ_ERROR() ) { IntrFuncCallBegin(); }
            narg = 0;
            if ( TLS(Symbol) != S_RPAREN && TLS(Symbol) != S_COLON) {
                ReadExpr( S_RPAREN|follow, 'r' );
                narg++;
            }
            while ( TLS(Symbol) == S_COMMA ) {
                Match( S_COMMA, ",", follow );
                ReadExpr( S_RPAREN|follow, 'r' );
                narg++;
            }
	    type = 'c';
	    if (TLS(Symbol) == S_COLON ) {
	      Match( S_COLON, ":", follow );
	      if ( TLS(Symbol) != S_RPAREN ) /* save work for empty options */
		{
		  ReadFuncCallOptions(S_RPAREN | follow);
		  type = 'C';
		}
	    }
	    Match( S_RPAREN, ")", follow );
        }

    }

    /* if we need a reference                                              */
    if ( mode == 'r' || (mode == 'x' && !IS_IN(TLS(Symbol), S_ASSIGN)) ) {
        if ( READ_ERROR() ) {}
        else if ( type == 'l' ) { IntrRefLVar( var );           }
        else if ( type == 'h' ) { IntrRefHVar( var );           }
        else if ( type == 'd' ) { IntrRefDVar( var, nest0 - 1 );           }
        else if ( type == 'g' ) { IntrRefGVar( var );           }
        else if ( type == '[' ) { IntrElmList(narg);                }
        else if ( type == ']' ) { IntrElmListLevel( narg, level );    }
        else if ( type == '{' ) { IntrElmsList();               }
        else if ( type == '}' ) { IntrElmsListLevel( level );   }
        else if ( type == '<' ) { IntrElmPosObj();                }
        else if ( type == '>' ) { IntrElmPosObjLevel( level );    }
        else if ( type == '(' ) { IntrElmsPosObj();               }
        else if ( type == ')' ) { IntrElmsPosObjLevel( level );   }
        else if ( type == '.' ) { IntrElmRecName( rnam );       }
        else if ( type == ':' ) { IntrElmRecExpr();             }
        else if ( type == '!' ) { IntrElmComObjName( rnam );      }
        else if ( type == '|' ) { IntrElmComObjExpr();            }
        else if ( type == 'c' || type == 'C') {
            if ( mode == 'x' && TLS(Symbol) == S_SEMICOLON ) {
                IntrFuncCallEnd( 0UL, type == 'C', narg );
            }
            else {
                IntrFuncCallEnd( 1UL, type == 'C', narg );
            }
        }
    }

    /* if we need a statement                                              */
    else if ( mode == 's' || (mode == 'x' && IS_IN(TLS(Symbol), S_ASSIGN)) ) {
        if ( type != 'c' && type != 'C') {
	    if (TLS(Symbol) != S_ASSIGN)
	      Match( S_INCORPORATE, ":= or ::=", follow);
	    else
	      Match( S_ASSIGN, ":= or ::=", follow );
            if ( TLS(CountNams) == 0 || !TLS(IntrCoding) ) { TLS(CurrLHSGVar) = (type == 'g' ? var : 0); }
            ReadExpr( follow, 'r' );
        }
        if ( READ_ERROR() ) {}
        else if ( type == 'l' ) { IntrAssLVar( var );             }
        else if ( type == 'h' ) { IntrAssHVar( var );             }
        else if ( type == 'd' ) { IntrAssDVar( var, nest0 - 1 );  }
        else if ( type == 'g' ) { IntrAssGVar( var );             }
        else if ( type == '[' ) { IntrAssList( narg );                  }
        else if ( type == ']' ) { IntrAssListLevel( narg, level );      }
        else if ( type == '{' ) { IntrAsssList();                 }
        else if ( type == '}' ) { IntrAsssListLevel( level );     }
        else if ( type == '<' ) { IntrAssPosObj();                }
        else if ( type == '>' ) { IntrAssPosObjLevel( level );    }
        else if ( type == '(' ) { IntrAsssPosObj();               }
        else if ( type == ')' ) { IntrAsssPosObjLevel( level );   }
        else if ( type == '.' ) { IntrAssRecName( rnam );         }
        else if ( type == ':' ) { IntrAssRecExpr();               }
        else if ( type == '!' ) { IntrAssComObjName( rnam );      }
        else if ( type == '|' ) { IntrAssComObjExpr();            }
        else if ( type == 'c' || type == 'C' )
	  { IntrFuncCallEnd( 0UL, type == 'C', narg ); }
    }

    /*  if we need an unbind                                               */
    else if ( mode == 'u' ) {
      if (TLS(Symbol) != S_RPAREN) {
	SyntaxError("'Unbind': argument should be followed by ')'");
      }
        if ( READ_ERROR() ) {}
        else if ( type == 'l' ) { IntrUnbLVar( var );             }
        else if ( type == 'h' ) { IntrUnbHVar( var );             }
        else if ( type == 'd' ) { IntrUnbDVar( var, nest0 - 1 );  }
        else if ( type == 'g' ) { IntrUnbGVar( var );             }
        else if ( type == '[' ) { IntrUnbList( narg );            }
        else if ( type == '<' ) { IntrUnbPosObj();                }
        else if ( type == '.' ) { IntrUnbRecName( rnam );         }
        else if ( type == ':' ) { IntrUnbRecExpr();               }
        else if ( type == '!' ) { IntrUnbComObjName( rnam );      }
        else if ( type == '|' ) { IntrUnbComObjExpr();            }
        else { SyntaxError("illegal operand for 'Unbind'");       }
    }


    /* if we need an isbound                                               */
    else /* if ( mode == 'i' ) */ {
        if ( READ_ERROR() ) {}
        else if ( type == 'l' ) { IntrIsbLVar( var );             }
        else if ( type == 'h' ) { IntrIsbHVar( var );             }
        else if ( type == 'd' ) { IntrIsbDVar( var, nest0 - 1 );  }
        else if ( type == 'g' ) { IntrIsbGVar( var );             }
        else if ( type == '[' ) { IntrIsbList( narg );            }
        else if ( type == '<' ) { IntrIsbPosObj();                }
        else if ( type == '.' ) { IntrIsbRecName( rnam );         }
        else if ( type == ':' ) { IntrIsbRecExpr();               }
        else if ( type == '!' ) { IntrIsbComObjName( rnam );      }
        else if ( type == '|' ) { IntrIsbComObjExpr();            }
        else { SyntaxError("illegal operand for 'IsBound'");      }
    }

}


/****************************************************************************
**
*F  ReadIsBound( <follow> ) . . . . . . . . . . .  read an isbound expression
**
**  'ReadIsBound' reads an isbound expression.  In  case of an error it skips
**  all symbols up to one contained in <follow>.
**
**  <Atom> := 'IsBound' '(' <Var> ')'
*/
void            ReadIsBound (
    TypSymbolSet        follow )
{
    Match( S_ISBOUND, "IsBound", follow );
    Match( S_LPAREN, "(", follow );
    ReadCallVarAss( S_RPAREN|follow, 'i' );
    Match( S_RPAREN, ")", follow );
}


/****************************************************************************
**
*F  ReadPerm( <follow> )  . . . . . . . . . . . . . . . .  read a permutation
**
**  'ReadPerm' reads a permutation.  In case of an error it skips all symbols
**  up to one contained in <follow>.
**
**  Note that the first expression has already been read.  The reason is that
**  until the first  expression has been  read and a  comma is found it could
**  also be a parenthesized expression.
**
**  <Perm> :=  ( <Expr> {, <Expr>} ) { ( <Expr> {, <Expr>} ) }
**
*/
void ReadPerm (
    TypSymbolSet        follow )
{
    volatile UInt       nrc;            /* number of cycles                */
    volatile UInt       nrx;            /* number of expressions in cycle  */

    /* read the first cycle (first expression has already been read)       */
    nrx = 1;
    while ( TLS(Symbol) == S_COMMA ) {
        Match( S_COMMA, ",", follow );
        ReadExpr( S_COMMA|S_RPAREN|follow, 'r' );
        nrx++;
    }
    Match( S_RPAREN, ")", follow );
    nrc = 1;
    if ( ! READ_ERROR() ) { IntrPermCycle( nrx, nrc ); }

    /* read the remaining cycles                                           */
    while ( TLS(Symbol) == S_LPAREN ) {
        Match( S_LPAREN, "(", follow );
        ReadExpr( S_COMMA|S_RPAREN|follow, 'r' );
        nrx = 1;
        while ( TLS(Symbol) == S_COMMA ) {
            Match( S_COMMA, ",", follow );
            ReadExpr( S_COMMA|S_RPAREN|follow, 'r' );
            nrx++;
        }
        Match( S_RPAREN, ")", follow );
        nrc++;
        if ( ! READ_ERROR() ) { IntrPermCycle( nrx, nrc ); }
    }

    /* that was the permutation                                            */
    if ( ! READ_ERROR() ) { IntrPerm( nrc ); }
}

/****************************************************************************
**
*F  ReadLongNumber( <follow> )  . . . . . . . . . . . . . . . read a long integer
**
**  A `long integer' here means one whose digits don't fit into `TLS(Value)',
**  see scanner.c.  This function copies repeatedly  digits from `TLS(Value)'
**  into a GAP string until the full integer is read.
**
*/

static UInt appendToString(Obj string, UInt len)
{
       UInt len1 = strlen(TLS(Value));
       GROW_STRING(string, len+len1+1);
       memcpy(CHARS_STRING(string) + len, (void *)TLS(Value), len1+1);
       SET_LEN_STRING(string, len+len1);
       return len + len1;
}

void ReadLongNumber(
      TypSymbolSet        follow )
{
     Obj  string;
     UInt len;
     UInt status;
     UInt done;

     /* string in which to accumulate number */
     len = strlen(TLS(Value));
     C_NEW_STRING( string, len, (void *)TLS(Value));
     done = 0;

     while (!done) {
       /* remember the current symbol and get the next one */
       status = TLS(Symbol);
       Match(TLS(Symbol), "partial number", follow);

       /* Now there are just lots of cases */
       switch (status) {
       case S_PARTIALINT:
	 switch (TLS(Symbol)) {
	 case S_INT:
	   len = appendToString(string, len);
	   Match(S_INT, "integer", follow);
	   IntrLongIntExpr(string);
	   done = 1;
	   break;

	 case S_PARTIALINT:
	   len = appendToString(string, len);
	   /*	   Match(S_PARTIALINT, "integer", follow);*/
	   break;

	 case S_PARTIALFLOAT1:
	   assert(0);
	   Pr("Parsing error, this should never happen", 0L, 0L);
	   SyExit(2);

	 case S_PARTIALFLOAT2:
	 case S_PARTIALFLOAT3:
	 case S_PARTIALFLOAT4:
	   status = TLS(Symbol);
	   len = appendToString(string, len);
	   /* Match(TLS(Symbol), "float", follow); */
	   break;

	 case S_FLOAT:
	   len = appendToString(string, len);
	   Match(S_FLOAT, "float", follow);
	   IntrLongFloatExpr(string);
	   done = 1;
	   break;

	 case S_IDENT:
	   SyntaxError("Identifier over 1024 characters");

	 default:
	   len = appendToString(string, len);
	   IntrLongIntExpr(string);
	   done = 1;
	 }
	 break;

       case S_PARTIALFLOAT1:
	 switch (TLS(Symbol)) {
	 case S_INT:
	 case S_PARTIALINT:
	 case S_PARTIALFLOAT1:
	   assert(0);
	   Pr("Parsing error, this should never happen", 0L, 0L);
	   SyExit(2);


	 case S_PARTIALFLOAT2:
	 case S_PARTIALFLOAT3:
	 case S_PARTIALFLOAT4:
	   status = TLS(Symbol);
	   len = appendToString(string, len);
	   /* Match(TLS(Symbol), "float", follow); */
	   break;

	 case S_FLOAT:
	   len = appendToString(string, len);
	   Match(S_FLOAT, "float", follow);
	   IntrLongFloatExpr(string);
	   done = 1;
	   break;

	 default:
	   SyntaxError("Badly Formed Number");
	 }
	 break;

       case S_PARTIALFLOAT2:
	 switch (TLS(Symbol)) {
	 case S_INT:
	 case S_PARTIALINT:
	 case S_PARTIALFLOAT1:
	   assert(0);
	   Pr("Parsing error, this should never happen", 0L, 0L);
	   SyExit(2);


	 case S_PARTIALFLOAT2:
	 case S_PARTIALFLOAT3:
	 case S_PARTIALFLOAT4:
	   status = TLS(Symbol);
	   len = appendToString(string, len);
	   /* Match(TLS(Symbol), "float", follow); */
	   break;

	 case S_FLOAT:
	   len = appendToString(string, len);
	   Match(S_FLOAT, "float", follow);
	   IntrLongFloatExpr(string);
	   done = 1;
	   break;


	 case S_IDENT:
	   SyntaxError("Badly Formed Number");

	 default:
	   len = appendToString(string, len);
	   IntrLongFloatExpr(string);
	   done = 1;
	 }
	 break;

       case S_PARTIALFLOAT3:
	 switch (TLS(Symbol)) {
	 case S_INT:
	 case S_PARTIALINT:
	 case S_PARTIALFLOAT1:
	 case S_PARTIALFLOAT2:
	 case S_PARTIALFLOAT3:
	   assert(0);
	   Pr("Parsing error, this should never happen", 0L, 0L);
	   SyExit(2);


	 case S_PARTIALFLOAT4:
	   status = TLS(Symbol);
	   len = appendToString(string, len);
	   /* Match(TLS(Symbol), "float", follow); */
	   break;

	 case S_FLOAT:
	   len = appendToString(string, len);
	   Match(S_FLOAT, "float", follow);
	   IntrLongFloatExpr(string);
	   done = 1;
	   break;


	 default:
	   SyntaxError("Badly Formed Number");

	 }
	 break;
       case S_PARTIALFLOAT4:
	 switch (TLS(Symbol)) {
	 case S_INT:
	 case S_PARTIALINT:
	 case S_PARTIALFLOAT1:
	 case S_PARTIALFLOAT2:
	 case S_PARTIALFLOAT3:
	   assert(0);
	   Pr("Parsing error, this should never happen", 0L, 0L);
	   SyExit(2);


	 case S_PARTIALFLOAT4:
	   status = TLS(Symbol);
	   len = appendToString(string, len);
	   /* Match(TLS(Symbol), "float", follow); */
	   break;

	 case S_FLOAT:
	   len = appendToString(string, len);
	   Match(S_FLOAT, "float", follow);
	   IntrLongFloatExpr(string);
	   done = 1;
	   break;

	 case S_IDENT:
	   SyntaxError("Badly Formed Number");

	 default:
	   len = appendToString(string, len);
	   IntrLongFloatExpr(string);
	   done = 1;

	 }
	 break;
       default:
	 assert(0);
	 Pr("Parsing error, this should never happen", 0L, 0L);
	 SyExit(2);
       }
     }
}

/****************************************************************************
**
*F  ReadString( <follow> )  . . . . . . . . . . . . . . read a (long) string
**
**  A string is  read by copying parts of `TLS(Value)'  (see scanner.c) given
**  by `TLS(ValueLen)' into  a string GAP object. This is  repeated until the
**  end of the string is reached.
**
*/
void ReadString(
      TypSymbolSet        follow )
{
     Obj  string;
     UInt len;

     C_NEW_STRING( string, TLS(ValueLen), (void *)TLS(Value) );
     len = TLS(ValueLen);

     while (TLS(Symbol) == S_PARTIALSTRING || TLS(Symbol) == S_PARTIALTRIPSTRING) {
         Match(TLS(Symbol), "", follow);
         GROW_STRING(string, len + TLS(ValueLen));
         memcpy(CHARS_STRING(string) + len, (void *)TLS(Value),
                                        TLS(ValueLen));
         len += TLS(ValueLen);
     }

     Match(S_STRING, "", follow);
     SET_LEN_STRING(string, len);
     /* ensure trailing zero for interpretation as C-string */
     *(CHARS_STRING(string) + len) = 0;
     IntrStringExpr( string );
}

/****************************************************************************
**
*F  ReadListExpr( <follow> )  . . . . . . . . . . . . . . . . . . read a list
**
**  'ReadListExpr'  reads a list literal expression.   In case of an error it
**  skips all symbols up to one contained in <follow>.
**
**  <List> := '[' [ <Expr> ] {',' [ <Expr> ] } ']'
**         |  '[' <Expr> [',' <Expr>] '..' <Expr> ']'
*/
void ReadListExpr (
    TypSymbolSet        follow )
{
    volatile UInt       pos;            /* actual position of element      */
    volatile UInt       nr;             /* number of elements              */
    volatile UInt       range;          /* is the list expression a range  */

    /* '['                                                                 */
    Match( S_LBRACK, "[", follow );
    TLS(ReadTop)++;
    if ( TLS(ReadTop) == 1 ) { TLS(ReadTilde) = 0; }
    if ( ! READ_ERROR() ) { IntrListExprBegin( (TLS(ReadTop) == 1) ); }
    pos   = 1;
    nr    = 0;
    range = 0;

    /* [ <Expr> ]                                                          */
    if ( TLS(Symbol) != S_COMMA && TLS(Symbol) != S_RBRACK ) {
        if ( ! READ_ERROR() ) { IntrListExprBeginElm( pos ); }
        ReadExpr( S_RBRACK|follow, 'r' );
        if ( ! READ_ERROR() ) { IntrListExprEndElm(); }
        nr++;
    }

    /* {',' [ <Expr> ] }                                                   */
    while ( TLS(Symbol) == S_COMMA ) {
        Match( S_COMMA, ",", follow );
        pos++;
        if ( TLS(Symbol) != S_COMMA && TLS(Symbol) != S_RBRACK ) {
            if ( ! READ_ERROR() ) { IntrListExprBeginElm( pos ); }
            ReadExpr( S_RBRACK|follow, 'r' );
            if ( ! READ_ERROR() ) { IntrListExprEndElm(); }
            nr++;
        }
    }

    /* '..' <Expr> ']'                                                     */
    if ( TLS(Symbol) == S_DOTDOT ) {
        if ( pos != nr ) {
            SyntaxError("must have no unbound entries in range");
        }
        if ( 2 < nr ) {
            SyntaxError("must have at most 2 entries before '..'");
        }
        range = 1;
        Match( S_DOTDOT, "..", follow );
        pos++;
        if ( ! READ_ERROR() ) { IntrListExprBeginElm( pos ); }
        ReadExpr( S_RBRACK|follow, 'r' );
        if ( ! READ_ERROR() ) { IntrListExprEndElm(); }
        nr++;
        if ( TLS(ReadTop) == 1 && TLS(ReadTilde) == 1 ) {
            SyntaxError("sorry, '~' not allowed in range");
        }
    }

    /* ']'                                                                 */
    Match( S_RBRACK, "]", follow );
    if ( ! READ_ERROR() ) {
        IntrListExprEnd( nr, range, (TLS(ReadTop) == 1), (TLS(ReadTilde) == 1) );
    }
    if ( TLS(ReadTop) == 1 ) { TLS(ReadTilde) = 0; }
    TLS(ReadTop)--;
}


/****************************************************************************
**
*F  ReadRecExpr( <follow> ) . . . . . . . . . . . . . . . . . . read a record
**
**  'ReadRecExpr' reads a record literal expression.  In  case of an error it
**  skips all symbols up to one contained in <follow>.
**
**  <Record> := 'rec( [ <Ident>:=<Expr> {, <Ident>:=<Expr> } ] )'
*/
void ReadRecExpr (
    TypSymbolSet        follow )
{
    volatile UInt       rnam;           /* record component name           */
    volatile UInt       nr;             /* number of components            */

    /* 'rec('                                                              */
    Match( S_REC, "rec", follow );
    Match( S_LPAREN, "(", follow|S_RPAREN|S_COMMA );
    TLS(ReadTop)++;
    if ( TLS(ReadTop) == 1 ) { TLS(ReadTilde) = 0; }
    if ( ! READ_ERROR() ) { IntrRecExprBegin( (TLS(ReadTop) == 1) ); }
    nr = 0;

    /* [ <Ident> | '(' <Expr> ')' ':=' <Expr>                              */
    do {
      if (nr || TLS(Symbol) == S_COMMA) {
	Match(S_COMMA, ",", follow);
      }
      if ( TLS(Symbol) != S_RPAREN ) {
        if ( TLS(Symbol) == S_INT ) {
	  rnam = RNamName( TLS(Value) );
	  Match( S_INT, "integer", follow );
	  if ( ! READ_ERROR() ) { IntrRecExprBeginElmName( rnam ); }
        }
        else if ( TLS(Symbol) == S_IDENT ) {
	  rnam = RNamName( TLS(Value) );
	  Match( S_IDENT, "identifier", follow );
	  if ( ! READ_ERROR() ) { IntrRecExprBeginElmName( rnam ); }
        }
        else if ( TLS(Symbol) == S_LPAREN ) {
	  Match( S_LPAREN, "(", follow );
	  ReadExpr( follow, 'r' );
	  Match( S_RPAREN, ")", follow );
	  if ( ! READ_ERROR() ) { IntrRecExprBeginElmExpr(); }
        }
        else {
	  SyntaxError("identifier expected");
        }
        Match( S_ASSIGN, ":=", follow );
        ReadExpr( S_RPAREN|follow, 'r' );
        if ( ! READ_ERROR() ) { IntrRecExprEndElm(); }
        nr++;
      }

    }
  while ( TLS(Symbol) == S_COMMA );

    /* ')'                                                                 */
    Match( S_RPAREN, ")", follow );
    if ( ! READ_ERROR() ) {
        IntrRecExprEnd( nr, (TLS(ReadTop) == 1), (TLS(ReadTilde) == 1) );
    }
    if ( TLS(ReadTop) == 1) { TLS(ReadTilde) = 0; }
    TLS(ReadTop)--;
}


/****************************************************************************
**
*F  ReadFuncExpr( <follow> )  . . . . . . . . . .  read a function definition
**
**  'ReadFuncExpr' reads a function literal expression.  In  case of an error
**  it skips all symbols up to one contained in <follow>.
**
**  <Function> := 'function (' [ <Ident> {',' <Ident>} ] ')'
**                             [ 'local'  <Ident> {',' <Ident>} ';' ]
**                             <Statments>
**                'end'
*/


void ReadFuncExpr (
    TypSymbolSet        follow,
    Char mode)
{
    volatile Obj        nams;           /* list of local variables names   */
    volatile Obj        name;           /* one local variable name         */
    volatile UInt       narg;           /* number of arguments             */
    volatile UInt       nloc;           /* number of locals                */
    volatile UInt       nr;             /* number of statements            */
    volatile UInt       i;              /* loop variable                   */
    volatile UInt       nrError;        /* copy of <TLS(NrError)>          */
    volatile Bag        currLVars;      /* copy of <TLS(CurrLVars)>             */
    volatile Int        startLine;      /* line number of function keyword */
    volatile int        is_block = 0;   /* is this a do ... od block?      */
    volatile int        is_atomic = 0;  /* is this an atomic function?      */
    volatile int        lockmode;       /* type of lock for current argument */
    volatile Bag        locks = 0;      /* locks of the function */

    /* begin the function               */
    startLine = TLS(Input)->number;
    if (TLS(Symbol) == S_DO) {
	Match( S_DO, "do", follow );
        is_block = 1;
    } else {
	if (TLS(Symbol) == S_ATOMIC) {
	    Match(S_ATOMIC, "atomic", follow);
	    is_atomic = 1;
	} else if (mode == 'a') { /* in this case the atomic keyword
                                 was matched away by ReadAtomic before
                                 we realised we were reading an atomic function */
        is_atomic = 1;
    }
    if (is_atomic)
        locks = NEW_STRING(4);

    Match( S_FUNCTION, "function", follow );
    Match( S_LPAREN, "(", S_IDENT|S_RPAREN|S_LOCAL|STATBEGIN|S_END|follow );
    }

    /* make and push the new local variables list (args and locals)        */
    narg = nloc = 0;
    nams = NEW_PLIST( T_PLIST, narg+nloc );
    SET_LEN_PLIST( nams, narg+nloc );
    TLS(CountNams) += 1;
    ASS_LIST( TLS(StackNams), TLS(CountNams), nams );
    if (!is_block) {
	if ( TLS(Symbol) != S_RPAREN ) {
	    lockmode = 0;
	    switch (TLS(Symbol)) {
	      case S_READWRITE:
	        if (!is_atomic) {
		  SyntaxError("'readwrite' argument of non-atomic function");
                  GetSymbol();
                  break;
                }
	        lockmode++;
	      case S_READONLY:
	        if (!is_atomic) {
		  SyntaxError("'readonly' argument of non-atomic function");
                  GetSymbol();
                  break;
                }
	        lockmode++;
		CHARS_STRING(locks)[0] = lockmode;
		SET_LEN_STRING(locks, 1);
                GetSymbol();
	    }
        C_NEW_STRING_DYN( name, TLS(Value) );
<<<<<<< HEAD
	    MakeImmutableString(name);
=======
>>>>>>> 9f6b1a3a
	    narg += 1;
	    ASS_LIST( nams, narg+nloc, name );
	    Match(S_IDENT,"identifier",S_RPAREN|S_LOCAL|STATBEGIN|S_END|follow);
	}
	while ( TLS(Symbol) == S_COMMA ) {
	    if (narg > 0 && !strcmp(CSTR_STRING(ELM_LIST(nams,narg)),"arg"))
	      {
		SyntaxWarning("arg used not as the last argument");
	      }

	    Match( S_COMMA, ",", follow );
	    lockmode = 0;
	    switch (TLS(Symbol)) {
	      case S_READWRITE:
	        if (!is_atomic) {
		  SyntaxError("'readwrite' argument of non-atomic function");
                  GetSymbol();
                  break;
                }
	        lockmode++;
	      case S_READONLY:
	        if (!is_atomic) {
		  SyntaxError("'readonly' argument of non-atomic function");
                  GetSymbol();
                  break;
                }
	        lockmode++;
		GrowString(locks, narg+1);
		SET_LEN_STRING(locks, narg+1);
		CHARS_STRING(locks)[narg] = lockmode;
	        GetSymbol();
	    }
	    for ( i = 1; i <= narg; i++ ) {
		if ( strcmp(CSTR_STRING(ELM_LIST(nams,i)),TLS(Value)) == 0 ) {
		    SyntaxError("name used for two arguments");
		}
	    }
        C_NEW_STRING_DYN( name, TLS(Value) );
<<<<<<< HEAD
	    MakeImmutableString(name);
=======
>>>>>>> 9f6b1a3a
	    narg += 1;
	    ASS_LIST( nams, narg+nloc, name );
	    Match(S_IDENT,"identifier",S_RPAREN|S_LOCAL|STATBEGIN|S_END|follow);
	}
        Match( S_RPAREN, ")", S_LOCAL|STATBEGIN|S_END|follow );
    }
    if ( TLS(Symbol) == S_LOCAL ) {
        Match( S_LOCAL, "local", follow );
        for ( i = 1; i <= narg; i++ ) {
            if ( strcmp(CSTR_STRING(ELM_LIST(nams,i)),TLS(Value)) == 0 ) {
                SyntaxError("name used for argument and local");
            }
        }
<<<<<<< HEAD
        name = NEW_STRING( strlen(TLS(Value)) );
        SyStrncat( CSTR_STRING(name), TLS(Value), strlen(TLS(Value)) );
	MakeImmutableString(name);
=======
        C_NEW_STRING_DYN( name, TLS(Value) );
>>>>>>> 9f6b1a3a
        nloc += 1;
        ASS_LIST( nams, narg+nloc, name );
        Match( S_IDENT, "identifier", STATBEGIN|S_END|follow );
        while ( TLS(Symbol) == S_COMMA ) {
            /* init to avoid strange message in case of empty string */
            TLS(Value)[0] = '\0';
            Match( S_COMMA, ",", follow );
            for ( i = 1; i <= narg; i++ ) {
                if ( strcmp(CSTR_STRING(ELM_LIST(nams,i)),TLS(Value)) == 0 ) {
                    SyntaxError("name used for argument and local");
                }
            }
            for ( i = narg+1; i <= narg+nloc; i++ ) {
                if ( strcmp(CSTR_STRING(ELM_LIST(nams,i)),TLS(Value)) == 0 ) {
                    SyntaxError("name used for two locals");
                }
            }
<<<<<<< HEAD
            name = NEW_STRING( strlen(TLS(Value)) );
            SyStrncat( CSTR_STRING(name), TLS(Value), strlen(TLS(Value)) );
	    MakeImmutableString(name);
=======
            C_NEW_STRING_DYN( name, TLS(Value) );
>>>>>>> 9f6b1a3a
            nloc += 1;
            ASS_LIST( nams, narg+nloc, name );
            Match( S_IDENT, "identifier", STATBEGIN|S_END|follow );
        }
        Match( S_SEMICOLON, ";", STATBEGIN|S_END|follow );
    }

    /* 'function( ... arg )' takes a variable number of arguments              */
    if (narg >= 1 && ! strcmp( "arg", CSTR_STRING( ELM_LIST(nams, narg) ) ) )
      {
	if (narg > 1)
	  SyntaxWarning("New syntax used -- intentional?");
	narg = -narg;
      }
	
    /*     if ( narg == 1 && ! strcmp( "arg", CSTR_STRING( ELM_LIST(nams,1) ) ) )
	   narg = -1; */

    /* remember the current variables in case of an error                  */
    currLVars = TLS(CurrLVars);
    nrError   = TLS(NrError);

    /* now finally begin the function                                      */
    if ( ! READ_ERROR() ) { IntrFuncExprBegin( narg, nloc, nams, startLine ); }
    if ( nrError == 0) LCKS_FUNC(CURR_FUNC) = locks;

    /* <Statments>                                                         */
    nr = ReadStats( S_END|follow );

    /* and end the function again                                          */
    if ( ! READ_ERROR() ) {
        IntrFuncExprEnd( nr, 0UL );
    }

    /* an error has occured *after* the 'IntrFuncExprEnd'                  */
    else if ( nrError == 0 && TLS(IntrCoding) ) {
        CodeEnd(1);
        TLS(IntrCoding)--;
        TLS(CurrLVars) = currLVars;
        TLS(PtrLVars)  = PTR_BAG( TLS(CurrLVars) );
        TLS(PtrBody)   = (Stat*) PTR_BAG( BODY_FUNC( CURR_FUNC ) );
    }

    /* pop the new local variables list                                    */
    assert(TLS(CountNams) > 0);
    TLS(CountNams)--;

    /* 'end'                                                               */
    if (is_block)
        Match(S_OD, "od", follow );
    else
        Match( S_END, "end", follow );
}


/****************************************************************************
**
*F  ReadFuncExpr1(<follow>) . . . . . . . . . . .  read a function expression
**
**  'ReadFuncExpr1' reads  an abbreviated  function literal   expression.  In
**  case of an error it skips all symbols up to one contained in <follow>.
**
**      <Function>      := <Var> '->' <Expr>
*/
void ReadFuncExpr1 (
    TypSymbolSet        follow )
{
    volatile Obj        nams;           /* list of local variables names   */
    volatile Obj        name;           /* one local variable name         */
    volatile UInt       nrError;        /* copy of <TLS(NrError)>          */
    volatile Bag        currLVars;      /* copy of <TLS(CurrLVars)>             */

    /* make and push the new local variables list                          */
    nams = NEW_PLIST( T_PLIST, 1 );
    SET_LEN_PLIST( nams, 0 );
    TLS(CountNams)++;
    ASS_LIST( TLS(StackNams), TLS(CountNams), nams );
    C_NEW_STRING_DYN( name, TLS(Value) );
<<<<<<< HEAD
    MakeImmutableString( name );
=======
>>>>>>> 9f6b1a3a
    ASS_LIST( nams, 1, name );

    /* match away the '->'                                                 */
    Match( S_MAPTO, "->", follow );

    /* remember the current variables in case of an error                  */
    currLVars = TLS(CurrLVars);
    nrError   = TLS(NrError);

    /* begin interpreting the function expression (with 1 argument)        */
    if ( ! READ_ERROR() ) { IntrFuncExprBegin( 1L, 0L, nams, TLS(Input)->number ); }

    /* read the expression and turn it into a return-statement             */
    ReadExpr( follow, 'r' );
    if ( ! READ_ERROR() ) { IntrReturnObj(); }

    /* end interpreting the function expression (with 1 statement)         */
    if ( ! READ_ERROR() ) {
        IntrFuncExprEnd( 1UL, 1UL );
    }

    /* an error has occured *after* the 'IntrFuncExprEnd'                  */
    else if ( nrError == 0  && TLS(IntrCoding) ) {
        CodeEnd(1);
        TLS(IntrCoding)--;
        TLS(CurrLVars) = currLVars;
        TLS(PtrLVars)  = PTR_BAG( TLS(CurrLVars) );
        TLS(PtrBody)   = (Stat*) PTR_BAG( BODY_FUNC( CURR_FUNC ) );
    }

    /* pop the new local variables list                                    */
    assert(TLS(CountNams) > 0);
    TLS(CountNams)--;
}

/****************************************************************************
**
*F  ReadFuncExpr0(<follow>) . . . . . . . . . . .  read a function expression
**
**  'ReadFuncExpr0' reads  an abbreviated  function literal   expression.  In
**  case of an error it skips all symbols up to one contained in <follow>.
**
**      <Function>      := '->' <Expr>
*/
void ReadFuncExpr0 (
    TypSymbolSet        follow )
{
    volatile Obj        nams;           /* list of local variables names   */
    volatile UInt       nrError;        /* copy of <TLS(NrError)>          */
    volatile Bag        currLVars;      /* copy of <TLS(CurrLVars)>             */

    /* make and push the new local variables list                          */
    nams = NEW_PLIST( T_PLIST, 0 );
    SET_LEN_PLIST( nams, 0 );
    TLS(CountNams)++;
    ASS_LIST( TLS(StackNams), TLS(CountNams), nams );

    /* match away the '->'                                                 */
    Match( S_MAPTO, "->", follow );

    /* remember the current variables in case of an error                  */
    currLVars = TLS(CurrLVars);
    nrError   = TLS(NrError);

    /* begin interpreting the function expression (with 1 argument)        */
    if ( ! READ_ERROR() ) { IntrFuncExprBegin( 0L, 0L, nams, TLS(Input)->number ); }

    /* read the expression and turn it into a return-statement             */
    ReadExpr( follow, 'r' );
    if ( ! READ_ERROR() ) { IntrReturnObj(); }

    /* end interpreting the function expression (with 1 statement)         */
    if ( ! READ_ERROR() ) {
        IntrFuncExprEnd( 1UL, 1UL );
    }

    /* an error has occured *after* the 'IntrFuncExprEnd'                  */
    else if ( nrError == 0  && TLS(IntrCoding) ) {
        CodeEnd(1);
        TLS(IntrCoding)--;
        TLS(CurrLVars) = currLVars;
        TLS(PtrLVars)  = PTR_BAG( TLS(CurrLVars) );
        TLS(PtrBody)   = (Stat*) PTR_BAG( BODY_FUNC( CURR_FUNC ) );
    }

    /* pop the new local variables list                                    */
    TLS(CountNams)--;
}

/****************************************************************************
**
*F  ReadLiteral( <follow>, <mode> ) . . . . . . . . . . . . . .  read an atom
**
**  'ReadLiteral' reads a  literal expression.  In  case of an error it skips
**  all symbols up to one contained in <follow>.
**
**  <Literal> := <Int>
**            |  'true'
**            |  'false'
**            |  <Char>
**            |  <Perm>
**            |  <String>
**            |  <List>
**            |  <Record>
**            |  <Function>
**
**  <Int>     := 0|1|..|9 { 0|1|..|9 }
**
**  <Char>    := ' <any character> '
**
**  <String>  := " { <any character> } "
*/
void ReadLiteral (
    TypSymbolSet        follow,
    Char mode)
{
    switch (TLS(Symbol)) {

    /* <Int>                                                               */
    case S_INT:
        if ( ! READ_ERROR() ) { IntrIntExpr( TLS(Value) ); }
        Match( S_INT, "integer", follow );
        break;

    /* <Float> */
    case S_FLOAT:
        if ( ! READ_ERROR() ) { IntrFloatExpr( TLS(Value) ); }
        Match( S_FLOAT, "float", follow );
        break;

    /* partial Int */
    case S_PARTIALINT:
    case S_PARTIALFLOAT1:
    case S_PARTIALFLOAT2:
        ReadLongNumber( follow );
        break;

    /* 'true'                                                              */
    case S_TRUE:
        Match( S_TRUE, "true", follow );
        IntrTrueExpr();
        break;

    /* 'false'                                                             */
    case S_FALSE:
        Match( S_FALSE, "false", follow );
        IntrFalseExpr();
        break;

    /* <Char>                                                              */
    case S_CHAR:
        if ( ! READ_ERROR() ) { IntrCharExpr( TLS(Value)[0] ); }
        Match( S_CHAR, "character", follow );
        break;

    /* (partial) string */
    case S_STRING:
    case S_PARTIALSTRING:
    case S_PARTIALTRIPSTRING:
        ReadString( follow );
        break;

    /* <List>                                                              */
    case S_LBRACK:
        ReadListExpr( follow );
        break;

    /* <Rec>                                                               */
    case S_REC:
        ReadRecExpr( follow );
        break;

    /* `Literal								   */
    case S_BACKQUOTE:
        Match( S_BACKQUOTE, "`", follow );
	if (!READ_ERROR()) {
	  IntrRefGVar(GVarName("MakeLiteral"));
	  IntrFuncCallBegin();
	}
	ReadAtom( follow, 'r' );
	if (!READ_ERROR()) { IntrFuncCallEnd(1, 0, 1); }
        break;

    /* <Function>                                                          */
    case S_FUNCTION:
    case S_ATOMIC:
    case S_DO:
        ReadFuncExpr( follow, mode );
        break;

    case S_DOT:
        /* HACK: The only way a dot could turn up here is in a floating point
           literal that starts with .. So, change the token to a partial float
           of the right kind to end with a . and an associated value and dive
           into the long float literal handler in the parser
         */
        TLS(Symbol) = S_PARTIALFLOAT1;
        TLS(Value)[0] = '.';
        TLS(Value)[1] = '\0';
        ReadLongNumber( follow );
        break;

    case S_MAPTO:
        ReadFuncExpr0( follow );
        break;

    /* signal an error, we want to see a literal                           */
    default:
        Match( S_INT, "literal", follow );
    }
}


/****************************************************************************
**
*F  ReadAtom( <follow>, <mode> )  . . . . . . . . . . . . . . .  read an atom
**
**  'ReadAtom' reads an atom.  In case  of an error it skips  all symbols up to
**  one contained in <follow>.
**
**   <Atom> := <Var>
**          |  'IsBound' '(' <Var> ')'
**          |  <Literal>
**          |  '(' <Expr> ')'
*/
void ReadAtom (
    TypSymbolSet        follow,
    Char                mode )
{
    /* read a variable                                                     */
    if ( TLS(Symbol) == S_IDENT ) {
        ReadCallVarAss( follow, mode );
    }

    /* 'IsBound' '(' <Var> ')'                                             */
    else if ( TLS(Symbol) == S_ISBOUND ) {
        ReadIsBound( follow );
    }
    /* otherwise read a literal expression                                 */
    else if (IS_IN(TLS(Symbol),S_INT|S_TRUE|S_FALSE|S_CHAR|S_STRING|S_LBRACK|
                          S_REC|S_FUNCTION|S_DO|S_ATOMIC| S_FLOAT | S_DOT |
                         S_MAPTO))
    {
        ReadLiteral( follow, mode );
    }

    /* '(' <Expr> ')'                                                      */
    else if ( TLS(Symbol) == S_LPAREN ) {
        Match( S_LPAREN, "(", follow );
        if ( TLS(Symbol) == S_RPAREN ) {
            Match( S_RPAREN, ")", follow );
            if ( ! READ_ERROR() ) { IntrPerm( 0UL ); }
            return;
        }
        ReadExpr( S_RPAREN|follow, 'r' );
        if ( TLS(Symbol) == S_COMMA ) {
            ReadPerm( follow );
            return;
        }
        Match( S_RPAREN, ")", follow );
    }

    /* otherwise signal an error                                           */
    else {
        Match( S_INT, "expression", follow );
    }
}


/****************************************************************************
**
*F  ReadFactor( <follow>, <mode> )  . . . . . . . . . . . . . . read a factor
**
**  'ReadFactor' reads a factor.  In case of an error it skips all symbols up
**  to one contained in <follow>.
**
**  <Factor> := {'+'|'-'} <Atom> [ '^' {'+'|'-'} <Atom> ]
*/
void ReadFactor (
    TypSymbolSet        follow,
    Char                mode )
{
    volatile Int        sign1;
    volatile Int        sign2;

    /* { '+'|'-' }  leading sign                                           */
    sign1 = 0;
    if ( TLS(Symbol) == S_MINUS  || TLS(Symbol) == S_PLUS ) {
        if ( sign1 == 0 )  sign1 = 1;
        if ( TLS(Symbol) == S_MINUS ) { sign1 = -sign1; }
        Match( TLS(Symbol), "unary + or -", follow );
    }

    /* <Atom>                                                              */
    ReadAtom( follow, (sign1 == 0 ? mode : 'r') );

    /* ['^' <Atom> ] implemented as {'^' <Atom> } for better error message */
    while ( TLS(Symbol) == S_POW ) {

        /* match the '^' away                                              */
        Match( S_POW, "^", follow );

        /* { '+'|'-' }  leading sign                                       */
        sign2 = 0;
        if ( TLS(Symbol) == S_MINUS  || TLS(Symbol) == S_PLUS ) {
            if ( sign2 == 0 )  sign2 = 1;
            if ( TLS(Symbol) == S_MINUS ) { sign2 = -sign2; }
            Match( TLS(Symbol), "unary + or -", follow );
        }

        /* ['^' <Atom>]                                                    */
        ReadAtom( follow, 'r' );

        /* interpret the unary minus                                       */
        if ( sign2 == -1 && ! READ_ERROR() ) { IntrAInv(); }

        /* interpret the power                                             */
        if ( ! READ_ERROR() ) { IntrPow(); }

        /* check for multiple '^'                                          */
        if ( TLS(Symbol) == S_POW ) { SyntaxError("'^' is not associative"); }

    }

    /* interpret the unary minus                                           */
    if ( sign1 == -1 && ! READ_ERROR() ) { IntrAInv(); }
}


/****************************************************************************
**
*F  ReadTerm( <follow>, <mode> )  . . . . . . . . . . . . . . . . read a term
**
**  'ReadTerm' reads a term.  In case of an error it  skips all symbols up to
**  one contained in <follow>.
**
**  <Term> := <Factor> { '*'|'/'|'mod' <Factor> }
*/
void ReadTerm (
    TypSymbolSet        follow,
    Char                mode )
{
    volatile UInt       symbol;

    /* <Factor>                                                            */
    ReadFactor( follow, mode );

    /* { '*'|'/'|'mod' <Factor> }                                          */
    /* do not use 'IS_IN', since 'IS_IN(S_POW,S_MULT|S_DIV|S_MOD)' is true */
    while ( TLS(Symbol) == S_MULT || TLS(Symbol) == S_DIV || TLS(Symbol) == S_MOD ) {
        symbol = TLS(Symbol);
        Match( TLS(Symbol), "*, /, or mod", follow );
        ReadFactor( follow, 'r' );
        if ( ! READ_ERROR() ) {
            if      ( symbol == S_MULT ) { IntrProd(); }
            else if ( symbol == S_DIV  ) { IntrQuo();  }
            else if ( symbol == S_MOD  ) { IntrMod();  }
        }
    }
}


/****************************************************************************
**
*F  ReadAri( <follow>, <mode> ) . . . . . . . . read an arithmetic expression
**
**  'ReadAri' reads an  arithmetic expression.  In  case of an error it skips
**  all symbols up to one contained in <follow>.
**
**  <Arith> := <Term> { '+'|'-' <Term> }
*/
void ReadAri (
    TypSymbolSet        follow,
    Char                mode )
{
    UInt                symbol;

    /* <Term>                                                              */
    ReadTerm( follow, mode );

    /* { '+'|'-' <Term> }                                                  */
    while ( IS_IN( TLS(Symbol), S_PLUS|S_MINUS ) ) {
        symbol = TLS(Symbol);
        Match( TLS(Symbol), "+ or -", follow );
        ReadTerm( follow, 'r' );
        if ( ! READ_ERROR() ) {
            if      ( symbol == S_PLUS  ) { IntrSum();  }
            else if ( symbol == S_MINUS ) { IntrDiff(); }
        }
    }
}


/****************************************************************************
**
*F  ReadRel( <follow>, <mode> ) . . . . . . . .  read a relational expression
**
**  'ReadRel' reads a relational  expression.  In case  of an error it  skips
**  all symbols up to one contained in <follow>.
**
**  <Rel> := { 'not' } <Arith> { '=|<>|<|>|<=|>=|in' <Arith> }
*/
void ReadRel (
    TypSymbolSet        follow,
    Char                mode )
{
    volatile UInt       symbol;
    volatile UInt       isNot;

    /* { 'not' }                                                           */
    isNot = 0;
    while ( TLS(Symbol) == S_NOT ) {
        isNot++;
        Match( S_NOT, "not", follow );
    }

    /* <Arith>                                                             */
    ReadAri( follow, (isNot == 0 ? mode : 'r') );

    /* { '=|<>|<|>|<=|>=|in' <Arith> }                                     */
    if ( IS_IN( TLS(Symbol), S_EQ|S_LT|S_GT|S_NE|S_LE|S_GE|S_IN ) ) {
        symbol = TLS(Symbol);
        Match( TLS(Symbol), "comparison operator", follow );
        ReadAri( follow, 'r' );
        if ( ! READ_ERROR() ) {
            if      ( symbol == S_EQ ) { IntrEq(); }
            else if ( symbol == S_NE ) { IntrNe(); }
            else if ( symbol == S_LT ) { IntrLt(); }
            else if ( symbol == S_GE ) { IntrGe(); }
            else if ( symbol == S_GT ) { IntrGt(); }
            else if ( symbol == S_LE ) { IntrLe(); }
            else if ( symbol == S_IN ) { IntrIn(); }
        }
    }

    /* interpret the not                                                   */
    if ( (isNot % 2) != 0 ) {
        if ( ! READ_ERROR() ) { IntrNot(); }
    }
}


/****************************************************************************
**
*F  ReadAnd( <follow>, <mode> ) . . . . . . . read a logical 'and' expression
**
**  'ReadAnd' reads an and   expression.  In case of  an  error it  skips all
**  symbols up to one contained in <follow>.
**
**  <And> := <Rel> { 'and' <Rel> }
*/
void ReadAnd (
    TypSymbolSet        follow,
    Char                mode )
{
    /* <Rel>                                                               */
    ReadRel( follow, mode );

    /* { 'and' <Rel> }                                                     */
    while ( TLS(Symbol) == S_AND ) {
        Match( S_AND, "and", follow );
        if ( ! READ_ERROR() ) { IntrAndL(); }
        ReadRel( follow, 'r' );
        if ( ! READ_ERROR() ) { IntrAnd(); }
    }
}


/****************************************************************************
**
*F  ReadQualifiedExpr( <follow>, <mode> )  . . . . .  read an expression which
**                may be qualified with readonly or readwrite
**
**  'ReadQualifiedExpr' reads a qualifed expression.  In case of an error it skips all symbols
**  up to one contained in <follow>.
**
**  <QualifiedExpr> := ['readonly' | 'readwrite' ] <Expr>
*/
void ReadQualifiedExpr (
    TypSymbolSet        follow,
    Char                mode )
{
  UInt access  = 0;
  if (TLS(Symbol) == S_READWRITE) 
    {
      Match( S_READWRITE, "readwrite", follow | EXPRBEGIN );
      access = 2;
    }
  else if (TLS(Symbol) == S_READONLY) 
    {
      Match( S_READONLY, "readonly", follow | EXPRBEGIN );
      access = 1;
    }
  IntrQualifiedExprBegin(access);
  ReadExpr(follow,mode);
  IntrQualifiedExprEnd();
}



/****************************************************************************
**
*F  ReadExpr( <follow>, <mode> )  . . . . . . . . . . . .  read an expression
**
**  'ReadExpr' reads an expression.  In case of an error it skips all symbols
**  up to one contained in <follow>.
**
**  <Expr> := <And> { 'or' <And> }
**
**  The <mode> is either 'r' indicating that the expression should be 
**  evaluated as usual, 'x' indicating that it may be the left-hand-side of an
**  assignment or 'a' indicating that it is a function expression following
**  an "atomic" keyword and that the function should be made atomic.
**
**  This last case exists because when reading "atomic function" in statement 
**  context the atomic has been matched away before we can see that it is an
**  atomic function literal, not an atomic statement.
**
**
*/
void ReadExpr (
    TypSymbolSet        follow,
    Char                mode )
{
    /* <And>                                                               */
    ReadAnd( follow, mode );

    /* { 'or' <And> }                                                      */
    while ( TLS(Symbol) == S_OR ) {
        Match( S_OR, "or", follow );
        if ( ! READ_ERROR() ) { IntrOrL(); }
        ReadAnd( follow, 'r' );
        if ( ! READ_ERROR() ) { IntrOr(); }
    }
}


/****************************************************************************
**
*F  ReadUnbind( <follow> )  . . . . . . . . . . . .  read an unbind statement
**
**  'ReadUnbind' reads an unbind statement.  In case of an error it skips all
**  symbols up to one contained in <follow>.
**
**  <Statment> := 'Unbind' '(' <Var> ')' ';'
*/
void ReadUnbind (
    TypSymbolSet        follow )
{
    Match( S_UNBIND, "Unbind", follow );
    Match( S_LPAREN, "(", follow );
    ReadCallVarAss( S_RPAREN|follow, 'u' );
    Match( S_RPAREN, ")", follow );
}


/****************************************************************************
**
*F  ReadEmpty( <follow> )  . . . . . . . . . . . . . .read an empty statement
**
**  'ReadEmpty' reads  an empty statement.  The argument is actually ignored
**
**  <Statment> :=  ';'
*/
void ReadEmpty (
    TypSymbolSet        follow )
{
  IntrEmpty();
}

/****************************************************************************
**
*F  ReadInfo( <follow> )  . . . . . . . . . . . . . .  read an info statement
**
**  'ReadInfo' reads  an info statement.  In  case of an  error  it skips all
**  symbols up to one contained in <follow>.
**
**  <Statment> := 'Info' '(' <Expr> ',' <Expr> { ',' <Expr> } ')' ';'
*/
void ReadInfo (
    TypSymbolSet        follow )
{
    volatile UInt       narg;     /* numer of arguments to print (or not)  */

    if ( ! READ_ERROR() ) { IntrInfoBegin(); }
    Match( S_INFO, "Info", follow );
    Match( S_LPAREN, "(", follow );
    ReadExpr( S_RPAREN | S_COMMA | follow, 'r');
    Match( S_COMMA, ",", S_RPAREN|follow);
    ReadExpr( S_RPAREN | S_COMMA | follow, 'r');
    if ( ! READ_ERROR() ) { IntrInfoMiddle(); }
    narg = 0;
    while ( TLS(Symbol) == S_COMMA ) {
        narg++;
        Match( S_COMMA, "", 0L);
        ReadExpr( S_RPAREN | S_COMMA | follow, 'r');
    }
    Match( S_RPAREN, ")", follow );
    if ( ! READ_ERROR() ) { IntrInfoEnd(narg); }
}


/****************************************************************************
**
*F  ReadAssert( <follow> )  . . . . . . . . . . . . .read an assert statement
**
**  'ReadAssert' reads an assert statement.  In case of an error it skips all
**  symbols up to one contained in <follow>.
**
**  <Statment> := 'Assert' '(' <Expr> ',' <Expr> [ ',' <Expr> ]  ')' ';'
*/
void ReadAssert (
    TypSymbolSet        follow )
{
    if ( ! READ_ERROR() ) { IntrAssertBegin(); }
    Match( S_ASSERT, "Assert", follow );
    Match( S_LPAREN, "(", follow );
    ReadExpr( S_RPAREN | S_COMMA | follow, 'r' );
    if ( ! READ_ERROR() ) { IntrAssertAfterLevel(); }
    Match( S_COMMA, ",", S_RPAREN|follow );
    ReadExpr( S_RPAREN | S_COMMA | follow, 'r' );
    if ( ! READ_ERROR() ) { IntrAssertAfterCondition(); }
    if ( TLS(Symbol) == S_COMMA )
      {
        Match( S_COMMA, "", 0L);
        ReadExpr( S_RPAREN |  follow, 'r' );
        Match( S_RPAREN, ")", follow );
        if ( ! READ_ERROR() ) { IntrAssertEnd3Args(); }
      }
    else
      {
	Match( S_RPAREN, ")", follow );
	if ( ! READ_ERROR() ) { IntrAssertEnd2Args(); }
      }
}

/****************************************************************************
**
*F  ReadIf( <follow> )  . . . . . . . . . . . . . . . .  read an if statement
**
**  'ReadIf' reads an if-statement.  In case of an error it skips all symbols
**  up to one contained in <follow>.
**
**  <Statement> := 'if'   <Expr> 'then' <Statments>
**                 { 'elif' <Expr> 'then' <Statments> }
**                 [ 'else'               <Statments> ]
**                 'fi' ';'
*/
void ReadIf (
    TypSymbolSet        follow )
{
    volatile UInt       nrb;            /* number of branches              */
    volatile UInt       nrs;            /* number of statements in a body  */

    /* 'if' <Expr>  'then' <Statments>                                     */
    nrb = 0;
    if ( ! READ_ERROR() ) { IntrIfBegin(); }
    Match( S_IF, "if", follow );
    ReadExpr( S_THEN|S_ELIF|S_ELSE|S_FI|follow, 'r' );
    Match( S_THEN, "then", STATBEGIN|S_ELIF|S_ELSE|S_FI|follow );
    if ( ! READ_ERROR() ) { IntrIfBeginBody(); }
    nrs = ReadStats( S_ELIF|S_ELSE|S_FI|follow );
    if ( ! READ_ERROR() ) { IntrIfEndBody( nrs ); }
    nrb++;

    /* { 'elif' <Expr>  'then' <Statments> }                               */
    while ( TLS(Symbol) == S_ELIF ) {
        if ( ! READ_ERROR() ) { IntrIfElif(); }
        Match( S_ELIF, "elif", follow );
        ReadExpr( S_THEN|S_ELIF|S_ELSE|S_FI|follow, 'r' );
        Match( S_THEN, "then", STATBEGIN|S_ELIF|S_ELSE|S_FI|follow );
        if ( ! READ_ERROR() ) { IntrIfBeginBody(); }
        nrs = ReadStats( S_ELIF|S_ELSE|S_FI|follow );
        if ( ! READ_ERROR() ) { IntrIfEndBody( nrs ); }
        nrb++;
    }

    /* [ 'else' <Statments> ]                                              */
    if ( TLS(Symbol) == S_ELSE ) {
        if ( ! READ_ERROR() ) { IntrIfElse(); }
        Match( S_ELSE, "else", follow );
        if ( ! READ_ERROR() ) { IntrIfBeginBody(); }
        nrs = ReadStats( S_FI|follow );
        if ( ! READ_ERROR() ) { IntrIfEndBody( nrs ); }
        nrb++;
    }

    /* 'fi'                                                                */
    Match( S_FI, "fi", follow );
    if ( ! READ_ERROR() ) { IntrIfEnd( nrb ); }
}


/****************************************************************************
**
*F  ReadFor( <follow> ) . . . . . . . . . . . . . . . .  read a for statement
**
**  'ReadFor' reads a for-loop.  In case of an error it  skips all symbols up
**  to one contained in <follow>.
**
**  <Statement> := 'for' <Var>  'in' <Expr>  'do'
**                     <Statments>
**                 'od' ';'
*/


void ReadFor (
    TypSymbolSet        follow )
{
    volatile UInt       nrs;            /* number of statements in body    */
    volatile UInt       nrError;        /* copy of <TLS(NrError)>               */
    volatile Bag        currLVars;      /* copy of <TLS(CurrLVars)>             */

    /* remember the current variables in case of an error                  */
    currLVars = TLS(CurrLVars);
    nrError   = TLS(NrError);

    /* 'for'                                                               */
    if ( ! READ_ERROR() ) { IntrForBegin(); }
    Match( S_FOR, "for", follow );

    /* <Var>                                                               */
    ReadCallVarAss( follow, 'r' );

    /* 'in' <Expr>                                                         */
    Match( S_IN, "in", S_DO|S_OD|follow );
    if ( ! READ_ERROR() ) { IntrForIn(); }
    ReadExpr( S_DO|S_OD|follow, 'r' );

    /* 'do' <Statments>                                                    */
    Match( S_DO, "do", STATBEGIN|S_OD|follow );
    if ( ! READ_ERROR() ) { IntrForBeginBody(); }
    nrs = ReadStats( S_OD|follow );
    if ( ! READ_ERROR() ) { IntrForEndBody( nrs ); }

    /* 'od'                                                                */
    Match( S_OD, "od", follow );
    if ( ! READ_ERROR() ) {
        IntrForEnd();
    }

    /* an error has occured *after* the 'IntrForEndBody'                  */
    /* If we hadn't actually come out of coding the body, we need
       to recover. Otherwise it was probably an error in executing the body and
       we just return */
    else if ( nrError == 0  && TLS(IntrCoding) ) {
      CodeEnd(1);
      TLS(IntrCoding)--;
      TLS(CurrLVars) = currLVars;
      TLS(PtrLVars)  = PTR_BAG( TLS(CurrLVars) );
      TLS(PtrBody)   = (Stat*) PTR_BAG( BODY_FUNC( CURR_FUNC ) );
    }
}


/****************************************************************************
**
*F  ReadWhile( <follow> ) . . . . . . . . . . . . . .  read a while statement
**
**  'ReadWhile' reads a while-loop.  In case of an error it skips all symbols
**  up to one contained in <follow>.
**
**  <Statement> := 'while' <Expr>  'do'
**                     <Statments>
**                 'od' ';'
*/
void ReadWhile (
    TypSymbolSet        follow )
{
    volatile UInt       nrs;            /* number of statements in body    */
    volatile UInt       nrError;        /* copy of <TLS(NrError)>          */
    volatile Bag        currLVars;      /* copy of <TLS(CurrLVars)>             */

    /* remember the current variables in case of an error                  */
    currLVars = TLS(CurrLVars);
    nrError   = TLS(NrError);

    /* 'while' <Expr>  'do'                                                */
    if ( ! READ_ERROR() ) { IntrWhileBegin(); }
    Match( S_WHILE, "while", follow );
    ReadExpr( S_DO|S_OD|follow, 'r' );
    Match( S_DO, "do", STATBEGIN|S_DO|follow );

    /*     <Statments>                                                     */
    if ( ! READ_ERROR() ) { IntrWhileBeginBody(); }
    nrs = ReadStats( S_OD|follow );
    if ( ! READ_ERROR() ) { IntrWhileEndBody( nrs ); }

    /* 'od'                                                                */
    Match( S_OD, "od", follow );
    if ( ! READ_ERROR() ) {
        IntrWhileEnd();
    }

    /* an error has occured *after* the 'IntrWhileEndBody'                 */
    /* If we hadn't actually come out of coding the body, we need
       to recover. Otherwise it was probably an error in executing the body and
       we just return */
    else if ( nrError == 0 && TLS(IntrCoding) ) {
        CodeEnd(1);
        TLS(IntrCoding)--;
        TLS(CurrLVars) = currLVars;
        TLS(PtrLVars)  = PTR_BAG( TLS(CurrLVars) );
        TLS(PtrBody)   = (Stat*) PTR_BAG( BODY_FUNC( CURR_FUNC ) );
    }
}

/****************************************************************************
**
*F  ReadAtomic( <follow> ) . . . . . . . . . . . . . .  read an atomic block
**
**  'ReadAtomic' reads an atomic block.  In case of an error it skips all symbols
**  up to one contained in <follow>.
**
**  <Statement> := 'atomic' <QualifiedExpression> { ',' <QualifiedExpression } 'do' <Statements> 'od' ';'
**
*/
void ReadAtomic (
    TypSymbolSet        follow )
{
    volatile UInt       nrs;            /* number of statements in body    */
    volatile UInt       nexprs;         /* number of statements in body    */
    volatile UInt       nrError;        /* copy of <TLS(NrError)>          */
    volatile Bag        currLVars;      /* copy of <TLS(CurrLVars)>        */
<<<<<<< HEAD
    volatile int        lockSP;         /* lock stack */
=======
>>>>>>> 9f6b1a3a

    /* remember the current variables in case of an error                  */
    currLVars = TLS(CurrLVars);
    nrError   = TLS(NrError);
<<<<<<< HEAD
    lockSP    = RegionLockSP();
=======
    /* lockSP    = RegionLockSP(); */
>>>>>>> 9f6b1a3a

    Match( S_ATOMIC, "atomic", follow );
    /* Might just be an atomic function literal as an expression */
    if (TLS(Symbol) == S_FUNCTION) {
      ReadExpr(follow, 'a');
      return; }

    /* 'atomic' <QualifiedExpression> {',' <QualifiedExpression> } 'do'    */
<<<<<<< HEAD
    if ( ! READ_ERROR() ) { IntrAtomicBegin(); }

=======
    
>>>>>>> 9f6b1a3a
    ReadQualifiedExpr( S_DO|S_OD|follow, 'r' );
    nexprs = 1;
    while (TLS(Symbol) == S_COMMA) {
      Match( S_COMMA, "comma", follow | S_DO | S_OD );
      ReadQualifiedExpr( S_DO|S_OD|follow, 'r' );
      nexprs ++;
      if (nexprs > MAX_ATOMIC_OBJS) {
        SyntaxError("atomic statement can have at most 256 objects to lock");
        return;
      }
    }

    Match( S_DO, "do or comma", STATBEGIN|S_DO|follow );

    /*     <Statments>                                                     */
    if ( ! READ_ERROR() ) { IntrAtomicBeginBody(nexprs); }
    nrs = ReadStats( S_OD|follow );
    if ( ! READ_ERROR() ) { IntrAtomicEndBody( nrs ); }

    /* 'od'                                                                */
    Match( S_OD, "od", follow );
    if ( ! READ_ERROR() ) {
        IntrAtomicEnd();
    }

    /* an error has occured *after* the 'IntrAtomicEndBody'                 */
    /* If we hadn't actually come out of coding the body, we need
       to recover. Otherwise it was probably an error in executing the body and
       we just return */
    else if ( nrError == 0 && TLS(IntrCoding) ) {
        CodeEnd(1);
        TLS(IntrCoding)--;
        TLS(CurrLVars) = currLVars;
        TLS(PtrLVars)  = PTR_BAG( TLS(CurrLVars) );
        TLS(PtrBody)   = (Stat*) PTR_BAG( BODY_FUNC( CURR_FUNC ) );
    }
<<<<<<< HEAD
    /* This is a no-op if IntrAtomicEnd() succeeded, otherwise it restores
     * locks to where they were before. */
    PopRegionLocks(lockSP);
=======
>>>>>>> 9f6b1a3a
}


/****************************************************************************
**
*F  ReadRepeat( <follow> )  . . . . . . . . . . . . . read a repeat statement
**
**  'ReadRepeat' reads a  repeat-loop.   In case  of an  error it skips   all
**  symbols up to one contained in <follow>.
**
** <Statement> := 'repeat'
**                    <Statments>
**                'until' <Expr> ';'
*/
void ReadRepeat (
    TypSymbolSet        follow )
{
    volatile UInt       nrs;            /* number of statements in body    */
    volatile UInt       nrError;        /* copy of <TLS(NrError)>          */
    volatile Bag        currLVars;      /* copy of <TLS(CurrLVars)>        */

    /* remember the current variables in case of an error                  */
    currLVars = TLS(CurrLVars);
    nrError   = TLS(NrError);

    /* 'repeat'                                                            */
    if ( ! READ_ERROR() ) { IntrRepeatBegin(); }
    Match( S_REPEAT, "repeat", follow );

    /*  <Statments>                                                        */
    if ( ! READ_ERROR() ) { IntrRepeatBeginBody(); }
    nrs = ReadStats( S_UNTIL|follow );
    if ( ! READ_ERROR() ) { IntrRepeatEndBody( nrs ); }

    /* 'until' <Expr>                                                      */
    Match( S_UNTIL, "until", EXPRBEGIN|follow );
    ReadExpr( follow, 'r' );
    if ( ! READ_ERROR() ) {
        IntrRepeatEnd();
    }

    /* an error has occured *after* the 'IntrFuncExprEnd'                  */
    /* If we hadn't actually come out of coding the body, we need
       to recover. Otherwise it was probably an error in executing the body and
       we just return */
    else if ( nrError == 0 && TLS(IntrCoding) ) {
        CodeEnd(1);
        TLS(IntrCoding)--;
        TLS(CurrLVars) = currLVars;
        TLS(PtrLVars)  = PTR_BAG( TLS(CurrLVars) );
        TLS(PtrBody)   = (Stat*) PTR_BAG( BODY_FUNC( CURR_FUNC ) );
    }
}


/****************************************************************************
**
*F  ReadBreak(<follow>) . . . . . . . . . . . . . . .  read a break statement
**
**  'ReadBreak' reads a  break-statement.  In case  of an error  it skips all
**  symbols up to one contained in <follow>.
**
**  <Statement> := 'break' ';'
*/
void ReadBreak (
    TypSymbolSet        follow )
{
    /* skip the break symbol                                               */
    Match( S_BREAK, "break", follow );

    /* interpret the break statement                                       */
    if ( ! READ_ERROR() ) { IntrBreak(); }
}

/****************************************************************************
**
*F  ReadContinue(<follow>) . . . . . . . . . . . . . . .  read a continue statement
**
**  'ReadContinue' reads a  continue-statement.  In case  of an error  it skips all
**  symbols up to one contained in <follow>.
**
**  <Statement> := 'continue' ';'
*/
void ReadContinue (
    TypSymbolSet        follow )
{
    /* skip the continue symbol                                               */
    Match( S_CONTINUE, "continue", follow );

    /* interpret the continue statement                                       */
    if ( ! READ_ERROR() ) { IntrContinue(); }
}


/****************************************************************************
**
*F  ReadReturn( <follow> )  . . . . . . . . . . . . . read a return statement
**
**  'ReadReturn'   reads  a  return-statement.   Return  with   no expression
**  following is used  in functions to return void.   In case of an error  it
**  skips all symbols up to one contained in <follow>.
**
**  <Statement> := 'return' [ <Expr> ] ';'
**
**  It is still legal to use parenthesis but they  are  no  longer  required,
**  a return statememt is not a function call and should not look  like  one.
*/
void ReadReturn (
    TypSymbolSet        follow )
{
    /* skip the return symbol                                              */
    Match( S_RETURN, "return", follow );

    /* 'return' with no expression following                               */
    if ( TLS(Symbol) == S_SEMICOLON ) {
        if ( ! READ_ERROR() ) { IntrReturnVoid(); }
    }

    /* 'return' with an expression following                               */
    else {
        ReadExpr( follow, 'r' );
        if ( ! READ_ERROR() ) { IntrReturnObj(); }
    }
}


/****************************************************************************
**
*F  ReadTryNext(<follow>) . . . . . . . . .  read a try-next-method statement
**
**  'ReadTryNext' reads a try-next-method statement.  In case of an error  it
**  skips all symbols up to one contained in <follow>.
**
**  <Statment> := 'TryNextMethod' '(' ')' ';'
*/
void ReadTryNext (
    TypSymbolSet        follow )
{
    Match( S_TRYNEXT, "TryNextMethod", follow );
    Match( S_LPAREN, "(", follow );
    Match( S_RPAREN, ")", follow );
    if ( ! READ_ERROR() ) {
        IntrRefGVar( GVarName( "TRY_NEXT_METHOD" ) );
        IntrReturnObj();
    }
}


/****************************************************************************
**
*F  ReadQuit( <follow> )  . . . . . . . . . . . . . . . read a quit statement
**
**  'ReadQuit' reads a  quit  statement.  In case   of an error it skips  all
**  symbols up to one contained in <follow>.
**
**  <Statement> := 'quit' ';'
*/
void            ReadQuit (
    TypSymbolSet        follow )
{
    /* skip the quit symbol                                                */
    Match( S_QUIT, "quit", follow );

    /* interpret the quit                                                  */
    if ( ! READ_ERROR() ) { IntrQuit(); }
}

/****************************************************************************
**
*F  ReadQUIT( <follow> )  . . . . . . . . . . . . . . . read a QUIT statement
**
**  'ReadQUIT' reads a  QUIT  statement.  In case   of an error it skips  all
**  symbols up to one contained in <follow>.
**
**  <Statement> := 'QUIT' ';'
*/
void            ReadQUIT (
    TypSymbolSet        follow )
{
    /* skip the quit symbol                                                */
    Match( S_QQUIT, "QUIT", follow );

    /* interpret the quit                                                  */
    if ( ! READ_ERROR() ) { IntrQUIT(); }
}


/****************************************************************************
**
*F  ReadStats(<follow>) . . . . . . . . . . . . . . read a statement sequence
**
**  'ReadStats' reads a statement sequence.  In case of an error it skips all
**  symbols up to one contained in <follow>.
**
**  <Statments> := { <Statment> }
**
**  <Statment>  := <Var> ':=' <Expr> ';'
**              |  <Var> '(' [ <Expr> { ',' <Expr> } ] ')' ';'
**              |  'Unbind' '(' <Var> ')' ';'
**              |  'if'   <Expr>  'then' <Statments>
**                 { 'elif' <Expr>  'then' <Statments> }
**                 [ 'else'                <Statments> ] 'fi' ';'
**              |  'for' <Var> 'in' <Expr> 'do' <Statments> 'od' ';'
**              |  'while' <Expr>  'do' <Statments>  'od' ';'
**              |  'repeat' <Statments>  'until' <Expr> ';'
**              |  'break' ';'
**              |  'return' [ <Expr> ] ';'
**              |  'atomic' <QualifiedExpression> { ',' <QualifiedExpression> } 'do' <Statements> 'od' ';'
**              |  ';'
*/
UInt ReadStats (
    TypSymbolSet        follow )
{
    UInt               nr;            /* number of statements            */

    /* read the statements                                                 */
    nr = 0;
    while ( IS_IN( TLS(Symbol), STATBEGIN|S_SEMICOLON ) ) {

        /* read a statement                                                */
        if      ( TLS(Symbol) == S_IDENT  ) ReadCallVarAss(follow,'s');
        else if ( TLS(Symbol) == S_UNBIND ) ReadUnbind(    follow    );
        else if ( TLS(Symbol) == S_INFO   ) ReadInfo(      follow    );
        else if ( TLS(Symbol) == S_ASSERT ) ReadAssert(    follow    );
        else if ( TLS(Symbol) == S_IF     ) ReadIf(        follow    );
        else if ( TLS(Symbol) == S_FOR    ) ReadFor(       follow    );
        else if ( TLS(Symbol) == S_WHILE  ) ReadWhile(     follow    );
        else if ( TLS(Symbol) == S_REPEAT ) ReadRepeat(    follow    );
        else if ( TLS(Symbol) == S_BREAK  ) ReadBreak(     follow    );
        else if ( TLS(Symbol) == S_CONTINUE) ReadContinue(     follow    );
        else if ( TLS(Symbol) == S_RETURN ) ReadReturn(    follow    );
        else if ( TLS(Symbol) == S_TRYNEXT) ReadTryNext(   follow    );
	else if ( TLS(Symbol) == S_QUIT   ) ReadQuit(      follow    );
	else if ( TLS(Symbol) == S_ATOMIC ) ReadAtomic(    follow    );
	else                           ReadEmpty(     follow    );
	nr++;
        Match( S_SEMICOLON, ";", follow );

    }

    /* return the number of statements                                     */
    return nr;
}


/****************************************************************************
**

*F * * * * * * * * * * * * read and evaluate symbols  * * * * * * * * * * * *
*/


/****************************************************************************
**

*V  ReadEvalResult  . . . . . . . . result of reading one command immediately
*/
/* TL: Obj ReadEvalResult; */


/****************************************************************************
**
*F  ReadEvalCommand() . . . . . . . . . . . . . . . . . . .  read one command
**
**  'ReadEvalCommand' reads one command and interprets it immediately.
**
**  It does not expect the  first symbol of its input  already read and  wont
**  read the  first symbol of the  next  input.
**
*/


void RecreateStackNams( Obj context )
{
  Obj lvars = context;
  Obj nams;
  UInt i;
  while (lvars != TLS(BottomLVars) && lvars != (Obj)0)
    {
      nams = NAMS_FUNC(PTR_BAG(lvars)[0]);
      if (nams != (Obj) 0)
	{
	  GROW_PLIST(TLS(StackNams), ++TLS(CountNams));
	  SET_ELM_PLIST( TLS(StackNams), TLS(CountNams), nams);
	  SET_LEN_PLIST( TLS(StackNams), TLS(CountNams));
	}
      lvars = ENVI_FUNC(PTR_BAG(lvars)[0]);
    }

  /* At this point we have the stack upside down, so invert it */
  for (i = 1; i <= TLS(CountNams)/2; i++)
    {
      nams = ELM_PLIST(TLS(StackNams), i);
      SET_ELM_PLIST( TLS(StackNams),
		     i,
		     ELM_PLIST(TLS(StackNams), TLS(CountNams) + 1 -i));
      SET_ELM_PLIST( TLS(StackNams),
		     TLS(CountNams) + 1 -i,
		     nams);
    }
}


ExecStatus ReadEvalCommand ( Obj context, UInt *dualSemicolon )
{
    ExecStatus          type;
    Obj                 stackNams;
    UInt                countNams;
    UInt                readTop;
    UInt                readTilde;
    UInt                currLHSGVar;
    Obj                 errorLVars;
    Obj                 errorLVars0;
    syJmp_buf           readJmpError;
    int			lockSP;

    /* get the first symbol from the input                                 */
    Match( TLS(Symbol), "", 0UL );

    /* if we have hit <end-of-file>, then give up                          */
    if ( TLS(Symbol) == S_EOF )  { return STATUS_EOF; }

    /* print only a partial prompt from now on                             */
    if ( !SyQuiet )
      TLS(Prompt) = "> ";
    else
      TLS(Prompt) = "";

    /* remember the old reader context                                     */
    stackNams   = TLS(StackNams);
    countNams   = TLS(CountNams);
    readTop     = TLS(ReadTop);
    readTilde   = TLS(ReadTilde);
    currLHSGVar = TLS(CurrLHSGVar);
    memcpy( readJmpError, TLS(ReadJmpError), sizeof(syJmp_buf) );

    /* intialize everything and begin an interpreter                       */
    TLS(StackNams)   = NEW_PLIST( T_PLIST, 16 );
    TLS(CountNams)   = 0;
    TLS(ReadTop)     = 0;
    TLS(ReadTilde)   = 0;
    TLS(CurrLHSGVar) = 0;
    RecreateStackNams(context);
    errorLVars = TLS(ErrorLVars);
    errorLVars0 = TLS(ErrorLVars0);
    TLS(ErrorLVars) = context;
    TLS(ErrorLVars0) = TLS(ErrorLVars);
<<<<<<< HEAD
    lockSP = RegionLockSP();
=======
>>>>>>> 9f6b1a3a

    IntrBegin( context );

    /* read an expression or an assignment or a procedure call             */
    if      (TLS(Symbol) == S_IDENT   ) { ReadExpr(    S_SEMICOLON|S_EOF, 'x' ); }

    /* otherwise read a statement                                          */
    else if (TLS(Symbol)==S_UNBIND    ) { ReadUnbind(  S_SEMICOLON|S_EOF      ); }
    else if (TLS(Symbol)==S_INFO      ) { ReadInfo(    S_SEMICOLON|S_EOF      ); }
    else if (TLS(Symbol)==S_ASSERT    ) { ReadAssert(  S_SEMICOLON|S_EOF      ); }
    else if (TLS(Symbol)==S_IF        ) { ReadIf(      S_SEMICOLON|S_EOF      ); }
    else if (TLS(Symbol)==S_FOR       ) { ReadFor(     S_SEMICOLON|S_EOF      ); }
    else if (TLS(Symbol)==S_WHILE     ) { ReadWhile(   S_SEMICOLON|S_EOF      ); }
    else if (TLS(Symbol)==S_REPEAT    ) { ReadRepeat(  S_SEMICOLON|S_EOF      ); }
    else if (TLS(Symbol)==S_BREAK     ) { ReadBreak(   S_SEMICOLON|S_EOF      ); }
    else if (TLS(Symbol)==S_CONTINUE  ) { ReadContinue(S_SEMICOLON|S_EOF      ); }
    else if (TLS(Symbol)==S_RETURN    ) { ReadReturn(  S_SEMICOLON|S_EOF      ); }
    else if (TLS(Symbol)==S_TRYNEXT   ) { ReadTryNext( S_SEMICOLON|S_EOF      ); }
    else if (TLS(Symbol)==S_QUIT      ) { ReadQuit(    S_SEMICOLON|S_EOF      ); }
    else if (TLS(Symbol)==S_QQUIT     ) { ReadQUIT(    S_SEMICOLON|S_EOF      ); }
    else if (TLS(Symbol)==S_SEMICOLON ) { ReadEmpty(   S_SEMICOLON|S_EOF      ); }
    else if (TLS(Symbol)==S_ATOMIC    ) { ReadAtomic(  S_SEMICOLON|S_EOF      ); }

    /* otherwise try to read an expression                                 */
    /* Unless the statement is empty, in which case do nothing             */
    else                           { ReadExpr(    S_SEMICOLON|S_EOF, 'r' ); }

    /* every statement must be terminated by a semicolon                  */
    if ( TLS(Symbol) != S_SEMICOLON ) {
        SyntaxError( "; expected");
    }

    /* check for dual semicolon                                            */
    if ( *TLS(In) == ';' ) {
        GetSymbol();
        if (dualSemicolon) *dualSemicolon = 1;
    }
    else {
        if (dualSemicolon) *dualSemicolon = 0;
    }

    /* end the interpreter                                                 */
    if ( ! READ_ERROR() ) {
        type = IntrEnd( 0UL );
        PopRegionAutoLocks(lockSP);
    }
    else {
        IntrEnd( 1UL );
        type = STATUS_ERROR;
        PopRegionLocks(lockSP);
	if (TLS(CurrentHashLock))
	  HashUnlock(TLS(CurrentHashLock));
    }

    /* switch back to the old reader context                               */
    memcpy( TLS(ReadJmpError), readJmpError, sizeof(syJmp_buf) );
    TLS(StackNams)   = stackNams;
    TLS(CountNams)   = countNams;
    TLS(ReadTop)     = readTop;
    TLS(ReadTilde)   = readTilde;
    TLS(CurrLHSGVar) = currLHSGVar;
    TLS(ErrorLVars) = errorLVars;
    TLS(ErrorLVars0) = errorLVars0;

    /* copy the result (if any)                                            */
    TLS(ReadEvalResult) = TLS(IntrResult);

    /* return whether a return-statement or a quit-statement were executed */
    return type;
}

/****************************************************************************
**
*F  ReadEvalFile()  . . . . . . . . . . . . . . . . . . . . . . . read a file
**
**  'ReadEvalFile' reads an entire file and returns (in 'ReadEvalResult') the
**  entire file as thunk, i.e., as function of no argument.
**
**  It does not expect the  first symbol of its input  already read and  wont
**  reads to the end of the input (unless an error happens).
*/
UInt ReadEvalFile ( void )
{
    volatile ExecStatus type;
    volatile Obj        stackNams;
    volatile UInt       countNams;
    volatile UInt       readTop;
    volatile UInt       readTilde;
    volatile UInt       currLHSGVar;
    syJmp_buf           readJmpError;
    volatile UInt       nr;
    volatile Obj        name;
    volatile Obj        nams;
    volatile Int        nloc;
    volatile Int        i;
    volatile int	lockSP;

    /* get the first symbol from the input                                 */
    Match( TLS(Symbol), "", 0UL );

    /* if we have hit <end-of-file>, then give up                          */
    if ( TLS(Symbol) == S_EOF )  { return STATUS_EOF; }

    /* print only a partial prompt from now on                             */
    if ( !SyQuiet )
      TLS(Prompt) = "> ";
    else
      TLS(Prompt) = "";

    /* remember the old reader context                                     */
    stackNams   = TLS(StackNams);
    countNams   = TLS(CountNams);
    readTop     = TLS(ReadTop);
    readTilde   = TLS(ReadTilde);
    currLHSGVar = TLS(CurrLHSGVar);
<<<<<<< HEAD
    lockSP      = RegionLockSP();
=======
>>>>>>> 9f6b1a3a
    memcpy( readJmpError, TLS(ReadJmpError), sizeof(syJmp_buf) );

    /* intialize everything and begin an interpreter                       */
    TLS(StackNams)   = NEW_PLIST( T_PLIST, 16 );
    TLS(CountNams)   = 0;
    TLS(ReadTop)     = 0;
    TLS(ReadTilde)   = 0;
    TLS(CurrLHSGVar) = 0;
    IntrBegin(TLS(BottomLVars));

    /* check for local variables                                           */
    nloc = 0;
    nams = NEW_PLIST( T_PLIST, nloc );
    SET_LEN_PLIST( nams, nloc );
    TLS(CountNams) += 1;
    ASS_LIST( TLS(StackNams), TLS(CountNams), nams );
    if ( TLS(Symbol) == S_LOCAL ) {
        Match( S_LOCAL, "local", 0L );
        C_NEW_STRING_DYN( name, TLS(Value) );
        nloc += 1;
        ASS_LIST( nams, nloc, name );
        Match( S_IDENT, "identifier", STATBEGIN|S_END );
        while ( TLS(Symbol) == S_COMMA ) {
            TLS(Value)[0] = '\0';
            Match( S_COMMA, ",", 0L );
            for ( i = 1; i <= nloc; i++ ) {
                if ( strcmp(CSTR_STRING(ELM_LIST(nams,i)),TLS(Value)) == 0 ) {
                    SyntaxError("name used for two locals");
                }
            }
            C_NEW_STRING_DYN( name, TLS(Value) );
            nloc += 1;
            ASS_LIST( nams, nloc, name );
            Match( S_IDENT, "identifier", STATBEGIN|S_END );
        }
        Match( S_SEMICOLON, ";", STATBEGIN|S_END );
    }

    /* fake the 'function ()'                                              */
    IntrFuncExprBegin( 0L, nloc, nams, TLS(Input)->number );

    /* read the statements                                                 */
    nr = ReadStats( S_SEMICOLON | S_EOF );

    /* we now want to be at <end-of-file>                                  */
    if ( TLS(Symbol) != S_EOF ) {
        SyntaxError("<end-of-file> expected");
    }

    /* fake the 'end;'                                                     */
    if ( ! READ_ERROR() ) {
        IntrFuncExprEnd( nr, 0UL );
    }
    else {
        Obj fexp;
        CodeEnd(1);
        TLS(IntrCoding)--;
        fexp = CURR_FUNC;
        if (fexp && ENVI_FUNC(fexp))  SWITCH_TO_OLD_LVARS(ENVI_FUNC(fexp));
    }

    /* end the interpreter                                                 */
    if ( ! READ_ERROR() ) {
        type = IntrEnd( 0UL );
    }
    else {
        IntrEnd( 1UL );
        type = STATUS_ERROR;
    }

    /* switch back to the old reader context                               */
    memcpy( TLS(ReadJmpError), readJmpError, sizeof(syJmp_buf) );
<<<<<<< HEAD
    PopRegionLocks(lockSP);
    if (TLS(CurrentHashLock))
      HashUnlock(TLS(CurrentHashLock));
=======
>>>>>>> 9f6b1a3a
    TLS(StackNams)   = stackNams;
    TLS(CountNams)   = countNams;
    TLS(ReadTop)     = readTop;
    TLS(ReadTilde)   = readTilde;
    TLS(CurrLHSGVar) = currLHSGVar;

    /* copy the result (if any)                                            */
    TLS(ReadEvalResult) = TLS(IntrResult);

    /* return whether a return-statement or a quit-statement were executed */
    return type;
}


/****************************************************************************
**
*F  ReadEvalError() . . . . . . . . . . . . . . . . . .  return with an error
*/
void            ReadEvalError ( void )
{
    TLS(PtrBody)  = (Stat*)PTR_BAG(BODY_FUNC(CURR_FUNC));
    TLS(PtrLVars) = PTR_BAG(TLS(CurrLVars));
    syLongjmp( TLS(ReadJmpError), 1 );
}


/****************************************************************************
**
*F  Call0ArgsInNewReader(Obj f)  . . . . . . . . . . . . call a GAP function
**
**  The current reader context is saved and a new one is started.
*/
Obj Call0ArgsInNewReader(Obj f)

{
  /* for the new interpreter context: */
/*  ExecStatus          type; */
  Obj                 stackNams;
  UInt                countNams;
  UInt                readTop;
  UInt                readTilde;
  UInt                currLHSGVar;
  UInt                userHasQuit;
  syJmp_buf           readJmpError;
  UInt                intrCoding;
  UInt                intrIgnoring;
  UInt                intrReturning;
  UInt                nrError;
<<<<<<< HEAD
=======
};

static void SaveReaderState( struct SavedReaderState *s) {
  s->stackNams   = TLS(StackNams);
  s->countNams   = TLS(CountNams);
  s->readTop     = TLS(ReadTop);
  s->readTilde   = TLS(ReadTilde);
  s->currLHSGVar = TLS(CurrLHSGVar);
  s->userHasQuit = TLS(UserHasQuit);
  s->intrCoding = TLS(IntrCoding);
  s->intrIgnoring = TLS(IntrIgnoring);
  s->intrReturning = TLS(IntrReturning);
  s->nrError = TLS(NrError);
  memcpy( s->readJmpError, TLS(ReadJmpError), sizeof(syJmp_buf) );
}

static void ClearReaderState( void ) {
  TLS(StackNams)   = NEW_PLIST( T_PLIST, 16 );
  TLS(CountNams)   = 0;
  TLS(ReadTop)     = 0;
  TLS(ReadTilde)   = 0;
  TLS(CurrLHSGVar) = 0;
  TLS(UserHasQuit) = 0;
  TLS(IntrCoding) = 0;
  TLS(IntrIgnoring) = 0;
  TLS(IntrReturning) = 0;
  TLS(NrError) = 0;
}

static void RestoreReaderState( const struct SavedReaderState *s) {
  memcpy( TLS(ReadJmpError), s->readJmpError, sizeof(syJmp_buf) );
  TLS(UserHasQuit) = s->userHasQuit;
  TLS(StackNams)   = s->stackNams;
  TLS(CountNams)   = s->countNams;
  TLS(ReadTop)     = s->readTop;
  TLS(ReadTilde)   = s->readTilde;
  TLS(CurrLHSGVar) = s->currLHSGVar;
  TLS(IntrCoding) = s->intrCoding;
  TLS(IntrIgnoring) = s->intrIgnoring;
  TLS(IntrReturning) = s->intrReturning;
  TLS(NrError) = s->nrError;
}


/****************************************************************************
**
*F  Call0ArgsInNewReader(Obj f)  . . . . . . . . . . . . call a GAP function
**
**  The current reader context is saved and a new one is started.
*/
Obj Call0ArgsInNewReader(Obj f)

{
  /* for the new interpreter context: */
/*  ExecStatus          type; */
  struct SavedReaderState s;
>>>>>>> 9f6b1a3a
  Obj result;

  /* remember the old reader context                                     */
  stackNams   = TLS(StackNams);
  countNams   = TLS(CountNams);
  readTop     = TLS(ReadTop);
  readTilde   = TLS(ReadTilde);
  currLHSGVar = TLS(CurrLHSGVar);
  userHasQuit = TLS(UserHasQuit);
  intrCoding = TLS(IntrCoding);
  intrIgnoring = TLS(IntrIgnoring);
  intrReturning = TLS(IntrReturning);
  nrError = TLS(NrError);
  memcpy( readJmpError, TLS(ReadJmpError), sizeof(syJmp_buf) );

  /* intialize everything and begin an interpreter                       */
<<<<<<< HEAD
  TLS(StackNams)   = NEW_PLIST( T_PLIST, 16 );
  TLS(CountNams)   = 0;
  TLS(ReadTop)     = 0;
  TLS(ReadTilde)   = 0;
  TLS(CurrLHSGVar) = 0;
  TLS(UserHasQuit) = 0;
  TLS(IntrCoding) = 0;
  TLS(IntrIgnoring) = 0;
  TLS(NrError) = 0;
=======
  ClearReaderState();
>>>>>>> 9f6b1a3a
  IntrBegin( TLS(BottomLVars) );

  if (!READ_ERROR()) {
    result = CALL_0ARGS(f);
    PushVoidObj();
    /* end the interpreter                                                 */
    IntrEnd( 0UL );
  } else {
    result = (Obj) 0L;
    IntrEnd( 1UL );
    ClearError();
  }

  /* switch back to the old reader context                               */
  memcpy( TLS(ReadJmpError), readJmpError, sizeof(syJmp_buf) );
  TLS(UserHasQuit) = userHasQuit;
  TLS(StackNams)   = stackNams;
  TLS(CountNams)   = countNams;
  TLS(ReadTop)     = readTop;
  TLS(ReadTilde)   = readTilde;
  TLS(CurrLHSGVar) = currLHSGVar;
  TLS(IntrCoding) = intrCoding;
  TLS(IntrIgnoring) = intrIgnoring;
  TLS(IntrReturning) = intrReturning;
  TLS(NrError) = nrError;
  return result;
}

/****************************************************************************
**
*F  Call1ArgsInNewReader(Obj f,Obj a) . . . . . . . . . . call a GAP function
**
**  The current reader context is saved and a new one is started.
*/
Obj Call1ArgsInNewReader(Obj f,Obj a)

{
  /* for the new interpreter context: */
/*ExecStatus          type; */
  Obj                 stackNams;
  UInt                countNams;
  UInt                readTop;
  UInt                readTilde;
  UInt                currLHSGVar;
  UInt                userHasQuit;
  UInt                intrCoding;
  UInt                intrIgnoring;
  UInt                intrReturning;
  syJmp_buf             readJmpError;
  Obj result;
  UInt                nrError;

  /* remember the old reader context                                     */
  stackNams   = TLS(StackNams);
  countNams   = TLS(CountNams);
  readTop     = TLS(ReadTop);
  readTilde   = TLS(ReadTilde);
  currLHSGVar = TLS(CurrLHSGVar);
  userHasQuit = TLS(UserHasQuit);
  intrCoding = TLS(IntrCoding);
  intrIgnoring = TLS(IntrIgnoring);
  intrReturning = TLS(IntrReturning);
  nrError = TLS(NrError);
  memcpy( readJmpError, TLS(ReadJmpError), sizeof(syJmp_buf) );

  /* intialize everything and begin an interpreter                       */
<<<<<<< HEAD
  TLS(StackNams)   = NEW_PLIST( T_PLIST, 16 );
  TLS(CountNams)   = 0;
  TLS(ReadTop)     = 0;
  TLS(ReadTilde)   = 0;
  TLS(CurrLHSGVar) = 0;
  TLS(UserHasQuit) = 0;
  TLS(IntrCoding) = 0;
  TLS(IntrIgnoring) = 0;
  TLS(IntrReturning) = 0;
  TLS(NrError) = 0;
=======
  ClearReaderState();
>>>>>>> 9f6b1a3a
  IntrBegin( TLS(BottomLVars) );

  if (!READ_ERROR()) {
    result = CALL_1ARGS(f,a);
    PushVoidObj();
    /* end the interpreter                                                 */
    IntrEnd( 0UL );
  } else {
    result = (Obj) 0L;
    IntrEnd( 1UL );
    ClearError();
  }

  /* switch back to the old reader context                               */
  memcpy( TLS(ReadJmpError), readJmpError, sizeof(syJmp_buf) );
  TLS(IntrCoding) = intrCoding;
  TLS(IntrIgnoring) = intrIgnoring;
  TLS(IntrReturning) = intrReturning;
  TLS(StackNams)   = stackNams;
  TLS(CountNams)   = countNams;
  TLS(ReadTop)     = readTop;
  TLS(ReadTilde)   = readTilde;
  TLS(CurrLHSGVar) = currLHSGVar;
  TLS(UserHasQuit) = userHasQuit;
  TLS(NrError) = nrError;
  return result;
}


/****************************************************************************
**

*F * * * * * * * * * * * * * initialize package * * * * * * * * * * * * * * *
*/

/****************************************************************************
**
*F  InitKernel( <module> )  . . . . . . . . initialise kernel data structures
*/
static Int InitKernel (
    StructInitInfo *    module )
{
    TLS(ErrorLVars) = (UInt **)0;
    TLS(CurrentGlobalForLoopDepth) = 0;
<<<<<<< HEAD
    /* TL: InitGlobalBag( &ReadEvalResult, "src/read.c:ReadEvalResult" ); */
    /* TL: InitGlobalBag( &StackNams,      "src/read.c:StackNams"      ); */
=======
    InitGlobalBag( &ReadEvalResult, "src/read.c:ReadEvalResult" );
    InitGlobalBag( &StackNams,      "src/read.c:StackNams"      );
>>>>>>> 9f6b1a3a
    InitCopyGVar( "GAPInfo", &GAPInfo);
    /* return success                                                      */
    return 0;
}


/****************************************************************************
**
*F  InitInfoRead()  . . . . . . . . . . . . . . . . . table of init functions
*/
static StructInitInfo module = {
    MODULE_BUILTIN,                     /* type                           */
    "read",                             /* name                           */
    0,                                  /* revision entry of c file       */
    0,                                  /* revision entry of h file       */
    0,                                  /* version                        */
    0,                                  /* crc                            */
    InitKernel,                         /* initKernel                     */
    0,                                  /* initLibrary                    */
    0,                                  /* checkInit                      */
    0,                                  /* preSave                        */
    0,                                  /* postSave                       */
    0                                   /* postRestore                    */
};

StructInitInfo * InitInfoRead ( void )
{
    return &module;
}


/****************************************************************************
**

*E  read.c  . . . . . . . . . . . . . . . . . . . . . . . . . . . . ends here
*/


<|MERGE_RESOLUTION|>--- conflicted
+++ resolved
@@ -379,11 +379,7 @@
       && var != TLS(CurrLHSGVar)
       && var != Tilde
       && VAL_GVAR(var) == 0
-<<<<<<< HEAD
       && ELM_PLIST(ExprGVars[GVAR_BUCKET(var)], GVAR_INDEX(var)) == 0
-=======
-      && ELM_PLIST(ExprGVars,var) == 0
->>>>>>> 9f6b1a3a
       && ! TLS(IntrIgnoring)
       && ! GlobalComesFromEnclosingForLoop(var)
       && (GAPInfo == 0 || !IS_REC(GAPInfo) || !ISB_REC(GAPInfo,WarnOnUnboundGlobalsRNam) ||
@@ -1177,10 +1173,7 @@
                 GetSymbol();
 	    }
         C_NEW_STRING_DYN( name, TLS(Value) );
-<<<<<<< HEAD
 	    MakeImmutableString(name);
-=======
->>>>>>> 9f6b1a3a
 	    narg += 1;
 	    ASS_LIST( nams, narg+nloc, name );
 	    Match(S_IDENT,"identifier",S_RPAREN|S_LOCAL|STATBEGIN|S_END|follow);
@@ -1219,10 +1212,7 @@
 		}
 	    }
         C_NEW_STRING_DYN( name, TLS(Value) );
-<<<<<<< HEAD
 	    MakeImmutableString(name);
-=======
->>>>>>> 9f6b1a3a
 	    narg += 1;
 	    ASS_LIST( nams, narg+nloc, name );
 	    Match(S_IDENT,"identifier",S_RPAREN|S_LOCAL|STATBEGIN|S_END|follow);
@@ -1236,13 +1226,8 @@
                 SyntaxError("name used for argument and local");
             }
         }
-<<<<<<< HEAD
-        name = NEW_STRING( strlen(TLS(Value)) );
-        SyStrncat( CSTR_STRING(name), TLS(Value), strlen(TLS(Value)) );
-	MakeImmutableString(name);
-=======
         C_NEW_STRING_DYN( name, TLS(Value) );
->>>>>>> 9f6b1a3a
+	      MakeImmutableString(name);
         nloc += 1;
         ASS_LIST( nams, narg+nloc, name );
         Match( S_IDENT, "identifier", STATBEGIN|S_END|follow );
@@ -1260,13 +1245,8 @@
                     SyntaxError("name used for two locals");
                 }
             }
-<<<<<<< HEAD
-            name = NEW_STRING( strlen(TLS(Value)) );
-            SyStrncat( CSTR_STRING(name), TLS(Value), strlen(TLS(Value)) );
-	    MakeImmutableString(name);
-=======
             C_NEW_STRING_DYN( name, TLS(Value) );
->>>>>>> 9f6b1a3a
+	          MakeImmutableString(name);
             nloc += 1;
             ASS_LIST( nams, narg+nloc, name );
             Match( S_IDENT, "identifier", STATBEGIN|S_END|follow );
@@ -1345,10 +1325,7 @@
     TLS(CountNams)++;
     ASS_LIST( TLS(StackNams), TLS(CountNams), nams );
     C_NEW_STRING_DYN( name, TLS(Value) );
-<<<<<<< HEAD
     MakeImmutableString( name );
-=======
->>>>>>> 9f6b1a3a
     ASS_LIST( nams, 1, name );
 
     /* match away the '->'                                                 */
@@ -2173,19 +2150,12 @@
     volatile UInt       nexprs;         /* number of statements in body    */
     volatile UInt       nrError;        /* copy of <TLS(NrError)>          */
     volatile Bag        currLVars;      /* copy of <TLS(CurrLVars)>        */
-<<<<<<< HEAD
     volatile int        lockSP;         /* lock stack */
-=======
->>>>>>> 9f6b1a3a
 
     /* remember the current variables in case of an error                  */
     currLVars = TLS(CurrLVars);
     nrError   = TLS(NrError);
-<<<<<<< HEAD
     lockSP    = RegionLockSP();
-=======
-    /* lockSP    = RegionLockSP(); */
->>>>>>> 9f6b1a3a
 
     Match( S_ATOMIC, "atomic", follow );
     /* Might just be an atomic function literal as an expression */
@@ -2194,12 +2164,8 @@
       return; }
 
     /* 'atomic' <QualifiedExpression> {',' <QualifiedExpression> } 'do'    */
-<<<<<<< HEAD
     if ( ! READ_ERROR() ) { IntrAtomicBegin(); }
 
-=======
-    
->>>>>>> 9f6b1a3a
     ReadQualifiedExpr( S_DO|S_OD|follow, 'r' );
     nexprs = 1;
     while (TLS(Symbol) == S_COMMA) {
@@ -2236,12 +2202,9 @@
         TLS(PtrLVars)  = PTR_BAG( TLS(CurrLVars) );
         TLS(PtrBody)   = (Stat*) PTR_BAG( BODY_FUNC( CURR_FUNC ) );
     }
-<<<<<<< HEAD
     /* This is a no-op if IntrAtomicEnd() succeeded, otherwise it restores
      * locks to where they were before. */
     PopRegionLocks(lockSP);
-=======
->>>>>>> 9f6b1a3a
 }
 
 
@@ -2589,10 +2552,7 @@
     errorLVars0 = TLS(ErrorLVars0);
     TLS(ErrorLVars) = context;
     TLS(ErrorLVars0) = TLS(ErrorLVars);
-<<<<<<< HEAD
     lockSP = RegionLockSP();
-=======
->>>>>>> 9f6b1a3a
 
     IntrBegin( context );
 
@@ -2708,10 +2668,7 @@
     readTop     = TLS(ReadTop);
     readTilde   = TLS(ReadTilde);
     currLHSGVar = TLS(CurrLHSGVar);
-<<<<<<< HEAD
     lockSP      = RegionLockSP();
-=======
->>>>>>> 9f6b1a3a
     memcpy( readJmpError, TLS(ReadJmpError), sizeof(syJmp_buf) );
 
     /* intialize everything and begin an interpreter                       */
@@ -2784,12 +2741,9 @@
 
     /* switch back to the old reader context                               */
     memcpy( TLS(ReadJmpError), readJmpError, sizeof(syJmp_buf) );
-<<<<<<< HEAD
     PopRegionLocks(lockSP);
     if (TLS(CurrentHashLock))
       HashUnlock(TLS(CurrentHashLock));
-=======
->>>>>>> 9f6b1a3a
     TLS(StackNams)   = stackNams;
     TLS(CountNams)   = countNams;
     TLS(ReadTop)     = readTop;
@@ -2815,18 +2769,15 @@
     syLongjmp( TLS(ReadJmpError), 1 );
 }
 
-
-/****************************************************************************
-**
-*F  Call0ArgsInNewReader(Obj f)  . . . . . . . . . . . . call a GAP function
-**
-**  The current reader context is saved and a new one is started.
-*/
-Obj Call0ArgsInNewReader(Obj f)
-
-{
-  /* for the new interpreter context: */
-/*  ExecStatus          type; */
+/****************************************************************************
+**
+**   Reader state -- the next group of functions are used to "push" the current
+**  interpreter state allowing GAP code to be interpreted in the middle of other
+**  code. This is used, for instance, in the command-line editor.
+*/
+
+
+struct SavedReaderState {
   Obj                 stackNams;
   UInt                countNams;
   UInt                readTop;
@@ -2838,8 +2789,6 @@
   UInt                intrIgnoring;
   UInt                intrReturning;
   UInt                nrError;
-<<<<<<< HEAD
-=======
 };
 
 static void SaveReaderState( struct SavedReaderState *s) {
@@ -2896,36 +2845,13 @@
   /* for the new interpreter context: */
 /*  ExecStatus          type; */
   struct SavedReaderState s;
->>>>>>> 9f6b1a3a
   Obj result;
-
+  
   /* remember the old reader context                                     */
-  stackNams   = TLS(StackNams);
-  countNams   = TLS(CountNams);
-  readTop     = TLS(ReadTop);
-  readTilde   = TLS(ReadTilde);
-  currLHSGVar = TLS(CurrLHSGVar);
-  userHasQuit = TLS(UserHasQuit);
-  intrCoding = TLS(IntrCoding);
-  intrIgnoring = TLS(IntrIgnoring);
-  intrReturning = TLS(IntrReturning);
-  nrError = TLS(NrError);
-  memcpy( readJmpError, TLS(ReadJmpError), sizeof(syJmp_buf) );
-
+  SaveReaderState(&s);
+  
   /* intialize everything and begin an interpreter                       */
-<<<<<<< HEAD
-  TLS(StackNams)   = NEW_PLIST( T_PLIST, 16 );
-  TLS(CountNams)   = 0;
-  TLS(ReadTop)     = 0;
-  TLS(ReadTilde)   = 0;
-  TLS(CurrLHSGVar) = 0;
-  TLS(UserHasQuit) = 0;
-  TLS(IntrCoding) = 0;
-  TLS(IntrIgnoring) = 0;
-  TLS(NrError) = 0;
-=======
   ClearReaderState();
->>>>>>> 9f6b1a3a
   IntrBegin( TLS(BottomLVars) );
 
   if (!READ_ERROR()) {
@@ -2940,17 +2866,7 @@
   }
 
   /* switch back to the old reader context                               */
-  memcpy( TLS(ReadJmpError), readJmpError, sizeof(syJmp_buf) );
-  TLS(UserHasQuit) = userHasQuit;
-  TLS(StackNams)   = stackNams;
-  TLS(CountNams)   = countNams;
-  TLS(ReadTop)     = readTop;
-  TLS(ReadTilde)   = readTilde;
-  TLS(CurrLHSGVar) = currLHSGVar;
-  TLS(IntrCoding) = intrCoding;
-  TLS(IntrIgnoring) = intrIgnoring;
-  TLS(IntrReturning) = intrReturning;
-  TLS(NrError) = nrError;
+  RestoreReaderState(&s);
   return result;
 }
 
@@ -2965,47 +2881,15 @@
 {
   /* for the new interpreter context: */
 /*ExecStatus          type; */
-  Obj                 stackNams;
-  UInt                countNams;
-  UInt                readTop;
-  UInt                readTilde;
-  UInt                currLHSGVar;
-  UInt                userHasQuit;
-  UInt                intrCoding;
-  UInt                intrIgnoring;
-  UInt                intrReturning;
-  syJmp_buf             readJmpError;
+  struct SavedReaderState s;
   Obj result;
-  UInt                nrError;
 
   /* remember the old reader context                                     */
-  stackNams   = TLS(StackNams);
-  countNams   = TLS(CountNams);
-  readTop     = TLS(ReadTop);
-  readTilde   = TLS(ReadTilde);
-  currLHSGVar = TLS(CurrLHSGVar);
-  userHasQuit = TLS(UserHasQuit);
-  intrCoding = TLS(IntrCoding);
-  intrIgnoring = TLS(IntrIgnoring);
-  intrReturning = TLS(IntrReturning);
-  nrError = TLS(NrError);
-  memcpy( readJmpError, TLS(ReadJmpError), sizeof(syJmp_buf) );
+
+  SaveReaderState(&s);
 
   /* intialize everything and begin an interpreter                       */
-<<<<<<< HEAD
-  TLS(StackNams)   = NEW_PLIST( T_PLIST, 16 );
-  TLS(CountNams)   = 0;
-  TLS(ReadTop)     = 0;
-  TLS(ReadTilde)   = 0;
-  TLS(CurrLHSGVar) = 0;
-  TLS(UserHasQuit) = 0;
-  TLS(IntrCoding) = 0;
-  TLS(IntrIgnoring) = 0;
-  TLS(IntrReturning) = 0;
-  TLS(NrError) = 0;
-=======
   ClearReaderState();
->>>>>>> 9f6b1a3a
   IntrBegin( TLS(BottomLVars) );
 
   if (!READ_ERROR()) {
@@ -3020,17 +2904,7 @@
   }
 
   /* switch back to the old reader context                               */
-  memcpy( TLS(ReadJmpError), readJmpError, sizeof(syJmp_buf) );
-  TLS(IntrCoding) = intrCoding;
-  TLS(IntrIgnoring) = intrIgnoring;
-  TLS(IntrReturning) = intrReturning;
-  TLS(StackNams)   = stackNams;
-  TLS(CountNams)   = countNams;
-  TLS(ReadTop)     = readTop;
-  TLS(ReadTilde)   = readTilde;
-  TLS(CurrLHSGVar) = currLHSGVar;
-  TLS(UserHasQuit) = userHasQuit;
-  TLS(NrError) = nrError;
+  RestoreReaderState(&s);
   return result;
 }
 
@@ -3050,13 +2924,8 @@
 {
     TLS(ErrorLVars) = (UInt **)0;
     TLS(CurrentGlobalForLoopDepth) = 0;
-<<<<<<< HEAD
     /* TL: InitGlobalBag( &ReadEvalResult, "src/read.c:ReadEvalResult" ); */
     /* TL: InitGlobalBag( &StackNams,      "src/read.c:StackNams"      ); */
-=======
-    InitGlobalBag( &ReadEvalResult, "src/read.c:ReadEvalResult" );
-    InitGlobalBag( &StackNams,      "src/read.c:StackNams"      );
->>>>>>> 9f6b1a3a
     InitCopyGVar( "GAPInfo", &GAPInfo);
     /* return success                                                      */
     return 0;
@@ -3092,6 +2961,4 @@
 **
 
 *E  read.c  . . . . . . . . . . . . . . . . . . . . . . . . . . . . ends here
-*/
-
-
+*/