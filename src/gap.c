/****************************************************************************
**
*W  gap.c                       GAP source                       Frank Celler
*W                                                         & Martin Schönert
**
**
*Y  Copyright (C)  1996,  Lehrstuhl D für Mathematik,  RWTH Aachen,  Germany
*Y  (C) 1998 School Math and Comp. Sci., University of St Andrews, Scotland
*Y  Copyright (C) 2002 The GAP Group
**
**  This file contains the various read-eval-print loops and  related  stuff.
*/
#include        <stdio.h>
#include        <assert.h>
#include        <string.h>              /* memcpy */
#include        <stdlib.h>

#include        "system.h"              /* system dependent part           */

#ifdef HAVE_SYS_STAT_H
#include        <sys/stat.h>
#endif

#include	<sys/time.h>
#include <unistd.h> /* move this and wrap execvp later */

/* TL: extern char * In; */

#include        "gasman.h"              /* garbage collector               */
#include        "objects.h"             /* objects                         */
#include        "scanner.h"             /* scanner                         */

#include        "gap.h"                 /* error handling, initialisation  */
#include        "tls.h"                 /* thread-local storage            */

#include        "read.h"                /* reader                          */

#include        "gvars.h"               /* global variables                */
#include        "calls.h"               /* generic call mechanism          */
#include        "opers.h"               /* generic operations              */

#include        "ariths.h"              /* basic arithmetic                */

#include        "integer.h"             /* integers                        */
#include        "rational.h"            /* rationals                       */
#include        "cyclotom.h"            /* cyclotomics                     */
#include        "finfield.h"            /* finite fields and ff elements   */

#include        "bool.h"                /* booleans                        */
#include        "macfloat.h"            /* machine doubles                 */
#include        "permutat.h"            /* permutations                    */
#include        "trans.h"               /* transformations                 */
#include        "pperm.h"               /* partial perms                   */

#include        "records.h"             /* generic records                 */
#include        "precord.h"             /* plain records                   */

#include        "lists.h"               /* generic lists                   */
#include        "listoper.h"            /* operations for generic lists    */
#include        "listfunc.h"            /* functions for generic lists     */
#include        "plist.h"               /* plain lists                     */
#include        "set.h"                 /* plain sets                      */
#include        "vector.h"              /* functions for plain vectors     */
#include        "vecffe.h"              /* functions for fin field vectors */
#include        "blister.h"             /* boolean lists                   */
#include        "range.h"               /* ranges                          */
#include        "string.h"              /* strings                         */
#include        "vecgf2.h"              /* functions for GF2 vectors       */
#include        "vec8bit.h"             /* functions for other compressed
                                           GF(q) vectors                   */
#include        "objfgelm.h"            /* objects of free groups          */
#include        "objpcgel.h"            /* objects of polycyclic groups    */
#include        "objscoll.h"            /* single collector                */
#include        "objccoll.h"            /* combinatorial collector         */
#include        "objcftl.h"             /* from the left collect           */

#include        "dt.h"                  /* deep thought                    */
#include        "dteval.h"              /* deep thought evaluation          */

#include        "sctable.h"             /* structure constant table        */
#include        "costab.h"              /* coset table                     */
#include        "tietze.h"              /* tietze helper functions         */

#include        "code.h"                /* coder                           */

#include        "exprs.h"               /* expressions                     */
#include        "stats.h"               /* statements                      */
#include        "funcs.h"               /* functions                       */

#include        "intrprtr.h"            /* interpreter                     */

#include        "compiler.h"            /* compiler                        */

#include        "compstat.h"            /* statically linked modules       */

#include        "saveload.h"            /* saving and loading              */

#include        "streams.h"             /* streams package                 */
#include        "sysfiles.h"            /* file input/output               */
#include        "weakptr.h"             /* weak pointers                   */
#include        "profile.h"             /* profiling                       */
#include	"serialize.h"		/* object serialization		   */

#ifdef GAPMPI
#include        "gapmpi.h"              /* ParGAP/MPI                      */
#endif

<<<<<<< HEAD
#ifdef WITH_ZMQ
#include	"zmqgap.h"		/* GAP ZMQ support		   */
#endif

#include        "thread.h"
#include        "tls.h"
#include        "threadapi.h"
#include        "aobjects.h"
#include        "objset.h"
=======
#include        "thread.h"
#include        "tls.h"
#include        "aobjects.h"
>>>>>>> 9f6b1a3a

#include        "vars.h"                /* variables                       */

#include        "intfuncs.h"
#include        "iostream.h"

/****************************************************************************
**

*V  Last  . . . . . . . . . . . . . . . . . . . . . . global variable  'last'
**
**  'Last',  'Last2', and 'Last3'  are the  global variables 'last', 'last2',
**  and  'last3', which are automatically  assigned  the result values in the
**  main read-eval-print loop.
*/
UInt Last;


/****************************************************************************
**
*V  Last2 . . . . . . . . . . . . . . . . . . . . . . global variable 'last2'
*/
UInt Last2;


/****************************************************************************
**
*V  Last3 . . . . . . . . . . . . . . . . . . . . . . global variable 'last3'
*/
UInt Last3;


/****************************************************************************
**
*V  Time  . . . . . . . . . . . . . . . . . . . . . . global variable  'time'
**
**  'Time' is the global variable 'time', which is automatically assigned the
**  time the last command took.
*/
UInt Time;


/****************************************************************************
**
*F  ViewObjHandler  . . . . . . . . . handler to view object and catch errors
**
**  This is the function actually called in Read-Eval-View loops.
**  We might be in trouble if the library has not (yet) loaded and so ViewObj
**  is not yet defined, or the fallback methods not yet installed. To avoid
**  this problem, we check, and use PrintObj if there is a problem
**
**  We also install a hook to use the GAP level function 'CustomView' if
**  it exists. This can for example be used to restrict the amount of output
**  or to show long output in a pager or .....
**  
**  This function also supplies the \n after viewing.
*/
UInt ViewObjGVar;
UInt CustomViewGVar;

void ViewObjHandler ( Obj obj )
{
  volatile Obj        func;
  volatile Obj        cfunc;
  syJmp_buf             readJmpError;

  /* get the functions                                                   */
  func = ValAutoGVar(ViewObjGVar);
  cfunc = ValAutoGVar(CustomViewGVar);

  /* if non-zero use this function, otherwise use `PrintObj'             */
  memcpy( readJmpError, TLS(ReadJmpError), sizeof(syJmp_buf) );
  if ( ! READ_ERROR() ) {
    if ( cfunc != 0 && TNUM_OBJ(cfunc) == T_FUNCTION ) {
      CALL_1ARGS(cfunc, obj);
    }
    else if ( func != 0 && TNUM_OBJ(func) == T_FUNCTION ) {
      ViewObj(obj);
    }
    else {
      PrintObj( obj );
    }
    Pr( "\n", 0L, 0L );
    memcpy( TLS(ReadJmpError), readJmpError, sizeof(syJmp_buf) );
  }
  else {
    memcpy( TLS(ReadJmpError), readJmpError, sizeof(syJmp_buf) );
  }
}


/****************************************************************************
**
*F  main( <argc>, <argv> )  . . . . . . .  main program, read-eval-print loop
*/
UInt QUITTINGGVar;

Obj ErrorHandler;               /* not yet settable from GAP level */

typedef struct {
    const Char *                name;
    Obj *                       address;
} StructImportedGVars;

#ifndef MAX_IMPORTED_GVARS
#define MAX_IMPORTED_GVARS      1024
#endif

static StructImportedGVars ImportedGVars[MAX_IMPORTED_GVARS];
static Int NrImportedGVars;

static StructImportedGVars ImportedFuncs[MAX_IMPORTED_GVARS];
static Int NrImportedFuncs;

char *original_argv0;
static char **sysargv;
static char **sysenviron;

/* TL: Obj ShellContext = 0; */
/* TL: Obj BaseShellContext = 0; */
/* TL: UInt ShellContextDepth; */


Obj Shell ( Obj context, 
            UInt canReturnVoid,
            UInt canReturnObj,
            UInt lastDepth,
            UInt setTime,
            Char *prompt,
            Obj preCommandHook,
            UInt catchQUIT,
            Char *inFile,
            Char *outFile)
{
  UInt time = 0;
  UInt status;
  UInt dualSemicolon;
  UInt oldindent;
  UInt oldPrintDepth;
  Obj res;
  Obj oldShellContext;
  Obj oldBaseShellContext;
  Int oldRecursionDepth;
  oldShellContext = TLS(ShellContext);
  TLS(ShellContext) = context;
  oldBaseShellContext = TLS(BaseShellContext);
  TLS(BaseShellContext) = context;
  TLS(ShellContextDepth) = 0;
  oldRecursionDepth = TLS(RecursionDepth);
  
  /* read-eval-print loop                                                */
  if (!OpenOutput(outFile))
    ErrorMayQuit("SHELL: can't open outfile %s",(Int)outFile,0);

  if(!OpenInput(inFile))
    {
      CloseOutput();
      ErrorMayQuit("SHELL: can't open infile %s",(Int)inFile,0);
    }
  
  oldPrintDepth = TLS(PrintObjDepth);
  TLS(PrintObjDepth) = 0;
  oldindent = TLS(Output)->indent;
  TLS(Output)->indent = 0;

  while ( 1 ) {

    /* start the stopwatch                                             */
    if (setTime)
      time = SyTime();

    /* read and evaluate one command                                   */
    TLS(Prompt) = prompt;
    ClearError();
    TLS(PrintObjDepth) = 0;
    TLS(Output)->indent = 0;
    TLS(RecursionDepth) = 0;
      
    /* here is a hook: */
    if (preCommandHook) {
      if (!IS_FUNC(preCommandHook))
        {
                  Pr("#E CommandHook was non-function, ignoring\n",0L,0L);
        }
      else
        {
          Call0ArgsInNewReader(preCommandHook);
          /* Recover from a potential break loop: */
          TLS(Prompt) = prompt;
          ClearError();
        }
    }

    /* now  read and evaluate and view one command  */
    status = ReadEvalCommand(TLS(ShellContext), &dualSemicolon);
    if (TLS(UserHasQUIT))
      break;


    /* handle ordinary command                                         */
    if ( status == STATUS_END && TLS(ReadEvalResult) != 0 ) {

      /* remember the value in 'last'    */
      if (lastDepth >= 3)
        AssGVar( Last3, ValGVarTL( Last2 ) );
      if (lastDepth >= 2)
        AssGVar( Last2, ValGVarTL( Last  ) );
      if (lastDepth >= 1)
        AssGVar( Last,  TLS(ReadEvalResult)   );

      /* print the result                                            */
      if ( ! dualSemicolon ) {
        ViewObjHandler( TLS(ReadEvalResult) );
      }
            
    }

    /* handle return-value or return-void command                      */
    else if (status & STATUS_RETURN_VAL) 
      if(canReturnObj)
        break;
      else
        Pr( "'return <object>' cannot be used in this read-eval-print loop\n",
            0L, 0L );

    else if (status & STATUS_RETURN_VOID) 
      if(canReturnVoid ) 
        break;
      else
        Pr( "'return' cannot be used in this read-eval-print loop\n",
            0L, 0L );
    
    /* handle quit command or <end-of-file>                            */
    else if ( status & (STATUS_EOF | STATUS_QUIT ) ) {
      TLS(RecursionDepth) = 0;
      TLS(UserHasQuit) = 1;
      break;
    }
        
    /* handle QUIT */
    else if (status & (STATUS_QQUIT)) {
      TLS(UserHasQUIT) = 1;
      break;
    }
        
    /* stop the stopwatch                                          */
    if (setTime)
      AssGVar( Time, INTOBJ_INT( SyTime() - time ) );

    if (TLS(UserHasQuit))
      {
        FlushRestOfInputLine();
        TLS(UserHasQuit) = 0;        /* quit has done its job if we are here */
      }

  }
  
  TLS(PrintObjDepth) = oldPrintDepth;
  TLS(Output)->indent = oldindent;
  CloseInput();
  CloseOutput();
  TLS(BaseShellContext) = oldBaseShellContext;
  TLS(ShellContext) = oldShellContext;
  TLS(RecursionDepth) = oldRecursionDepth;
  if (TLS(UserHasQUIT))
    {
      if (catchQUIT)
        {
          TLS(UserHasQUIT) = 0;
          MakeReadWriteGVar(QUITTINGGVar);
          AssGVar(QUITTINGGVar, True);
          MakeReadOnlyGVar(QUITTINGGVar);
          return Fail;
        }
      else
        ReadEvalError();
    }

  if (status & (STATUS_EOF | STATUS_QUIT | STATUS_QQUIT))
    {
      return Fail;
    }
  if (status & STATUS_RETURN_VOID)
    {
      res = NEW_PLIST(T_PLIST_EMPTY,0);
      SET_LEN_PLIST(res,0);
      return res;
    }
  if (status & STATUS_RETURN_VAL)
    {
      res = NEW_PLIST(T_PLIST_HOM,1);
      SET_LEN_PLIST(res,1);
      SET_ELM_PLIST(res,1,TLS(ReadEvalResult));
      return res;
    }
  assert(0); 
  return (Obj) 0;
}



Obj FuncSHELL (Obj self, Obj args)
{
  Obj context = 0;
  UInt canReturnVoid = 0;
  UInt canReturnObj = 0;
  Int lastDepth = 0;
  UInt setTime = 0;
  Obj prompt = 0;
  Obj preCommandHook = 0;
  Obj infile;
  Obj outfile;
  Obj res;
  Char promptBuffer[81];
  UInt catchQUIT = 0;
  
  if (!IS_PLIST(args) || LEN_PLIST(args) != 10)
    ErrorMayQuit("SHELL takes 10 arguments",0,0);
  
  context = ELM_PLIST(args,1);
  if (TNUM_OBJ(context) != T_LVARS && TNUM_OBJ(context) != T_HVARS)
    ErrorMayQuit("SHELL: 1st argument should be a local variables bag",0,0);
  
  if (ELM_PLIST(args,2) == True)
    canReturnVoid = 1;
  else if (ELM_PLIST(args,2) == False)
    canReturnVoid = 0;
  else
    ErrorMayQuit("SHELL: 2nd argument (can return void) should be true or false",0,0);

  if (ELM_PLIST(args,3) == True)
    canReturnObj = 1;
  else if (ELM_PLIST(args,3) == False)
    canReturnObj = 0;
  else
    ErrorMayQuit("SHELL: 3rd argument (can return object) should be true or false",0,0);
  
  if (!IS_INTOBJ(ELM_PLIST(args,4)))
    ErrorMayQuit("SHELL: 4th argument (last depth) should be a small integer",0,0);
  lastDepth = INT_INTOBJ(ELM_PLIST(args,4));
  if (lastDepth < 0 )
    {
      Pr("#W SHELL: negative last depth treated as zero",0,0);
      lastDepth = 0;
    }
  else if (lastDepth > 3 )
    {
      Pr("#W SHELL: last depth greater than 3 treated as 3",0,0);
      lastDepth = 3;
    }

  if (ELM_PLIST(args,5) == True)
    setTime = 1;
  else if (ELM_PLIST(args,5) == False)
    setTime = 0;
  else
    ErrorMayQuit("SHELL: 5th argument (set time) should be true or false",0,0);
  
  prompt = ELM_PLIST(args,6);
  if (!IsStringConv(prompt) || GET_LEN_STRING(prompt) > 80)
    ErrorMayQuit("SHELL: 6th argument (prompt) must be a string of length at most 80 characters",0,0);
  promptBuffer[0] = '\0';
  strlcat(promptBuffer, CSTR_STRING(prompt), sizeof(promptBuffer));

  preCommandHook = ELM_PLIST(args,7);
 
  if (preCommandHook == False)
    preCommandHook = 0;
  else if (!IS_FUNC(preCommandHook))
    ErrorMayQuit("SHELL: 7th argument (preCommandHook) must be function or false",0,0);

  
  infile = ELM_PLIST(args,8);
  if (!IsStringConv(infile))
    ErrorMayQuit("SHELL: 8th argument (infile) must be a string",0,0);

  outfile = ELM_PLIST(args,9);
  if (!IsStringConv(infile))
    ErrorMayQuit("SHELL: 9th argument (outfile) must be a string",0,0);

  if (ELM_PLIST(args,10) == True)
    catchQUIT = 1;
  else if (ELM_PLIST(args,10) == False)
    catchQUIT = 0;
  else
    ErrorMayQuit("SHELL: 10th argument (catch QUIT) should be true or false",0,0);

  res =  Shell(context, canReturnVoid, canReturnObj, lastDepth, setTime, promptBuffer, preCommandHook, catchQUIT,
               CSTR_STRING(infile), CSTR_STRING(outfile));

  TLS(UserHasQuit) = 0;
  return res;
}
#ifdef HAVE_REALPATH

static void StrAppend(char **st, const char *st2)
{
    Int len,len2;
    if (*st == NULL)
        len = 0;
    else
        len = strlen(*st);
    len2 = strlen(st2);
    *st = realloc(*st,len+len2+1);
    if (*st == NULL) {
        printf("Extremely unexpected out of memory error. Giving up.\n");
        exit(1);
    }
    memcpy(*st + len, st2, len2);
}

static void DoFindMyself(char *myself, char **mypath, char **gappath)
{
    char *tmppath;
    char *p;

    /* First we find our own position in the filesystem: */
    *mypath = realpath(myself,NULL);
    if (*mypath == NULL) {
        printf("Could not determine my own path, giving up.\n");
        exit(-1);
    }
    tmppath = NULL;
    StrAppend(&tmppath,*mypath);
    p = tmppath+strlen(tmppath);
    while (*p != '/') p--;
    *p = 0;
    StrAppend(&tmppath,"/../..");
    *gappath = realpath(tmppath,NULL);
    if (*gappath == NULL) {
        printf("Could not determine GAP path, giving up.\n");
        exit(-2);
    }
    free(tmppath);
}


int DoCreateStartupScript(int argc, char *argv[], int withws)
{
    /* This is used to create a startup shell script, possibly using
     * a saved workspace in a standard location. */
    /* We can use malloc/realloc here arbitrarily since this GAP
     * process will never start its memory manager before terminating! */
    char *mypath;
    char *gappath;
    char *tmppath;
    char *p;
    FILE *f;
    int i;

    DoFindMyself(argv[0],&mypath,&gappath);

    /* Now write out the startup script: */
    f = fopen(argv[2],"w");
    if (f == NULL) {
        printf("Could not write startup script to\n  %s\ngiving up.\n",argv[2]);
        return -3;
    }
    fprintf(f,"#!/bin/sh\n");
    fprintf(f,"# Created by %s\n",mypath);
    fprintf(f,"GAP_DIR=\"%s\"\n",gappath);
    fprintf(f,"GAP_PRG=\"%s\"\n",mypath);
    fprintf(f,"GAP_ARCH=\"%s\"\n",SYS_ARCH);
    tmppath = NULL;
    StrAppend(&tmppath,SYS_ARCH);
    p = tmppath;
    while (*p != 0 && *p != '/') p++;
    *p++ = 0;
    fprintf(f,"GAP_ARCH_SYS=\"%s\"\n",tmppath);
    fprintf(f,"GAP_ARCH_ABI=\"%s\"\n",p);	// FIXME: WRONG
    fprintf(f,"exec %s -l %s",mypath,gappath);
    if (withws) {
        tmppath[0] = 0;
        StrAppend(&tmppath,mypath);
        p = tmppath+strlen(tmppath);
        while (*p != '/') p--;
        p[1] = 0;
        StrAppend(&tmppath,"workspace.gap");
        fprintf(f," -L %s",tmppath);
    }
    for (i = 3;i < argc;i++) fprintf(f," %s",argv[i]);
    fprintf(f," \"$@\"\n");
    fclose(f);
#ifdef HAVE_CHMOD
    chmod(argv[2],S_IRUSR | S_IWUSR | S_IXUSR |
                  S_IRGRP | S_IWGRP | S_IXGRP |
                  S_IROTH | S_IXOTH);
#else
    printf("Warning: Do not have chmod to make script executable!\n");
#endif
    free(tmppath);
    free(mypath);
    free(gappath);
    return 0;
}

int DoCreateWorkspace(char *myself)
{
    /* This is used to create an architecture-dependent saved
     * workspace in a standard location. */
    char *mypath;
    char *gappath;
    char *command;
    char *tmppath;
    char *p;
    FILE *f;

    DoFindMyself(myself,&mypath,&gappath);

    /* Now we create a saved workspace: */
    printf("Creating workspace...\n");
    command = NULL;
    StrAppend(&command,mypath);
    StrAppend(&command," -r");
    StrAppend(&command," -l ");
    StrAppend(&command,gappath);

    tmppath = NULL;
    StrAppend(&tmppath,mypath);
    p = tmppath+strlen(tmppath);
    while (*p != '/') p--;
    p[1] = 0;
    StrAppend(&tmppath,"workspace.gap");

    /* Now to the action: */
    f = popen(command,"w");
    if (f == NULL) {
        printf("Could not start myself to save workspace, giving up.\n");
        return -6;
    }
    fprintf(f,"??blabla\n");
    fprintf(f,"SaveWorkspace(\"%s\");\n",tmppath);
    fprintf(f,"quit;\n");
    fflush(f);
    pclose(f);
    printf("\nDone creating workspace in\n  %s\n",tmppath);

    free(tmppath);
    free(command);
    free(gappath);
    free(mypath);

    return 0;
}

int DoFixGac(char *myself)
{
    char *mypath;
    char *gappath;
    FILE *f;
    char *gacpath;
    char *gapbin;
    char *newpath;
    char *p,*q,*r;
    char *buf,*buf2;
    size_t len,written;

    DoFindMyself(myself,&mypath,&gappath);
    gacpath = NULL;
    StrAppend(&gacpath,mypath);
    p = gacpath + strlen(gacpath);
    while (*p != '/') p--;
    *p = 0;
    gapbin = NULL;
    StrAppend(&gapbin,gacpath);
    StrAppend(&gacpath,"/gac");
    newpath = NULL;
    StrAppend(&newpath,gacpath);
    StrAppend(&newpath,".new");
    f = fopen(gacpath,"r");
    if (f == NULL) {
        printf("Could not open gac. Giving up.\n");
        return -7;
    }
    buf = malloc(65536);
    buf2 = malloc(65536+strlen(gapbin)+10);
    if (buf == NULL || buf2 == NULL) {
        printf("Could not allocate 128kB of memory. Giving up.\n");
        return -8;
    }
    len = fread(buf,1,65534,f);
    fclose(f);

    /* Now manipulate it: */
    p = buf;
    p[len] = 0;
    p[len+1] = 0;
    q = buf2;
    while (*p) {
        if (!strncmp(p,"gap_bin=",8)) {
            while (*p != '\n' && *p != 0) p++;
            *q++ = 'g'; *q++ = 'a'; *q++ = 'p'; *q++ = '_';
            *q++ = 'b'; *q++ = 'i'; *q++ = 'n'; *q++ = '=';
            r = gapbin;
            while (*r) *q++ = *r++;
            *q++ = '\n';
        } else {
            while (*p != '\n' && *p != 0) *q++ = *p++;
            *q++ = *p++;
        }
    }
    len = q - buf2;

    f = fopen(newpath,"w");
    if (f == NULL) {
        printf("Could not open gac.new. Giving up.\n");
        return -9;
    }
    written = fwrite(buf2,1,len,f);
    if (written < len) {
        printf("Could not write gac.new. Giving up.\n");
        fclose(f);
        return -10;
    }
    if (fclose(f) < 0) {
        printf("Could not close gac.new. Giving up.\n");
        fclose(f);
        return -11;
    }
    if (rename(newpath,gacpath) < 0) {
        printf("Could not replace gac with new version. Giving up.\n");
        return -12;
    }
    return 0;
}
#endif

int realmain (
	  int                 argc,
	  char *              argv [],
          char *              environ [] );

int main (
	  int                 argc,
	  char *              argv [],
          char *              environ [] )
{
#ifdef PRINT_BACKTRACE
  void InstallBacktraceHandlers();
  InstallBacktraceHandlers();
#endif
  RunThreadedMain(realmain, argc, argv, environ);
  return 0;
}

#define main realmain

int main (
          int                 argc,
          char *              argv [],
          char *              environ [] )
{
  UInt                type;                   /* result of compile       */
  Obj                 func;                   /* function (compiler)     */
  Int4                crc;                    /* crc of file to compile  */

#ifdef HAVE_REALPATH
  if (argc >= 3 && !strcmp(argv[1],"--createstartupscript")) {
      return DoCreateStartupScript(argc,argv,0);
  }
  if (argc >= 3 && !strcmp(argv[1],"--createstartupscriptwithws")) {
      return DoCreateStartupScript(argc,argv,1);
  }
  if (argc >= 2 && !strcmp(argv[1],"--createworkspace")) {
      return DoCreateWorkspace(argv[0]);
  }
  if (argc >= 2 && !strcmp(argv[1],"--fixgac")) {
      return DoFixGac(argv[0]);
  }
#endif
  
  original_argv0 = argv[0];
  sysargv = argv;
  sysenviron = environ;
  
  /* Initialize assorted variables in this file */
  /*   BreakOnError = 1;
       ErrorCount = 0; */
  NrImportedGVars = 0;
  NrImportedFuncs = 0;
<<<<<<< HEAD
  ErrorHandler = (Obj) 0;
=======
>>>>>>> 9f6b1a3a
  TLS(UserHasQUIT) = 0;
  TLS(UserHasQuit) = 0;
  SystemErrorCode = 0;
    
  /* initialize everything and read init.g which runs the GAP session */
  InitializeGap( &argc, argv );
  if (!TLS(UserHasQUIT)) {         /* maybe the user QUIT from the initial
                                   read of init.g  somehow*/
    /* maybe compile in which case init.g got skipped */
    if ( SyCompilePlease ) {
      if ( ! OpenInput(SyCompileInput) ) {
        SyExit(1);
      }
      func = READ_AS_FUNC();
      crc  = SyGAPCRC(SyCompileInput);
      if (strlen(SyCompileOptions) != 0)
        SetCompileOpts(SyCompileOptions);
      type = CompileFunc(
                         SyCompileOutput,
                         func,
                         SyCompileName,
                         crc,
                         SyCompileMagic1 );
      if ( type == 0 )
        SyExit( 1 );
      SyExit( 0 );
    }
  }
  SyExit(SystemErrorCode);
  return 0;
}

/****************************************************************************
**
*F  FuncID_FUNC( <self>, <val1> ) . . . . . . . . . . . . . . . return <val1>
*/
Obj FuncID_FUNC (
                 Obj                 self,
                 Obj                 val1 )
{
  return val1;
}

/****************************************************************************
**
*F  FuncRETURN_FIRST( <self>, <args> ) . . . . . . . . Return first argument
*/
Obj FuncRETURN_FIRST (
                 Obj                 self,
                 Obj                 args )
{
  if (!IS_PLIST(args) || LEN_PLIST(args) < 1)
        ErrorMayQuit("RETURN_FIRST requires one or more arguments",0,0);

  return ELM_PLIST(args, 1);
}

/****************************************************************************
**
*F  FuncRETURN_NOTHING( <self>, <arg> ) . . . . . . . . . . . Return nothing
*/
Obj FuncRETURN_NOTHING (
                 Obj                 self,
                 Obj                 arg )
{
  return 0;
}


/****************************************************************************
**
*F  FuncRuntime( <self> ) . . . . . . . . . . . . internal function 'Runtime'
**
**  'FuncRuntime' implements the internal function 'Runtime'.
**
**  'Runtime()'
**
**  'Runtime' returns the time spent since the start of GAP in  milliseconds.
**  How much time execution of statements take is of course system dependent.
**  The accuracy of this number is also system dependent.
*/
Obj FuncRuntime (
                 Obj                 self )
{
  return INTOBJ_INT( SyTime() );
}


Obj FuncRUNTIMES( Obj     self)
{
  Obj    res;
  res = NEW_PLIST(T_PLIST, 4);
  SET_LEN_PLIST(res, 4);
  SET_ELM_PLIST(res, 1, INTOBJ_INT( SyTime() ));
  SET_ELM_PLIST(res, 2, INTOBJ_INT( SyTimeSys() ));
  SET_ELM_PLIST(res, 3, INTOBJ_INT( SyTimeChildren() ));
  SET_ELM_PLIST(res, 4, INTOBJ_INT( SyTimeChildrenSys() ));
  return res;
<<<<<<< HEAD
}


/****************************************************************************
**
*F  FuncSystemClock( <self> . . . . . . . . . internal function 'SystemClock'
**
**  'FuncSystemClock' implements the internal function 'SystemClock'.
**
**  'SystemClock()'
**
**  'SystemClock' returns the current value of the system clock, as reported
**  by gettimeofday(), as a floating point number valued in seconds.
*/

Obj FuncSystemClock(Obj self)
{
  struct timeval t;
  gettimeofday(&t, NULL);
  return NEW_MACFLOAT( (double) t.tv_sec + ((double) t.tv_usec) / 1000000.0);
=======
>>>>>>> 9f6b1a3a
}


/****************************************************************************
**
*F  FuncSizeScreen( <self>, <args> )  . . . .  internal function 'SizeScreen'
**
**  'FuncSizeScreen'  implements  the  internal  function 'SizeScreen' to get
**  or set the actual screen size.
**
**  'SizeScreen()'
**
**  In this form 'SizeScreen'  returns the size of the  screen as a list with
**  two  entries.  The first is  the length of each line,  the  second is the
**  number of lines.
**
**  'SizeScreen( [ <x>, <y> ] )'
**
**  In this form 'SizeScreen' sets the size of the screen.  <x> is the length
**  of each line, <y> is the number of lines.  Either value may  be  missing,
**  to leave this value unaffected.  Note that those parameters can  also  be
**  set with the command line options '-x <x>' and '-y <y>'.
*/
Obj FuncSizeScreen (
                    Obj                 self,
                    Obj                 args )
{
  Obj                 size;           /* argument and result list        */
  Obj                 elm;            /* one entry from size             */
  UInt                len;            /* length of lines on the screen   */
  UInt                nr;             /* number of lines on the screen   */

  /* check the arguments                                                 */
  while ( ! IS_SMALL_LIST(args) || 1 < LEN_LIST(args) ) {
    args = ErrorReturnObj(
                          "Function: number of arguments must be 0 or 1 (not %d)",
                          LEN_LIST(args), 0L,
                          "you can replace the argument list <args> via 'return <args>;'" );
  }

  /* get the arguments                                                   */
  if ( LEN_LIST(args) == 0 ) {
    size = NEW_PLIST( T_PLIST, 0 );
    SET_LEN_PLIST( size, 0 );
  }

  /* otherwise check the argument                                        */
  else {
    size = ELM_LIST( args, 1 );
    while ( ! IS_SMALL_LIST(size) || 2 < LEN_LIST(size) ) {
      size = ErrorReturnObj(
                            "SizeScreen: <size> must be a list of length 2",
                            0L, 0L,
                            "you can replace <size> via 'return <size>;'" );
    }
  }

  /* extract the length                                                  */
  if ( LEN_LIST(size) < 1 || ELM0_LIST(size,1) == 0 ) {
    len = 0;
  }
  else {
    elm = ELMW_LIST(size,1);
    while ( TNUM_OBJ(elm) != T_INT ) {
      elm = ErrorReturnObj(
                           "SizeScreen: <x> must be an integer",
                           0L, 0L,
                           "you can replace <x> via 'return <x>;'" );
    }
    len = INT_INTOBJ( elm );
    if ( len < 20  )  len = 20;
    if ( MAXLENOUTPUTLINE < len )  len = MAXLENOUTPUTLINE;
  }

  /* extract the number                                                  */
  if ( LEN_LIST(size) < 2 || ELM0_LIST(size,2) == 0 ) {
    nr = 0;
  }
  else {
    elm = ELMW_LIST(size,2);
    while ( TNUM_OBJ(elm) != T_INT ) {
      elm = ErrorReturnObj(
                           "SizeScreen: <y> must be an integer",
                           0L, 0L,
                           "you can replace <y> via 'return <y>;'" );
    }
    nr = INT_INTOBJ( elm );
    if ( nr < 10 )  nr = 10;
  }

  /* set length and number                                               */
  if (len != 0)
    {
      SyNrCols = len;
      SyNrColsLocked = 1;
    }
  if (nr != 0)
    {
      SyNrRows = nr;
      SyNrRowsLocked = 1;
    }

  /* make and return the size of the screen                              */
  size = NEW_PLIST( T_PLIST, 2 );
  SET_LEN_PLIST( size, 2 );
  SET_ELM_PLIST( size, 1, INTOBJ_INT(SyNrCols) );
  SET_ELM_PLIST( size, 2, INTOBJ_INT(SyNrRows)  );
  return size;

}


/****************************************************************************
**
*F  FuncWindowCmd( <self>, <args> ) . . . . . . . .  execute a window command
*/
static Obj WindowCmdString;

Obj FuncWindowCmd (
                   Obj              self,
                   Obj             args )
{
  Obj             tmp;
  Obj               list;
  Int             len;
  Int             n,  m;
  Int             i;
  Char *          ptr;
  Char *          qtr;

  /* check arguments                                                     */
  while ( ! IS_SMALL_LIST(args) ) {
    args = ErrorReturnObj( "argument list must be a list (not a %s)",
                           (Int)TNAM_OBJ(args), 0L,
                           "you can replace the argument list <args> via 'return <args>;'" );

  }
  tmp = ELM_LIST(args,1);
  while ( ! IsStringConv(tmp) || 3 != LEN_LIST(tmp) ) {
    while ( ! IsStringConv(tmp) ) {
      tmp = ErrorReturnObj( "<cmd> must be a string (not a %s)",
                            (Int)TNAM_OBJ(tmp), 0L,
                            "you can replace <cmd> via 'return <cmd>;'" );
    }
    if ( 3 != LEN_LIST(tmp) ) {
      tmp = ErrorReturnObj( "<cmd> must be a string of length 3",
                            0L, 0L,
                            "you can replace <cmd> via 'return <cmd>;'" );
    }
  }

  /* compute size needed to store argument string                        */
  len = 13;
  for ( i = 2;  i <= LEN_LIST(args);  i++ )
    {
      tmp = ELM_LIST( args, i );
      while ( TNUM_OBJ(tmp) != T_INT && ! IsStringConv(tmp) ) {
        tmp = ErrorReturnObj(
                             "%d. argument must be a string or integer (not a %s)",
                             i, (Int)TNAM_OBJ(tmp),
                             "you can replace the argument <arg> via 'return <arg>;'" );
        SET_ELM_PLIST( args, i, tmp );
      }
      if ( TNUM_OBJ(tmp) == T_INT )
        len += 12;
      else
        len += 12 + LEN_LIST(tmp);
    }
  if ( SIZE_OBJ(WindowCmdString) <= len ) {
    ResizeBag( WindowCmdString, 2*len+1 );
  }

  /* convert <args> into an argument string                              */
  ptr  = (Char*) CSTR_STRING(WindowCmdString);

  /* first the command name                                              */
  memcpy( ptr, CSTR_STRING( ELM_LIST(args,1) ), 3 + 1 );
  ptr += 3;

  /* and now the arguments                                               */
  for ( i = 2;  i <= LEN_LIST(args);  i++ )
    {
      tmp = ELM_LIST(args,i);

      if ( TNUM_OBJ(tmp) == T_INT ) {
        *ptr++ = 'I';
        m = INT_INTOBJ(tmp);
        for ( m = (m<0)?-m:m;  0 < m;  m /= 10 )
          *ptr++ = (m%10) + '0';
        if ( INT_INTOBJ(tmp) < 0 )
          *ptr++ = '-';
        else
          *ptr++ = '+';
      }
      else {
        *ptr++ = 'S';
        m = LEN_LIST(tmp);
        for ( ; 0 < m;  m/= 10 )
          *ptr++ = (m%10) + '0';
        *ptr++ = '+';
        qtr = CSTR_STRING(tmp);
        for ( m = LEN_LIST(tmp);  0 < m;  m-- )
          *ptr++ = *qtr++;
      }
    }
  *ptr = 0;

  /* now call the window front end with the argument string              */
  qtr = CSTR_STRING(WindowCmdString);
  ptr = SyWinCmd( qtr, strlen(qtr) );
  len = strlen(ptr);

  /* now convert result back into a list                                 */
  list = NEW_PLIST( T_PLIST, 11 );
  SET_LEN_PLIST( list, 0 );
  i = 1;
  while ( 0 < len ) {
    if ( *ptr == 'I' ) {
      ptr++;
      for ( n=0,m=1; '0' <= *ptr && *ptr <= '9'; ptr++,m *= 10,len-- )
        n += (*ptr-'0') * m;
      if ( *ptr++ == '-' )
        n *= -1;
      len -= 2;
      AssPlist( list, i, INTOBJ_INT(n) );
    }
    else if ( *ptr == 'S' ) {
      ptr++;
      for ( n=0,m=1;  '0' <= *ptr && *ptr <= '9';  ptr++,m *= 10,len-- )
        n += (*ptr-'0') * m;
      ptr++; /* ignore the '+' */
      C_NEW_STRING(tmp, n, ptr);
      ptr += n;
      len -= n+2;
      AssPlist( list, i, tmp );
    }
    else {
      ErrorQuit( "unknown return value '%s'", (Int)ptr, 0 );
      return 0;
    }
    i++;
  }

  /* if the first entry is one signal an error */
  if ( ELM_LIST(list,1) == INTOBJ_INT(1) ) {
    C_NEW_STRING_CONST(tmp, "window system: ");
    SET_ELM_PLIST( list, 1, tmp );
    SET_LEN_PLIST( list, i-1 );
    return CALL_XARGS(Error,list);
    /*     return FuncError( 0, list );*/
  }
  else {
    for ( m = 1;  m <= i-2;  m++ )
      SET_ELM_PLIST( list, m, ELM_PLIST(list,m+1) );
    SET_LEN_PLIST( list, i-2 );
    return list;
  }
}


/****************************************************************************
**

*F * * * * * * * * * * * * * * error functions * * * * * * * * * * * * * * *
*/



/****************************************************************************
**
*F  FuncDownEnv( <self>, <level> )  . . . . . . . . .  change the environment
*/

/* Obj  ErrorLVars0;    */
/* TL: Obj  ErrorLVars; */
/* TL: Int  ErrorLLevel; */

/* TL: extern Obj BottomLVars; */


void DownEnvInner( Int depth )
{
  /* if we really want to go up                                          */
  if ( depth < 0 && -TLS(ErrorLLevel) <= -depth ) {
    depth = 0;
    TLS(ErrorLVars) = TLS(ErrorLVars0);
    TLS(ErrorLLevel) = 0;
    TLS(ShellContextDepth) = 0;
    TLS(ShellContext) = TLS(BaseShellContext);
  }
  else if ( depth < 0 ) {
    depth = -TLS(ErrorLLevel) + depth;
    TLS(ErrorLVars) = TLS(ErrorLVars0);
    TLS(ErrorLLevel) = 0;
    TLS(ShellContextDepth) = 0;
    TLS(ShellContext) = TLS(BaseShellContext);
  }
  
  /* now go down                                                         */
  while ( 0 < depth
          && TLS(ErrorLVars) != TLS(BottomLVars)
          && PTR_BAG(TLS(ErrorLVars))[2] != TLS(BottomLVars) ) {
    TLS(ErrorLVars) = PTR_BAG(TLS(ErrorLVars))[2];
    TLS(ErrorLLevel)--;
    TLS(ShellContext) = PTR_BAG(TLS(ShellContext))[2];
    TLS(ShellContextDepth)--;
    depth--;
  }
}
  
Obj FuncDownEnv (
                 Obj                 self,
                 Obj                 args )
{
  Int                 depth;

  if ( LEN_LIST(args) == 0 ) {
    depth = 1;
  }
  else if ( LEN_LIST(args) == 1 && IS_INTOBJ( ELM_PLIST(args,1) ) ) {
    depth = INT_INTOBJ( ELM_PLIST( args, 1 ) );
  }
  else {
    ErrorQuit( "usage: DownEnv( [ <depth> ] )", 0L, 0L );
    return 0;
  }
  if ( TLS(ErrorLVars) == 0 ) {
    Pr( "not in any function\n", 0L, 0L );
    return 0;
  }

  DownEnvInner( depth);

  /* return nothing                                                      */
  return 0;
}

Obj FuncUpEnv (
               Obj                 self,
               Obj                 args )
{
  Int                 depth;
  if ( LEN_LIST(args) == 0 ) {
    depth = 1;
  }
  else if ( LEN_LIST(args) == 1 && IS_INTOBJ( ELM_PLIST(args,1) ) ) {
    depth = INT_INTOBJ( ELM_PLIST( args, 1 ) );
  }
  else {
    ErrorQuit( "usage: UpEnv( [ <depth> ] )", 0L, 0L );
    return 0;
  }
  if ( TLS(ErrorLVars) == 0 ) {
    Pr( "not in any function\n", 0L, 0L );
    return 0;
  }

  DownEnvInner(-depth);
  return 0;
}


Obj FuncPrintExecutingStatement(Obj self, Obj context)
{
  Obj currLVars = TLS(CurrLVars);
  Expr call;
  if (context == TLS(BottomLVars))
    return (Obj) 0;
  SWITCH_TO_OLD_LVARS(context);
  call = BRK_CALL_TO();
  if ( call == 0 ) {
    Pr( "<compiled or corrupted statement> ", 0L, 0L );
  }
#if T_PROCCALL_0ARGS
    else if ( FIRST_STAT_TNUM <= TNUM_STAT(call)
              && TNUM_STAT(call)  <= LAST_STAT_TNUM ) {
#else
     else if ( TNUM_STAT(call)  <= LAST_STAT_TNUM ) {
#endif
      PrintStat( call );
      Pr(" on line %d of file %s",LINE_STAT(call),(UInt)CSTR_STRING(FILENAME_STAT(call)));
    }
    else if ( FIRST_EXPR_TNUM <= TNUM_EXPR(call)
              && TNUM_EXPR(call)  <= LAST_EXPR_TNUM ) {
      PrintExpr( call );
      Pr(" on line %d of file %s",LINE_STAT(call),(UInt)CSTR_STRING(FILENAME_STAT(call)));
    }
    SWITCH_TO_OLD_LVARS( currLVars );
    return (Obj) 0;
}    

/****************************************************************************
**
*F  FuncCallFuncTrapError( <self>, <func> )
**
*/
  
/* syJmp_buf CatchBuffer; */
/* TL: Obj ThrownObject = 0; */

Obj FuncCALL_WITH_CATCH( Obj self, Obj func, Obj args )
{
    syJmp_buf readJmpError;
    Obj plain_args;
    Obj res;
    Obj currLVars;
    Obj result;
    Int recursionDepth;
    Stat currStat;
    int lockSP;
    Region *savedRegion;
    if (!IS_FUNC(func))
      ErrorMayQuit("CALL_WITH_CATCH(<func>,<args>): <func> must be a function",0,0);
    if (!IS_LIST(args))
      ErrorMayQuit("CALL_WITH_CATCH(<func>,<args>): <args> must be a list",0,0);
    if (!IS_PLIST(args))
      {
        plain_args = SHALLOW_COPY_OBJ(args);
        PLAIN_LIST(plain_args);
      }
    else 
      plain_args = args;
    memcpy((void *)&readJmpError, (void *)&TLS(ReadJmpError), sizeof(syJmp_buf));
    currLVars = TLS(CurrLVars);
    currStat = TLS(CurrStat);
    recursionDepth = TLS(RecursionDepth);
    res = NEW_PLIST(T_PLIST_DENSE+IMMUTABLE,2);
<<<<<<< HEAD
    lockSP = RegionLockSP();
    savedRegion = TLS(currentRegion);
=======
>>>>>>> 9f6b1a3a
    if (sySetjmp(TLS(ReadJmpError))) {
      SET_LEN_PLIST(res,2);
      SET_ELM_PLIST(res,1,False);
      SET_ELM_PLIST(res,2,TLS(ThrownObject));
      CHANGED_BAG(res);
      TLS(ThrownObject) = 0;
      TLS(CurrLVars) = currLVars;
      TLS(PtrLVars) = PTR_BAG(TLS(CurrLVars));
      TLS(PtrBody) = (Stat*)PTR_BAG(BODY_FUNC(CURR_FUNC));
      TLS(CurrStat) = currStat;
      TLS(RecursionDepth) = recursionDepth;
<<<<<<< HEAD
      PopRegionLocks(lockSP);
      TLS(currentRegion) = savedRegion;
      if (TLS(CurrentHashLock))
        HashUnlock(TLS(CurrentHashLock));
=======
>>>>>>> 9f6b1a3a
    } else {
      switch (LEN_PLIST(plain_args)) {
      case 0: result = CALL_0ARGS(func);
        break;
      case 1: result = CALL_1ARGS(func, ELM_PLIST(plain_args,1));
        break;
      case 2: result = CALL_2ARGS(func, ELM_PLIST(plain_args,1),
                                  ELM_PLIST(plain_args,2));
        break;
      case 3: result = CALL_3ARGS(func, ELM_PLIST(plain_args,1),
                                  ELM_PLIST(plain_args,2), ELM_PLIST(plain_args,3));
        break;
      case 4: result = CALL_4ARGS(func, ELM_PLIST(plain_args,1),
                                  ELM_PLIST(plain_args,2), ELM_PLIST(plain_args,3),
                                  ELM_PLIST(plain_args,4));
        break;
      case 5: result = CALL_5ARGS(func, ELM_PLIST(plain_args,1),
                                  ELM_PLIST(plain_args,2), ELM_PLIST(plain_args,3),
                                  ELM_PLIST(plain_args,4), ELM_PLIST(plain_args,5));
        break;
      case 6: result = CALL_6ARGS(func, ELM_PLIST(plain_args,1),
                                  ELM_PLIST(plain_args,2), ELM_PLIST(plain_args,3),
                                  ELM_PLIST(plain_args,4), ELM_PLIST(plain_args,5),
                                  ELM_PLIST(plain_args,6));
        break;
      default: result = CALL_XARGS(func, plain_args);
      }
      /* There should be no locks to pop off the stack, but better safe than sorry. */
      PopRegionLocks(lockSP);
      TLS(currentRegion) = savedRegion;
      SET_ELM_PLIST(res,1,True);
      if (result)
        {
          SET_LEN_PLIST(res,2);
          SET_ELM_PLIST(res,2,result);
          CHANGED_BAG(res);
        }
      else
        SET_LEN_PLIST(res,1);
    }
    memcpy((void *)&TLS(ReadJmpError), (void *)&readJmpError, sizeof(syJmp_buf));
    return res;
}

Obj FuncJUMP_TO_CATCH( Obj self, Obj payload)
{
  TLS(ThrownObject) = payload;
  syLongjmp(TLS(ReadJmpError), 1);
  return 0;
}
<<<<<<< HEAD
=======

>>>>>>> 9f6b1a3a


/* TL: UInt UserHasQuit; */
/* TL: UInt UserHasQUIT; */
UInt SystemErrorCode;

Obj FuncSetUserHasQuit( Obj Self, Obj value)
{
  TLS(UserHasQuit) = INT_INTOBJ(value);
  if (TLS(UserHasQuit))
    TLS(RecursionDepth) = 0;
  return 0;
}

/****************************************************************************
**
*F  ErrorQuit( <msg>, <arg1>, <arg2> )  . . . . . . . . . . .  print and quit
*/

static Obj ErrorMessageToGAPString( 
    const Char *        msg,
    Int                 arg1,
    Int                 arg2 )
{
  Char message[500];
  Obj Message;
  SPrTo(message, sizeof(message), msg, arg1, arg2);
  message[sizeof(message)-1] = '\0';
  C_NEW_STRING_DYN(Message, message);
  return Message;
}

Obj CallErrorInner (
    const Char *        msg,
    Int                 arg1,
    Int                 arg2,
    UInt                justQuit,
    UInt                mayReturnVoid,
    UInt                mayReturnObj,
    Obj                 lateMessage,
    UInt                printThisStatement)
{
  Obj EarlyMsg;
  Obj r = NEW_PREC(0);
  Obj l;
  Obj result;
  Region *savedRegion = TLS(currentRegion);
  TLS(currentRegion) = TLS(threadRegion);
  EarlyMsg = ErrorMessageToGAPString(msg, arg1, arg2);
  AssPRec(r, RNamName("context"), TLS(CurrLVars));
  AssPRec(r, RNamName("justQuit"), justQuit? True : False);
  AssPRec(r, RNamName("mayReturnObj"), mayReturnObj? True : False);
  AssPRec(r, RNamName("mayReturnVoid"), mayReturnVoid? True : False);
  AssPRec(r, RNamName("printThisStatement"), printThisStatement? True : False);
  AssPRec(r, RNamName("lateMessage"), lateMessage);
  l = NEW_PLIST(T_PLIST_HOM+IMMUTABLE, 1);
  SET_ELM_PLIST(l,1,EarlyMsg);
  SET_LEN_PLIST(l,1);
  SET_BRK_CALL_TO(TLS(CurrStat));
<<<<<<< HEAD
  result = CALL_2ARGS(ErrorInner,r,l);  
  TLS(currentRegion) = savedRegion;
  return result;
=======
  return CALL_2ARGS(ErrorInner,r,l);  
>>>>>>> 9f6b1a3a
}

void ErrorQuit (
    const Char *        msg,
    Int                 arg1,
    Int                 arg2 )
{
  CallErrorInner(msg, arg1, arg2, 1, 0, 0, False, 1);
}


/****************************************************************************
**
*F  ErrorQuitBound( <name> )  . . . . . . . . . . . . . . .  unbound variable
*/
void ErrorQuitBound (
    const Char *        name )
{
    ErrorQuit(
        "variable '%s' must have an assigned value",
        (Int)name, 0L );
}


/****************************************************************************
**
*F  ErrorQuitFuncResult() . . . . . . . . . . . . . . . . must return a value
*/
void ErrorQuitFuncResult ( void )
{
    ErrorQuit(
        "function must return a value",
        0L, 0L );
}


/****************************************************************************
**
*F  ErrorQuitIntSmall( <obj> )  . . . . . . . . . . . . . not a small integer
*/
void ErrorQuitIntSmall (
    Obj                 obj )
{
    ErrorQuit(
        "<obj> must be a small integer (not a %s)",
        (Int)TNAM_OBJ(obj), 0L );
}


/****************************************************************************
**
*F  ErrorQuitIntSmallPos( <obj> ) . . . . . . .  not a positive small integer
*/
void ErrorQuitIntSmallPos (
    Obj                 obj )
{
    ErrorQuit(
        "<obj> must be a positive small integer (not a %s)",
        (Int)TNAM_OBJ(obj), 0L );
}

/****************************************************************************
**
*F  ErrorQuitIntPos( <obj> ) . . . . . . .  not a positive small integer
*/
void ErrorQuitIntPos (
    Obj                 obj )
{
    ErrorQuit(
        "<obj> must be a positive integer (not a %s)",
        (Int)TNAM_OBJ(obj), 0L );
}


/****************************************************************************
**
*F  ErrorQuitBool( <obj> )  . . . . . . . . . . . . . . . . . . not a boolean
*/
void ErrorQuitBool (
    Obj                 obj )
{
    ErrorQuit(
        "<obj> must be 'true' or 'false' (not a %s)",
        (Int)TNAM_OBJ(obj), 0L );
}


/****************************************************************************
**
*F  ErrorQuitFunc( <obj> )  . . . . . . . . . . . . . . . . .  not a function
*/
void ErrorQuitFunc (
    Obj                 obj )
{
    ErrorQuit(
        "<obj> must be a function (not a %s)",
        (Int)TNAM_OBJ(obj), 0L );
}


/****************************************************************************
**
*F  ErrorQuitNrArgs( <narg>, <args> ) . . . . . . . wrong number of arguments
*/
void ErrorQuitNrArgs (
    Int                 narg,
    Obj                 args )
{
    ErrorQuit(
        "Function Calls: number of arguments must be %d (not %d)",
        narg, LEN_PLIST( args ) );
}

/****************************************************************************
**
*F  ErrorQuitRange3( <first>, <second>, <last> ) . . divisibility
*/
void ErrorQuitRange3 (
                      Obj                 first,
                      Obj                 second,
                      Obj                 last)
{
    ErrorQuit(
        "Range expression <last>-<first> must be divisible by <second>-<first>, not %d %d",
        INT_INTOBJ(last)-INT_INTOBJ(first), INT_INTOBJ(second)-INT_INTOBJ(first) );
}


/****************************************************************************
**
*F  ErrorReturnObj( <msg>, <arg1>, <arg2>, <msg2> ) . .  print and return obj
*/
Obj ErrorReturnObj (
    const Char *        msg,
    Int                 arg1,
    Int                 arg2,
    const Char *        msg2 )
{
  Obj LateMsg;
  C_NEW_STRING_DYN(LateMsg, msg2);
  return CallErrorInner(msg, arg1, arg2, 0, 0, 1, LateMsg, 1);
}


/****************************************************************************
**
*F  ErrorReturnVoid( <msg>, <arg1>, <arg2>, <msg2> )  . . .  print and return
*/
void ErrorReturnVoid (
    const Char *        msg,
    Int                 arg1,
    Int                 arg2,
    const Char *        msg2 )
{
  Obj LateMsg;
  C_NEW_STRING_DYN(LateMsg, msg2);
  CallErrorInner( msg, arg1, arg2, 0,1,0,LateMsg, 1);
  /*    ErrorMode( msg, arg1, arg2, (Obj)0, msg2, 'x' ); */
}

/****************************************************************************
**
*F  ErrorMayQuit( <msg>, <arg1>, <arg2> )  . . .  print and return
*/
void ErrorMayQuit (
    const Char *        msg,
    Int                 arg1,
    Int                 arg2)
{
  CallErrorInner(msg, arg1, arg2, 0, 0,0, False, 1);
 
}

Obj Error;
Obj ErrorInner;


/****************************************************************************
**

*F * * * * * * * * * functions for creating the init file * * * * * * * * * *
*/

/* deleted 9/5/11 */

/*************************************************************************
**

*F * * * * * * * * * functions for dynamical/static modules * * * * * * * * *
*/



/****************************************************************************
**

*F  FuncGAP_CRC( <self>, <name> ) . . . . . . . create a crc value for a file
*/
Obj FuncGAP_CRC (
    Obj                 self,
    Obj                 filename )
{
    /* check the argument                                                  */
    while ( ! IsStringConv( filename ) ) {
        filename = ErrorReturnObj(
            "<filename> must be a string (not a %s)",
            (Int)TNAM_OBJ(filename), 0L,
            "you can replace <filename> via 'return <filename>;'" );
    }

    /* compute the crc value                                               */
    return INTOBJ_INT( SyGAPCRC( CSTR_STRING(filename) ) );
}


/****************************************************************************
**
*F  FuncLOAD_DYN( <self>, <name>, <crc> ) . . .  try to load a dynamic module
*/
Obj FuncLOAD_DYN (
    Obj                 self,
    Obj                 filename,
    Obj                 crc )
{
    InitInfoFunc        init;
    StructInitInfo *    info;
    Obj                 crc1;
    Int                 res;

    /* check the argument                                                  */
    while ( ! IsStringConv( filename ) ) {
        filename = ErrorReturnObj(
            "<filename> must be a string (not a %s)",
            (Int)TNAM_OBJ(filename), 0L,
            "you can replace <filename> via 'return <filename>;'" );
    }
    while ( ! IS_INTOBJ(crc) && crc!=False ) {
        crc = ErrorReturnObj(
            "<crc> must be a small integer or 'false' (not a %s)",
            (Int)TNAM_OBJ(crc), 0L,
            "you can replace <crc> via 'return <crc>;'" );
    }

    /* try to read the module                                              */
    init = SyLoadModule( CSTR_STRING(filename) );
    if ( (Int)init == 1 )
        ErrorQuit( "module '%s' not found", (Int)CSTR_STRING(filename), 0L );
    else if ( (Int) init == 3 )
        ErrorQuit( "symbol 'Init_Dynamic' not found", 0L, 0L );
    else if ( (Int) init == 5 )
        ErrorQuit( "forget symbol failed", 0L, 0L );

    /* no dynamic library support                                          */
    else if ( (Int) init == 7 ) {
        if ( SyDebugLoading ) {
            Pr( "#I  LOAD_DYN: no support for dynamical loading\n", 0L, 0L );
        }
        return False; 
    }

    /* get the description structure                                       */
    info = (*init)();
    if ( info == 0 )
        ErrorQuit( "call to init function failed", 0L, 0L );

    /* check the crc value                                                 */
    if ( crc != False ) {
        crc1 = INTOBJ_INT( info->crc );
        if ( ! EQ( crc, crc1 ) ) {
            if ( SyDebugLoading ) {
                Pr( "#I  LOAD_DYN: crc values do not match, gap ", 0L, 0L );
                PrintInt( crc );
                Pr( ", dyn ", 0L, 0L );
                PrintInt( crc1 );
                Pr( "\n", 0L, 0L );
            }
            return False;
        }
    }

    /* link and init me                                                    */
    info->isGapRootRelative = 0;
    res = (info->initKernel)(info);
    UpdateCopyFopyInfo();

    /* Start a new executor to run the outer function of the module
       in global context */
    ExecBegin( TLS(BottomLVars) );
    res = res || (info->initLibrary)(info);
    ExecEnd(res ? STATUS_ERROR : STATUS_END);
    if ( res ) {
        Pr( "#W  init functions returned non-zero exit code\n", 0L, 0L );
    }
    RecordLoadedModule(info, CSTR_STRING(filename));

    return True;
}


/****************************************************************************
**
*F  FuncLOAD_STAT( <self>, <name>, <crc> )  . . . . try to load static module
*/
Obj FuncLOAD_STAT (
    Obj                 self,
    Obj                 filename,
    Obj                 crc )
{
    StructInitInfo *    info = 0;
    Obj                 crc1;
    Int                 k;
    Int                 res;

    /* check the argument                                                  */
    while ( ! IsStringConv( filename ) ) {
        filename = ErrorReturnObj(
            "<filename> must be a string (not a %s)",
            (Int)TNAM_OBJ(filename), 0L,
            "you can replace <filename> via 'return <filename>;'" );
    }
    while ( !IS_INTOBJ(crc) && crc!=False ) {
        crc = ErrorReturnObj(
            "<crc> must be a small integer or 'false' (not a %s)",
            (Int)TNAM_OBJ(crc), 0L,
            "you can replace <crc> via 'return <crc>;'" );
    }

    /* try to find the module                                              */
    for ( k = 0;  CompInitFuncs[k];  k++ ) {
        info = (*(CompInitFuncs[k]))();
        if ( info == 0 ) {
            continue;
        }
        if ( ! strcmp( CSTR_STRING(filename), info->name ) ) {
            break;
        }
    }
    if ( CompInitFuncs[k] == 0 ) {
        if ( SyDebugLoading ) {
            Pr( "#I  LOAD_STAT: no module named '%s' found\n",
                (Int)CSTR_STRING(filename), 0L );
        }
        return False;
    }

    /* check the crc value                                                 */
    if ( crc != False ) {
        crc1 = INTOBJ_INT( info->crc );
        if ( ! EQ( crc, crc1 ) ) {
            if ( SyDebugLoading ) {
                Pr( "#I  LOAD_STAT: crc values do not match, gap ", 0L, 0L );
                PrintInt( crc );
                Pr( ", stat ", 0L, 0L );
                PrintInt( crc1 );
                Pr( "\n", 0L, 0L );
            }
            return False;
        }
    }

    /* link and init me                                                    */
    info->isGapRootRelative = 0;
    res = (info->initKernel)(info);
    UpdateCopyFopyInfo();
    /* Start a new executor to run the outer function of the module
       in global context */
    ExecBegin( TLS(BottomLVars) );
    res = res || (info->initLibrary)(info);
    ExecEnd(res ? STATUS_ERROR : STATUS_END);
    if ( res ) {
        Pr( "#W  init functions returned non-zero exit code\n", 0L, 0L );
    }
    RecordLoadedModule(info, CSTR_STRING(filename));

    return True;
}


/****************************************************************************
**
*F  FuncSHOW_STAT() . . . . . . . . . . . . . . . . . . . show static modules
*/
Obj FuncSHOW_STAT (
    Obj                 self )
{
    Obj                 modules;
    Obj                 name;
    StructInitInfo *    info;
    Int                 k;
    Int                 im;

    /* count the number of install modules                                 */
    for ( k = 0,  im = 0;  CompInitFuncs[k];  k++ ) {
        info = (*(CompInitFuncs[k]))();
        if ( info == 0 ) {
            continue;
        }
        im++;
    }

    /* make a list of modules with crc values                              */
    modules = NEW_PLIST( T_PLIST, 2*im );
    SET_LEN_PLIST( modules, 2*im );

    for ( k = 0,  im = 1;  CompInitFuncs[k];  k++ ) {
        info = (*(CompInitFuncs[k]))();
        if ( info == 0 ) {
            continue;
        }
        C_NEW_STRING_DYN(name, info->name);

        SET_ELM_PLIST( modules, im, name );

        /* compute the crc value                                           */
        SET_ELM_PLIST( modules, im+1, INTOBJ_INT( info->crc ) );
        im += 2;
    }

    return modules;
}


/****************************************************************************
**
*F  FuncLoadedModules( <self> ) . . . . . . . . . . . list all loaded modules
*/
Obj FuncLoadedModules (
    Obj                 self )
{
    Int                 i;
    StructInitInfo *    m;
    Obj                 str;
    Obj                 list;

    /* create a list                                                       */
    list = NEW_PLIST( T_PLIST, NrModules * 3 );
    SET_LEN_PLIST( list, NrModules * 3 );
    for ( i = 0;  i < NrModules;  i++ ) {
        m = Modules[i];
        if ( m->type == MODULE_BUILTIN ) {
            SET_ELM_PLIST( list, 3*i+1, ObjsChar[(Int)'b'] );
            CHANGED_BAG(list);
            C_NEW_STRING_DYN( str, m->name );
            SET_ELM_PLIST( list, 3*i+2, str );
            SET_ELM_PLIST( list, 3*i+3, INTOBJ_INT(m->version) );
        }
        else if ( m->type == MODULE_DYNAMIC ) {
            SET_ELM_PLIST( list, 3*i+1, ObjsChar[(Int)'d'] );
            CHANGED_BAG(list);
            C_NEW_STRING_DYN( str, m->name );
            SET_ELM_PLIST( list, 3*i+2, str );
            CHANGED_BAG(list);
            C_NEW_STRING_DYN( str, m->filename );
            SET_ELM_PLIST( list, 3*i+3, str );
        }
        else if ( m->type == MODULE_STATIC ) {
            SET_ELM_PLIST( list, 3*i+1, ObjsChar[(Int)'s'] );
            CHANGED_BAG(list);
            C_NEW_STRING_DYN( str, m->name );
            SET_ELM_PLIST( list, 3*i+2, str );
            CHANGED_BAG(list);
            C_NEW_STRING_DYN( str, m->filename );
            SET_ELM_PLIST( list, 3*i+3, str );
        }
    }
    return CopyObj( list, 0 );
}


/****************************************************************************
**


*F * * * * * * * * * * * * * * debug functions  * * * * * * * * * * * * * * *
*/

/****************************************************************************
**

*F  FuncGASMAN( <self>, <args> )  . . . . . . . . .  expert function 'GASMAN'
**
**  'FuncGASMAN' implements the internal function 'GASMAN'
**
**  'GASMAN( "display" | "clear" | "collect" | "message" | "partial" )'
*/
Obj FuncGASMAN (
    Obj                 self,
    Obj                 args )
{
    Obj                 cmd;            /* argument                        */
    UInt                i,  k;          /* loop variables                  */
    Char                buf[41];

    /* check the argument                                                  */
    while ( ! IS_SMALL_LIST(args) || LEN_LIST(args) == 0 ) {
        args = ErrorReturnObj(
            "usage: GASMAN( \"display\"|\"displayshort\"|\"clear\"|\"collect\"|\"message\"|\"partial\" )",
            0L, 0L,
            "you can replace the argument list <args> via 'return <args>;'" );
    }

    /* loop over the arguments                                             */
    for ( i = 1; i <= LEN_LIST(args); i++ ) {

        /* evaluate and check the command                                  */
        cmd = ELM_PLIST( args, i );
again:
        while ( ! IsStringConv(cmd) ) {
           cmd = ErrorReturnObj(
               "GASMAN: <cmd> must be a string (not a %s)",
               (Int)TNAM_OBJ(cmd), 0L,
               "you can replace <cmd> via 'return <cmd>;'" );
       }

        /* if request display the statistics                               */
        if ( strcmp( CSTR_STRING(cmd), "display" ) == 0 ) {
            Pr( "%40s ", (Int)"type",  0L          );
            Pr( "%8s %8s ",  (Int)"alive", (Int)"kbyte" );
            Pr( "%8s %8s\n",  (Int)"total", (Int)"kbyte" );
            for ( k = 0; k < 256; k++ ) {
                if ( InfoBags[k].name != 0 ) {
                    buf[0] = '\0';
                    strlcat( buf, InfoBags[k].name, sizeof(buf) );
                    Pr("%40s ",    (Int)buf, 0L );
                    Pr("%8d %8d ", (Int)InfoBags[k].nrLive,
                                   (Int)(InfoBags[k].sizeLive/1024));
                    Pr("%8d %8d\n",(Int)InfoBags[k].nrAll,
                                   (Int)(InfoBags[k].sizeAll/1024));
                }
            }
        }

        /* if request give a short display of the statistics                */
        else if ( strcmp( CSTR_STRING(cmd), "displayshort" ) == 0 ) {
            Pr( "%40s ", (Int)"type",  0L          );
            Pr( "%8s %8s ",  (Int)"alive", (Int)"kbyte" );
            Pr( "%8s %8s\n",  (Int)"total", (Int)"kbyte" );
            for ( k = 0; k < 256; k++ ) {
                if ( InfoBags[k].name != 0 && 
                     (InfoBags[k].nrLive != 0 ||
                      InfoBags[k].sizeLive != 0 ||
                      InfoBags[k].nrAll != 0 ||
                      InfoBags[k].sizeAll != 0) ) {
                    buf[0] = '\0';
                    strlcat( buf, InfoBags[k].name, sizeof(buf) );
                    Pr("%40s ",    (Int)buf, 0L );
                    Pr("%8d %8d ", (Int)InfoBags[k].nrLive,
                                   (Int)(InfoBags[k].sizeLive/1024));
                    Pr("%8d %8d\n",(Int)InfoBags[k].nrAll,
                                   (Int)(InfoBags[k].sizeAll/1024));
                }
            }
        }

        /* if request display the statistics                               */
        else if ( strcmp( CSTR_STRING(cmd), "clear" ) == 0 ) {
            for ( k = 0; k < 256; k++ ) {
#ifdef GASMAN_CLEAR_TO_LIVE
                InfoBags[k].nrAll    = InfoBags[k].nrLive;
                InfoBags[k].sizeAll  = InfoBags[k].sizeLive;
#else
                InfoBags[k].nrAll    = 0;
                InfoBags[k].sizeAll  = 0;
#endif
            }
        }

        /* or collect the garbage                                          */
        else if ( strcmp( CSTR_STRING(cmd), "collect" ) == 0 ) {
            CollectBags(0,1);
        }

        /* or collect the garbage                                          */
        else if ( strcmp( CSTR_STRING(cmd), "partial" ) == 0 ) {
            CollectBags(0,0);
        }

        /* or display information about global bags                        */
        else if ( strcmp( CSTR_STRING(cmd), "global" ) == 0 ) {
            for ( i = 0;  i < GlobalBags.nr;  i++ ) {
                if ( *(GlobalBags.addr[i]) != 0 ) {
                    Pr( "%50s: %12d bytes\n", (Int)GlobalBags.cookie[i], 
                        (Int)SIZE_BAG(*(GlobalBags.addr[i])) );
                }
            }
        }

        /* or finally toggle Gasman messages                               */
        else if ( strcmp( CSTR_STRING(cmd), "message" ) == 0 ) {
            SyMsgsFlagBags = (SyMsgsFlagBags + 1) % 3;
        }

        /* otherwise complain                                              */
        else {
            cmd = ErrorReturnObj(
                "GASMAN: <cmd> must be %s or %s",
                (Int)"\"display\" or \"clear\" or \"global\" or ",
                (Int)"\"collect\" or \"partial\" or \"message\"",
                "you can replace <cmd> via 'return <cmd>;'" );
            goto again;
        }
    }

    /* return nothing, this function is a procedure                        */
    return 0;
}

Obj FuncGASMAN_STATS(Obj self)
{
  Obj res;
  Obj row;
  Obj entry;
  UInt i,j;
  Int x;
  res = NEW_PLIST(T_PLIST_TAB_RECT + IMMUTABLE, 2);
  SET_LEN_PLIST(res, 2);
  for (i = 1; i <= 2; i++)
    {
      row = NEW_PLIST(T_PLIST_CYC + IMMUTABLE, 9);
      SET_ELM_PLIST(res, i, row);
      CHANGED_BAG(res);
      SET_LEN_PLIST(row, 9);
      for (j = 1; j <= 8; j++)
        {
          x = SyGasmanNumbers[i-1][j];

          /* convert x to GAP integer. x may be too big to be a small int */
          if (x < (1L << NR_SMALL_INT_BITS))
            entry = INTOBJ_INT(x);
          else
            entry = SUM( PROD(INTOBJ_INT(x >> (NR_SMALL_INT_BITS/2)),
                              INTOBJ_INT(1 << (NR_SMALL_INT_BITS/2))),
                         INTOBJ_INT( x % ( 1 << (NR_SMALL_INT_BITS/2))));
          SET_ELM_PLIST(row, j, entry);
        }
      SET_ELM_PLIST(row, 9, INTOBJ_INT(SyGasmanNumbers[i-1][0]));       
    }
  return res;      
}

Obj FuncGASMAN_MESSAGE_STATUS( Obj self )
{
  return INTOBJ_INT(SyMsgsFlagBags);
}

Obj FuncGASMAN_LIMITS( Obj self )
{
  Obj list;
  list = NEW_PLIST(T_PLIST_CYC+IMMUTABLE, 3);
  SET_LEN_PLIST(list,3);
  SET_ELM_PLIST(list, 1, INTOBJ_INT(SyStorMin));
  SET_ELM_PLIST(list, 2, INTOBJ_INT(SyStorMax));
  SET_ELM_PLIST(list, 3, INTOBJ_INT(SyStorKill));
  return list;
}

/****************************************************************************
**
*F  FuncSHALLOW_SIZE( <self>, <obj> ) . . . .  expert function 'SHALLOW_SIZE'
*/
Obj FuncSHALLOW_SIZE (
    Obj                 self,
    Obj                 obj )
{
  if (IS_INTOBJ(obj) || IS_FFE(obj))
    return INTOBJ_INT(0);
  else
    return ObjInt_UInt( SIZE_BAG( obj ) );
}


/****************************************************************************
**
*F  FuncTNUM_OBJ( <self>, <obj> ) . . . . . . . .  expert function 'TNUM_OBJ'
*/

Obj FuncTNUM_OBJ (
    Obj                 self,
    Obj                 obj )
{
    Obj                 res;
    Obj                 str;
    const Char *        cst;

    res = NEW_PLIST( T_PLIST, 2 );
    SET_LEN_PLIST( res, 2 );

    /* set the type                                                        */
    SET_ELM_PLIST( res, 1, INTOBJ_INT( TNUM_OBJ(obj) ) );
    cst = TNAM_OBJ(obj);
    C_NEW_STRING_DYN(str, cst);
    SET_ELM_PLIST( res, 2, str );

    /* and return                                                          */
    return res;
}

Obj FuncTNUM_OBJ_INT (
    Obj                 self,
    Obj                 obj )
{

  
    return  INTOBJ_INT( TNUM_OBJ(obj) ) ;
}

/****************************************************************************
**
*F  FuncOBJ_HANDLE( <self>, <obj> ) . . . . . .  expert function 'OBJ_HANDLE'
*/
Obj FuncOBJ_HANDLE (
    Obj                 self,
    Obj                 obj )
{
    UInt                hand;
    UInt                prod;
    Obj                 rem;

    if ( IS_INTOBJ(obj) ) {
        return (Obj)INT_INTOBJ(obj);
    }
    else if ( TNUM_OBJ(obj) == T_INTPOS ) {
        hand = 0;
        prod = 1;
        while ( EQ( obj, INTOBJ_INT(0) ) == 0 ) {
            rem  = RemInt( obj, INTOBJ_INT( 1 << 16 ) );
            obj  = QuoInt( obj, INTOBJ_INT( 1 << 16 ) );
            hand = hand + prod * INT_INTOBJ(rem);
            prod = prod * ( 1 << 16 );
        }
        return (Obj) hand;
    }
    else {
        ErrorQuit( "<handle> must be a positive integer", 0L, 0L );
        return (Obj) 0;
    }
}


/****************************************************************************
**
*F  FuncHANDLE_OBJ( <self>, <obj> ) . . . . . .  expert function 'HANDLE_OBJ'
*/
Obj FuncHANDLE_OBJ (
    Obj                 self,
    Obj                 obj )
{
    Obj                 hnum;
    Obj                 prod;
    Obj                 tmp;
    UInt                hand;

    hand = (UInt) obj;
    hnum = INTOBJ_INT(0);
    prod = INTOBJ_INT(1);
    while ( 0 < hand ) {
        tmp  = PROD( prod, INTOBJ_INT( hand & 0xffff ) );
        prod = PROD( prod, INTOBJ_INT( 1 << 16 ) );
        hnum = SUM(  hnum, tmp );
        hand = hand >> 16;
    }
    return hnum;
}

Obj FuncMASTER_POINTER_NUMBER(Obj self, Obj o)
{
    if ((void **) o >= (void **) MptrBags && (void **) o < (void **) OldBags) {
        return INTOBJ_INT( ((void **) o - (void **) MptrBags) + 1 );
    } else {
        return INTOBJ_INT( 0 );
    }
}

Obj FuncFUNC_BODY_SIZE(Obj self, Obj f)
{
    Obj body;
    if (TNUM_OBJ(f) != T_FUNCTION) return Fail;
    body = BODY_FUNC(f);
    if (body == 0) return INTOBJ_INT(0);
    else return INTOBJ_INT( SIZE_BAG( body ) );
}

/****************************************************************************
**
*F  FuncSWAP_MPTR( <self>, <obj1>, <obj2> ) . . . . . . . swap master pointer
**
**  Never use this function unless you are debugging.
*/
Obj FuncSWAP_MPTR (
    Obj                 self,
    Obj                 obj1,
    Obj                 obj2 )
{
    if ( TNUM_OBJ(obj1) == T_INT || TNUM_OBJ(obj1) == T_FFE ) {
        ErrorQuit("SWAP_MPTR: <obj1> must not be an integer or ffe", 0L, 0L);
        return 0;
    }
    if ( TNUM_OBJ(obj2) == T_INT || TNUM_OBJ(obj2) == T_FFE ) {
        ErrorQuit("SWAP_MPTR: <obj2> must not be an integer or ffe", 0L, 0L);
        return 0;
    }
        
    SwapMasterPoint( obj1, obj2 );
    return 0;
}


/****************************************************************************
**

*F * * * * * * * * * * * * * initialize package * * * * * * * * * * * * * * *
*/


/****************************************************************************
**

*F  FillInVersion( <module>, <rev_c>, <rev_h> ) . . .  fill in version number
*/
void FillInVersion (
    StructInitInfo *            module )
{
}


/****************************************************************************
**
*F  RequireModule( <calling>, <required>, <version> ) . . . .  require module
*/
void RequireModule (
    StructInitInfo *            module,
    const Char *                required,
    UInt                        version )
{
}


/****************************************************************************
**
*F  InitBagNamesFromTable( <table> )  . . . . . . . . .  initialise bag names
*/
void InitBagNamesFromTable (
    StructBagNames *            tab )
{
    Int                         i;

    for ( i = 0;  tab[i].tnum != -1;  i++ ) {
        InfoBags[tab[i].tnum].name = tab[i].name;
    }
}


/****************************************************************************
**
*F  InitClearFiltsTNumsFromTable( <tab> ) . . .  initialise clear filts tnums
*/
void InitClearFiltsTNumsFromTable (
    Int *               tab )
{
    Int                 i;

    for ( i = 0;  tab[i] != -1;  i += 2 ) {
        ClearFiltsTNums[tab[i]] = tab[i+1];
    }
}


/****************************************************************************
**
*F  InitHasFiltListTNumsFromTable( <tab> )  . . initialise tester filts tnums
*/
void InitHasFiltListTNumsFromTable (
    Int *               tab )
{
    Int                 i;

    for ( i = 0;  tab[i] != -1;  i += 3 ) {
        HasFiltListTNums[tab[i]][tab[i+1]] = tab[i+2];
    }
}


/****************************************************************************
**
*F  InitSetFiltListTNumsFromTable( <tab> )  . . initialise setter filts tnums
*/
void InitSetFiltListTNumsFromTable (
    Int *               tab )
{
    Int                 i;

    for ( i = 0;  tab[i] != -1;  i += 3 ) {
        SetFiltListTNums[tab[i]][tab[i+1]] = tab[i+2];
    }
}


/****************************************************************************
**
*F  InitResetFiltListTNumsFromTable( <tab> )  initialise unsetter filts tnums
*/
void InitResetFiltListTNumsFromTable (
    Int *               tab )
{
    Int                 i;

    for ( i = 0;  tab[i] != -1;  i += 3 ) {
        ResetFiltListTNums[tab[i]][tab[i+1]] = tab[i+2];
    }
}


/****************************************************************************
**
*F  InitGVarFiltsFromTable( <tab> ) . . . . . . . . . . . . . . . new filters
*/
void InitGVarFiltsFromTable (
    StructGVarFilt *    tab )
{
    Int                 i;

    for ( i = 0;  tab[i].name != 0;  i++ ) {
        UInt gvar = GVarName( tab[i].name );
        AssGVar( gvar,
            NewFilter( NameGVarObj( gvar ), 1, ArgStringToList( tab[i].argument ), tab[i].handler ) );
        MakeReadOnlyGVar( gvar );
    }
}


/****************************************************************************
**
*F  InitGVarAttrsFromTable( <tab> ) . . . . . . . . . . . . .  new attributes
*/
void InitGVarAttrsFromTable (
    StructGVarAttr *    tab )
{
    Int                 i;

    for ( i = 0;  tab[i].name != 0;  i++ ) {
        UInt gvar = GVarName( tab[i].name );
        AssGVar( gvar,
            NewAttribute( NameGVarObj( gvar ),
                          1,
                          ArgStringToList( tab[i].argument ),
                          tab[i].handler ) );
        MakeReadOnlyGVar( gvar );
    }
}


/****************************************************************************
**
*F  InitGVarPropsFromTable( <tab> ) . . . . . . . . . . . . .  new properties
*/
void InitGVarPropsFromTable (
    StructGVarProp *    tab )
{
    Int                 i;

    for ( i = 0;  tab[i].name != 0;  i++ ) {
        UInt gvar = GVarName( tab[i].name );
        AssGVar( gvar,
            NewProperty( NameGVarObj( gvar ),
                        1,
                        ArgStringToList( tab[i].argument ),
                        tab[i].handler ) );
        MakeReadOnlyGVar( gvar );
    }
}


/****************************************************************************
**
*F  InitGVarOpersFromTable( <tab> ) . . . . . . . . . . . . .  new operations
*/
void InitGVarOpersFromTable (
    StructGVarOper *    tab )
{
    Int                 i;

    for ( i = 0;  tab[i].name != 0;  i++ ) {
        UInt gvar = GVarName( tab[i].name );
        AssGVar( gvar,
            NewOperation( NameGVarObj( gvar ),
                          tab[i].nargs,
                          ArgStringToList( tab[i].args ),
                          tab[i].handler ) );
        MakeReadOnlyGVar( gvar );
    }
}


/****************************************************************************
**
*F  InitGVarFuncsFromTable( <tab> ) . . . . . . . . . . . . . . new functions
*/
void InitGVarFuncsFromTable (
    StructGVarFunc *    tab )
{
    Int                 i;

    for ( i = 0;  tab[i].name != 0;  i++ ) {
        UInt gvar = GVarName( tab[i].name );
        AssGVar( gvar,
            NewFunction( NameGVarObj( gvar ),
                         tab[i].nargs,
                         ArgStringToList( tab[i].args ),
                         tab[i].handler ) );
        MakeReadOnlyGVar( gvar );
    }
}


/****************************************************************************
**
*F  InitHdlrFiltsFromTable( <tab> ) . . . . . . . . . . . . . . . new filters
*/
void InitHdlrFiltsFromTable (
    StructGVarFilt *    tab )
{
    Int                 i;

    for ( i = 0;  tab[i].name != 0;  i++ ) {
        InitHandlerFunc( tab[i].handler, tab[i].cookie );
        InitFopyGVar( tab[i].name, tab[i].filter );
    }
}


/****************************************************************************
**
*F  InitHdlrAttrsFromTable( <tab> ) . . . . . . . . . . . . .  new attributes
*/
void InitHdlrAttrsFromTable (
    StructGVarAttr *    tab )
{
    Int                 i;

    for ( i = 0;  tab[i].name != 0;  i++ ) {
        InitHandlerFunc( tab[i].handler, tab[i].cookie );
        InitFopyGVar( tab[i].name, tab[i].attribute );
    }
}


/****************************************************************************
**
*F  InitHdlrPropsFromTable( <tab> ) . . . . . . . . . . . . .  new properties
*/
void InitHdlrPropsFromTable (
    StructGVarProp *    tab )
{
    Int                 i;

    for ( i = 0;  tab[i].name != 0;  i++ ) {
        InitHandlerFunc( tab[i].handler, tab[i].cookie );
        InitFopyGVar( tab[i].name, tab[i].property );
    }
}


/****************************************************************************
**
*F  InitHdlrOpersFromTable( <tab> ) . . . . . . . . . . . . .  new operations
*/
void InitHdlrOpersFromTable (
    StructGVarOper *    tab )
{
    Int                 i;

    for ( i = 0;  tab[i].name != 0;  i++ ) {
        InitHandlerFunc( tab[i].handler, tab[i].cookie );
        InitFopyGVar( tab[i].name, tab[i].operation );
    }
}


/****************************************************************************
**
*F  InitHdlrFuncsFromTable( <tab> ) . . . . . . . . . . . . . . new functions
*/
void InitHdlrFuncsFromTable (
    StructGVarFunc *    tab )
{
    Int                 i;

    for ( i = 0;  tab[i].name != 0;  i++ ) {
        InitHandlerFunc( tab[i].handler, tab[i].cookie );
    }
}


/****************************************************************************
**
*F  ImportGVarFromLibrary( <name>, <address> )  . . .  import global variable
*/


void ImportGVarFromLibrary(
    const Char *        name,
    Obj *               address )
{
    if ( NrImportedGVars == 1024 ) {
        Pr( "#W  warning: too many imported GVars\n", 0L, 0L );
    }
    else {
        ImportedGVars[NrImportedGVars].name    = name;
        ImportedGVars[NrImportedGVars].address = address;
        NrImportedGVars++;
    }
    if ( address != 0 ) {
        InitCopyGVar( name, address );
    }
}


/****************************************************************************
**
*F  ImportFuncFromLibrary( <name>, <address> )  . . .  import global function
*/


void ImportFuncFromLibrary(
    const Char *        name,
    Obj *               address )
{
    if ( NrImportedFuncs == 1024 ) {
        Pr( "#W  warning: too many imported Funcs\n", 0L, 0L );
    }
    else {
        ImportedFuncs[NrImportedFuncs].name    = name;
        ImportedFuncs[NrImportedFuncs].address = address;
        NrImportedFuncs++;
    }
    if ( address != 0 ) {
        InitFopyGVar( name, address );
    }
}


/****************************************************************************
**
*F  FuncExportToKernelFinished( <self> )  . . . . . . . . . . check functions
*/
Obj FuncExportToKernelFinished (
    Obj             self )
{
    UInt            i;
    Int             errs = 0;
    Obj             val;

    SyInitializing = 0;
    for ( i = 0;  i < NrImportedGVars;  i++ ) {
        if ( ImportedGVars[i].address == 0 ) {
            val = ValAutoGVar(GVarName(ImportedGVars[i].name));
            if ( val == 0 ) {
                errs++;
                if ( ! SyQuiet ) {
                    Pr( "#W  global variable '%s' has not been defined\n",
                        (Int)ImportedFuncs[i].name, 0L );
                }
            }
        }
        else if ( *ImportedGVars[i].address == 0 ) {
            errs++;
            if ( ! SyQuiet ) {
                Pr( "#W  global variable '%s' has not been defined\n",
                    (Int)ImportedGVars[i].name, 0L );
            }
        }
        else {
            MakeReadOnlyGVar(GVarName(ImportedGVars[i].name));
        }
    }
    
    for ( i = 0;  i < NrImportedFuncs;  i++ ) {
        if (  ImportedFuncs[i].address == 0 ) {
            val = ValAutoGVar(GVarName(ImportedFuncs[i].name));
            if ( val == 0 || ! IS_FUNC(val) ) {
                errs++;
                if ( ! SyQuiet ) {
                    Pr( "#W  global function '%s' has not been defined\n",
                        (Int)ImportedFuncs[i].name, 0L );
                }
            }
        }
        else if ( *ImportedFuncs[i].address == ErrorMustEvalToFuncFunc
          || *ImportedFuncs[i].address == ErrorMustHaveAssObjFunc )
        {
            errs++;
            if ( ! SyQuiet ) {
                Pr( "#W  global function '%s' has not been defined\n",
                    (Int)ImportedFuncs[i].name, 0L );
            }
        }
        else {
            MakeReadOnlyGVar(GVarName(ImportedFuncs[i].name));
        }
    }
    
    return errs == 0 ? True : False;
}


/****************************************************************************
**
*F  FuncSleep( <self>, <secs> )
**
*/

Obj FuncSleep( Obj self, Obj secs )
{
  extern UInt HaveInterrupt();
  Int  s;

  while( ! IS_INTOBJ(secs) )
    secs = ErrorReturnObj( "<secs> must be a small integer", 0L, 0L, 
                           "you can replace <secs> via 'return <secs>;'" );

  
  if ( (s = INT_INTOBJ(secs)) > 0)
    SySleep((UInt)s);
  
  /* either we used up the time, or we were interrupted. */
  if (HaveInterrupt())
    {
      ClearError(); /* The interrupt may still be pending */
      ErrorReturnVoid("user interrupt in sleep", 0L, 0L,
                    "you can 'return;' as if the sleep was finished");
    }
  
  return (Obj) 0;
}

// Common code in the next 3 methods.
static int SetExitValue(Obj code)
{
  if (code == False || code == Fail)
    SystemErrorCode = 1;
  else if (code == True)
    SystemErrorCode = 0;
  else if (IS_INTOBJ(code))
    SystemErrorCode = INT_INTOBJ(code);
  else
    return 0;
  return 1;
}


/****************************************************************************
**
*F  FuncMicroSleep( <self>, <secs> )
**
*/

Obj FuncMicroSleep( Obj self, Obj msecs )
{
  extern UInt HaveInterrupt();
  Int  s;

  while( ! IS_INTOBJ(msecs) )
    msecs = ErrorReturnObj( "<usecs> must be a small integer", 0L, 0L, 
                           "you can replace <usecs> via 'return <usecs>;'" );

  
  if ( (s = INT_INTOBJ(msecs)) > 0)
    SyUSleep((UInt)s);
  
  /* either we used up the time, or we were interrupted. */
  if (HaveInterrupt())
    {
      ClearError(); /* The interrupt may still be pending */
      ErrorReturnVoid("user interrupt in microsleep", 0L, 0L,
                    "you can 'return;' as if the microsleep was finished");
    }
  
  return (Obj) 0;
}

/****************************************************************************
**
*F  FuncGAP_EXIT_CODE() . . . . . . . . Set the code with which GAP exits.
**
*/

Obj FuncGAP_EXIT_CODE( Obj self, Obj code )
{
<<<<<<< HEAD
  if (code == False || code == Fail)
    SystemErrorCode = 1;
  else if (code == True)
    SystemErrorCode = 0;
  else if (IS_INTOBJ(code))
    SystemErrorCode = INT_INTOBJ(code);
  else
=======
  if (!SetExitValue(code))
>>>>>>> 9f6b1a3a
    ErrorQuit("GAP_EXIT_CODE: Argument must be boolean or integer", 0L, 0L);
  return (Obj) 0;
}


/****************************************************************************
**
*F  FuncQUIT_GAP()
**
*/

Obj FuncQUIT_GAP( Obj self, Obj args )
{
  if ( LEN_LIST(args) == 0 ) {
    SystemErrorCode = 0;
  }
  else if ( LEN_LIST(args) != 1 
            || !SetExitValue(ELM_PLIST(args, 1) ) ) {
    ErrorQuit( "usage: QUIT_GAP( [ <return value> ] )", 0L, 0L );
    return 0;
  }
  TLS(UserHasQUIT) = 1;
  ReadEvalError();
  return (Obj)0; 
}

/****************************************************************************
**
*F  FuncFORCE_QUIT_GAP()
**
*/

Obj FuncFORCE_QUIT_GAP( Obj self, Obj args )
{
  if ( LEN_LIST(args) == 0 )
  {
    SyExit(SystemErrorCode);
  }
  else if ( LEN_LIST(args) != 1 
            || !SetExitValue(ELM_PLIST(args, 1) ) ) {
    ErrorQuit( "usage: FORCE_QUIT_GAP( [ <return value> ] )", 0L, 0L );
    return 0;
  }
  SyExit(SystemErrorCode);
  return (Obj) 0; /* should never get here */
}


/****************************************************************************
**
*F  KERNEL_INFO() ......................record of information from the kernel
** 
** The general idea is to put all kernel-specific info in here, and clean up
** the assortment of global variables previously used
*/

Obj FuncKERNEL_INFO(Obj self) {
  Obj res = NEW_PREC(0);
  UInt r,lenvec,lenstr,lenstr2;
  Char *p;
  Obj tmp,list,str;
  UInt i,j;
  extern UInt SyNumProcessors;

  /* GAP_ARCHITECTURE                                                    */
  C_NEW_STRING_DYN( tmp, SyArchitecture );
  RetypeBag( tmp, IMMUTABLE_TNUM(TNUM_OBJ(tmp)) );
  r = RNamName("GAP_ARCHITECTURE");
  AssPRec(res,r,tmp);
  /* KERNEL_VERSION */
  C_NEW_STRING_DYN( tmp, SyKernelVersion );
  RetypeBag( tmp, IMMUTABLE_TNUM(TNUM_OBJ(tmp)) );
  r = RNamName("KERNEL_VERSION");
  AssPRec(res,r,tmp);
  C_NEW_STRING_DYN( tmp, SyBuildVersion );
  RetypeBag( tmp, IMMUTABLE_TNUM(TNUM_OBJ(tmp)) );
  r = RNamName("BUILD_VERSION");
  AssPRec(res,r,tmp);
  C_NEW_STRING_DYN( tmp, SyBuildDateTime );
  RetypeBag( tmp, IMMUTABLE_TNUM(TNUM_OBJ(tmp)) );
  r = RNamName("BUILD_DATETIME");
  AssPRec(res,r,tmp);
  /* GAP_ROOT_PATH                                                       */
  /* do we need this. Could we rebuild it from the command line in GAP
     if so, should we                                                    */
  list = NEW_PLIST( T_PLIST+IMMUTABLE, MAX_GAP_DIRS );
  for ( i = 0, j = 1;  i < MAX_GAP_DIRS;  i++ ) {
    if ( SyGapRootPaths[i][0] ) {
      C_NEW_STRING_DYN( tmp, SyGapRootPaths[i] );
      RetypeBag( tmp, IMMUTABLE_TNUM(TNUM_OBJ(tmp)) );
      SET_ELM_PLIST( list, j, tmp );
      j++;
    }
  }
  SET_LEN_PLIST( list, j-1 );
  r = RNamName("GAP_ROOT_PATHS");
  AssPRec(res,r,list);
  /* And also the DotGapPath if available */
#if HAVE_DOTGAPRC
  C_NEW_STRING_DYN( tmp, DotGapPath );
  RetypeBag( tmp, IMMUTABLE_TNUM(TNUM_OBJ(tmp)) );
  r = RNamName("DOT_GAP_PATH");
  AssPRec(res,r,tmp);
#endif
    
  /* make command line and environment available to GAP level       */
  for (lenvec=0; SyOriginalArgv[lenvec]; lenvec++);
  tmp = NEW_PLIST( T_PLIST+IMMUTABLE, lenvec );
  SET_LEN_PLIST( tmp, lenvec );
  for (i = 0; i<lenvec; i++) {
    C_NEW_STRING_DYN( str, SyOriginalArgv[i] );
    SET_ELM_PLIST(tmp, i+1, str);
    CHANGED_BAG(tmp);
  }
  r = RNamName("COMMAND_LINE");
  AssPRec(res,r, tmp);

  tmp = NEW_PREC(0);
  for (i = 0; sysenviron[i]; i++) {
    for (p = sysenviron[i]; *p != '='; p++)
      ;
    lenstr2 = (UInt) (p-sysenviron[i]);
    p++;   /* Move pointer behind = character */
    lenstr = strlen(p);
    if (lenstr2 > lenstr)
        str = NEW_STRING(lenstr2);
    else
        str = NEW_STRING(lenstr);
    SyStrncat(CSTR_STRING(str),sysenviron[i],lenstr2);
    r = RNamName(CSTR_STRING(str));
    *(CSTR_STRING(str)) = 0;
    SyStrncat(CSTR_STRING(str),p, lenstr);
    SET_LEN_STRING(str, lenstr);
    SHRINK_STRING(str);
    AssPRec(tmp,r , str);
  }
  r = RNamName("ENVIRONMENT");
  AssPRec(res,r, tmp);

  /* and also the CONFIGNAME of the running  GAP kernel  */
  C_NEW_STRING_DYN( str, CONFIGNAME );
  r = RNamName("CONFIGNAME");
  AssPRec(res, r, str);
  r = RNamName("NUM_CPUS");
  AssPRec(res, r, INTOBJ_INT(SyNumProcessors));

  /* export if we want to use readline  */
  r = RNamName("HAVE_LIBREADLINE");
  if (SyUseReadline)
    AssPRec(res, r, True);
  else
    AssPRec(res, r, False);

  MakeImmutable(res);
  
  return res;
  
}

/****************************************************************************
**
*F FuncTHREAD_UI  ... Whether we use a multi-threaded interface
**
*/

Obj FuncTHREAD_UI(Obj self)
{
  extern UInt ThreadUI;
  return ThreadUI ? True : False;
}


/****************************************************************************
**
*F FuncGETPID  ... export UNIX getpid to GAP level
**
*/

Obj FuncGETPID(Obj self) {
  return INTOBJ_INT(getpid());
}

GVarDescriptor GVarTHREAD_INIT;
GVarDescriptor GVarTHREAD_EXIT;

void ThreadedInterpreter(void *funcargs) {
  Obj tmp, func;
  int i;

  /* intialize everything and begin an interpreter                       */
  TLS(StackNams)   = NEW_PLIST( T_PLIST, 16 );
  TLS(CountNams)   = 0;
  TLS(ReadTop)     = 0;
  TLS(ReadTilde)   = 0;
  TLS(CurrLHSGVar) = 0;
  TLS(IntrCoding) = 0;
  TLS(IntrIgnoring) = 0;
  TLS(NrError) = 0;
  TLS(ThrownObject) = 0;
  TLS(BottomLVars) = NewBag( T_HVARS, 3*sizeof(Obj) );
  tmp = NewFunctionC( "bottom", 0, "", 0 );
  PTR_BAG(TLS(BottomLVars))[0] = tmp;
  tmp = NewBag( T_BODY, NUMBER_HEADER_ITEMS_BODY*sizeof(Obj) );
  BODY_FUNC( PTR_BAG(TLS(BottomLVars))[0] ) = tmp;
  TLS(CurrLVars) = TLS(BottomLVars);

  IntrBegin( TLS(BottomLVars) );
  tmp = KEPTALIVE(funcargs);
  StopKeepAlive(funcargs);
  func = ELM_PLIST(tmp, 1);
  for (i=2; i<=LEN_PLIST(tmp); i++)
  {
    Obj item = ELM_PLIST(tmp, i);
    SET_ELM_PLIST(tmp, i-1, item);
  }
  SET_LEN_PLIST(tmp, LEN_PLIST(tmp)-1);

  if (!READ_ERROR()) {
    Obj init, exit;
    if (sySetjmp(TLS(threadExit)))
      return;
    init = GVarOptFunc(&GVarTHREAD_INIT);
    if (init) CALL_0ARGS(init);
    FuncCALL_FUNC_LIST((Obj) 0, func, tmp);
    exit = GVarOptFunc(&GVarTHREAD_EXIT);
    if (exit) CALL_0ARGS(exit);
    PushVoidObj();
    /* end the interpreter                                                 */
    IntrEnd( 0UL );
  } else {
    IntrEnd( 1UL );
    ClearError();
  } 
}

UInt BreakPointValue;

Obj BREAKPOINT(Obj self, Obj arg) {
  if (IS_INTOBJ(arg))
    BreakPointValue = INT_INTOBJ(arg);
  return (Obj) 0;
}


/****************************************************************************
**
*V  GVarFuncs . . . . . . . . . . . . . . . . . . list of functions to export
*/
static StructGVarFunc GVarFuncs [] = {

    { "Runtime", 0, "",
      FuncRuntime, "src/gap.c:Runtime" },

    { "SystemClock", 0, "",
      FuncSystemClock, "src/gap.c:SystemClock" },

    { "RUNTIMES", 0, "",
      FuncRUNTIMES, "src/gap.c:RUNTIMES" },

    { "SizeScreen", -1, "args",
      FuncSizeScreen, "src/gap.c:SizeScreen" },

    { "ID_FUNC", 1, "object",
      FuncID_FUNC, "src/gap.c:ID_FUNC" },

    { "RETURN_FIRST", -1, "object",
      FuncRETURN_FIRST, "src/gap.c:RETURN_FIRST" },

    { "RETURN_NOTHING", -1, "object",
      FuncRETURN_NOTHING, "src/gap.c:RETURN_NOTHING" },

    { "ExportToKernelFinished", 0, "",
      FuncExportToKernelFinished, "src/gap.c:ExportToKernelFinished" },

    { "DownEnv", -1, "args",
      FuncDownEnv, "src/gap.c:DownEnv" },

    { "UpEnv", -1, "args",
      FuncUpEnv, "src/gap.c:UpEnv" },

    { "GAP_CRC", 1, "filename",
      FuncGAP_CRC, "src/gap.c:GAP_CRC" },

    { "LOAD_DYN", 2, "filename, crc",
      FuncLOAD_DYN, "src/gap.c:LOAD_DYN" },

    { "LOAD_STAT", 2, "filename, crc",
      FuncLOAD_STAT, "src/gap.c:LOAD_STAT" },

    { "SHOW_STAT", 0, "",
      FuncSHOW_STAT, "src/gap.c:SHOW_STAT" },

    { "GASMAN", -1, "args",
      FuncGASMAN, "src/gap.c:GASMAN" },

    { "GASMAN_STATS", 0, "",
      FuncGASMAN_STATS, "src/gap.c:GASMAN_STATS" },

    { "GASMAN_MESSAGE_STATUS", 0, "",
      FuncGASMAN_MESSAGE_STATUS, "src/gap.c:GASMAN_MESSAGE_STATUS" },

    { "GASMAN_LIMITS", 0, "",
      FuncGASMAN_LIMITS, "src/gap.c:GASMAN_LIMITS" },

    { "SHALLOW_SIZE", 1, "object",
      FuncSHALLOW_SIZE, "src/gap.c:SHALLOW_SIZE" },

    { "TNUM_OBJ", 1, "object",
      FuncTNUM_OBJ, "src/gap.c:TNUM_OBJ" },

    { "TNUM_OBJ_INT", 1, "object",
      FuncTNUM_OBJ_INT, "src/gap.c:TNUM_OBJ_INT" },

    { "OBJ_HANDLE", 1, "object",
      FuncOBJ_HANDLE, "src/gap.c:OBJ_HANDLE" },

    { "HANDLE_OBJ", 1, "object",
      FuncHANDLE_OBJ, "src/gap.c:HANDLE_OBJ" },

    { "SWAP_MPTR", 2, "obj1, obj2",
      FuncSWAP_MPTR, "src/gap.c:SWAP_MPTR" },

    { "LoadedModules", 0, "",
      FuncLoadedModules, "src/gap.c:LoadedModules" },

    { "WindowCmd", 1, "arg-list",
      FuncWindowCmd, "src/gap.c:WindowCmd" },

    { "MicroSleep", 1, "msecs",
      FuncMicroSleep, "src/gap.c:MicroSleep" },

    { "Sleep", 1, "secs",
      FuncSleep, "src/gap.c:Sleep" },

    { "GAP_EXIT_CODE", 1, "exit code",
      FuncGAP_EXIT_CODE, "src/gap.c:GAP_EXIT_CODE" },
        
    { "QUIT_GAP", -1, "args",
      FuncQUIT_GAP, "src/gap.c:QUIT_GAP" },

    { "FORCE_QUIT_GAP", -1, "args",
      FuncFORCE_QUIT_GAP, "src/gap.c:FORCE_QUIT_GAP" },

    { "SHELL", -1, "context, canReturnVoid, canReturnObj, lastDepth, setTime, prompt, promptHook, infile, outfile",
      FuncSHELL, "src/gap.c:FuncSHELL" },

    { "CALL_WITH_CATCH", 2, "func, args",
      FuncCALL_WITH_CATCH, "src/gap.c:CALL_WITH_CATCH" },

    { "JUMP_TO_CATCH", 1, "payload",
      FuncJUMP_TO_CATCH, "src/gap.c:JUMP_TO_CATCH" },


    { "KERNEL_INFO", 0, "",
      FuncKERNEL_INFO, "src/gap.c:KERNEL_INFO" },

    { "THREAD_UI", 0, "",
      FuncTHREAD_UI, "src/gap.c:THREAD_UI" },

    { "SetUserHasQuit", 1, "value",
      FuncSetUserHasQuit, "src/gap.c:SetUserHasQuit" },

    { "GETPID", 0, "",
      FuncGETPID, "src/gap.c:GETPID" },

    { "BREAKPOINT", 1, "num",
      BREAKPOINT, "src/gap.c:BREAKPOINT" },

    { "MASTER_POINTER_NUMBER", 1, "ob",
      FuncMASTER_POINTER_NUMBER, "src/gap.c:MASTER_POINTER_NUMBER" },

    { "FUNC_BODY_SIZE", 1, "f",
      FuncFUNC_BODY_SIZE, "src/gap.c:FUNC_BODY_SIZE" },

    { "PRINT_CURRENT_STATEMENT", 1, "context",
      FuncPrintExecutingStatement, "src/gap.c:PRINT_CURRENT_STATEMENT" },

  
    { 0 }

};


/****************************************************************************
**

*F  InitKernel( <module> )  . . . . . . . . initialise kernel data structures
*/
static Int InitKernel (
    StructInitInfo *    module )
{
    /* init the completion function                                        */
    /* InitGlobalBag( &ThrownObject,      "src/gap.c:ThrownObject"      ); */

    /* list of exit functions                                              */
    InitGlobalBag( &WindowCmdString, "src/gap.c:WindowCmdString" );

    /* init filters and functions                                          */
    InitHdlrFuncsFromTable( GVarFuncs );



    /* establish Fopy of ViewObj                                           */
    ImportFuncFromLibrary(  "ViewObj", 0L );
    ImportFuncFromLibrary(  "Error", &Error );
    ImportFuncFromLibrary(  "ErrorInner", &ErrorInner );

    DeclareGVar(&GVarTHREAD_INIT, "THREAD_INIT");
    DeclareGVar(&GVarTHREAD_EXIT, "THREAD_EXIT");


#if HAVE_SELECT
    InitCopyGVar("OnCharReadHookActive",&OnCharReadHookActive);
    InitCopyGVar("OnCharReadHookInFds",&OnCharReadHookInFds);
    InitCopyGVar("OnCharReadHookInFuncs",&OnCharReadHookInFuncs);
    InitCopyGVar("OnCharReadHookOutFds",&OnCharReadHookOutFds);
    InitCopyGVar("OnCharReadHookOutFuncs",&OnCharReadHookOutFuncs);
    InitCopyGVar("OnCharReadHookExcFds",&OnCharReadHookExcFds);
    InitCopyGVar("OnCharReadHookExcFuncs",&OnCharReadHookExcFuncs);
#endif

    /* return success                                                      */
    return 0;
}


/****************************************************************************
**
*F  PostRestore( <module> ) . . . . . . . . . . . . . after restore workspace
*/
static Int PostRestore (
    StructInitInfo *    module )
{
      UInt var;

    /* library name and other stuff                                        */
    var = GVarName( "DEBUG_LOADING" );
    MakeReadWriteGVar(var);
    AssGVar( var, (SyDebugLoading ? True : False) );
    MakeReadOnlyGVar(var);

    /* construct the `ViewObj' variable                                    */
    ViewObjGVar = GVarName( "ViewObj" ); 
    CustomViewGVar = GVarName( "CustomView" ); 

    /* construct the last and time variables                               */
    Last              = GVarName( "last"  );
    Last2             = GVarName( "last2" );
    Last3             = GVarName( "last3" );
    Time              = GVarName( "time"  );
    QUITTINGGVar      = GVarName( "QUITTING" );
    
    /* return success                                                      */
    return 0;
}


/****************************************************************************
**
*F  InitLibrary( <module> ) . . . . . . .  initialise library data structures
*/
static Int InitLibrary (
    StructInitInfo *    module )
{
    /* init filters and functions                                          */
    InitGVarFuncsFromTable( GVarFuncs );

    /* create windows command buffer                                       */
    WindowCmdString = NEW_STRING( 1000 );

    /* return success                                                      */
    return PostRestore( module );
}


/****************************************************************************
**
*F  InitInfoGap() . . . . . . . . . . . . . . . . . . table of init functions
*/
static StructInitInfo module = {
    MODULE_BUILTIN,                     /* type                           */
    "gap",                              /* name                           */
    0,                                  /* revision entry of c file       */
    0,                                  /* revision entry of h file       */
    0,                                  /* version                        */
    0,                                  /* crc                            */
    InitKernel,                         /* initKernel                     */
    InitLibrary,                        /* initLibrary                    */
    0,                                  /* checkInit                      */
    0,                                  /* preSave                        */
    0,                                  /* postSave                       */
    PostRestore                         /* postRestore                    */
};

StructInitInfo * InitInfoGap ( void )
{
    return &module;
}


/****************************************************************************
**

*V  InitFuncsBuiltinModules . . . . .  list of builtin modules init functions
*/
static InitInfoFunc InitFuncsBuiltinModules[] = {

    /* global variables                                                    */
    InitInfoGVars,

    /* objects                                                             */
    InitInfoObjects,

    /* profiling information */
    InitInfoProfile,

    /* scanner, reader, interpreter, coder, caller, compiler               */
    InitInfoScanner,
    InitInfoRead,
    InitInfoCalls,
    InitInfoExprs,
    InitInfoStats,
    InitInfoCode,
    InitInfoVars,       /* must come after InitExpr and InitStats */
    InitInfoFuncs,
    InitInfoOpers,
    InitInfoIntrprtr,
    InitInfoCompiler,

    /* arithmetic operations                                               */
    InitInfoAriths,
    InitInfoInt,
    InitInfoIntFuncs,
    InitInfoRat,
    InitInfoCyc,
    InitInfoFinfield,
    InitInfoPermutat,
    InitInfoTrans,
    InitInfoPPerm,
    InitInfoBool,
    InitInfoMacfloat,

    /* record packages                                                     */
    InitInfoRecords,
    InitInfoPRecord,

    /* list packages                                                       */
    InitInfoLists,
    InitInfoListOper,
    InitInfoListFunc,
    InitInfoPlist,
    InitInfoSet,
    InitInfoVector,
    InitInfoVecFFE,
    InitInfoBlist,
    InitInfoRange,
    InitInfoString,
    InitInfoGF2Vec,
    InitInfoVec8bit,

    /* free and presented groups                                           */
    InitInfoFreeGroupElements,
    InitInfoCosetTable,
    InitInfoTietze,
    InitInfoPcElements,
    InitInfoSingleCollector,
    InitInfoCombiCollector,
    InitInfoPcc,
    InitInfoDeepThought,
    InitInfoDTEvaluation,

    /* algebras                                                            */
    InitInfoSCTable,

    /* save and load workspace, weak pointers                              */
    InitInfoWeakPtr,
    InitInfoSaveLoad,

    /* input and output                                                    */
    InitInfoStreams,
    InitInfoSysFiles,
    InitInfoIOStream,

    /* main module                                                         */
    InitInfoGap,

    /* threads                                                             */
    InitInfoThreadAPI,
    InitInfoAObjects,
    InitInfoObjSets,
    InitInfoSerialize,

#ifdef GAPMPI
    /* ParGAP/MPI module                                                   */
    InitInfoGapmpi,
#endif

#ifdef WITH_ZMQ
    /* ZeroMQ module */
    InitInfoZmq,
#endif

    0
};


/****************************************************************************
**
*F  Modules . . . . . . . . . . . . . . . . . . . . . . . . . list of modules
*/
#ifndef MAX_MODULES
#define MAX_MODULES     1000
#endif


#ifndef MAX_MODULE_FILENAMES
#define MAX_MODULE_FILENAMES (MAX_MODULES*50)
#endif

Char LoadedModuleFilenames[MAX_MODULE_FILENAMES];
Char *NextLoadedModuleFilename = LoadedModuleFilenames;


StructInitInfo * Modules [ MAX_MODULES ];
UInt NrModules;
UInt NrBuiltinModules;


/****************************************************************************
**
*F  RecordLoadedModule( <module> )  . . . . . . . . store module in <Modules>
*/

void RecordLoadedModule (
    StructInitInfo *        info,
    Char *filename )
{
    UInt len;
    if ( NrModules == MAX_MODULES ) {
        Pr( "panic: no room to record module\n", 0L, 0L );
    }
    len = strlen(filename);
    if (NextLoadedModuleFilename + len + 1
        > LoadedModuleFilenames+MAX_MODULE_FILENAMES) {
      Pr( "panic: no room for module filename\n", 0L, 0L );
    }
    *NextLoadedModuleFilename = '\0';
    memcpy(NextLoadedModuleFilename, filename, len+1);
    info->filename = NextLoadedModuleFilename;
    NextLoadedModuleFilename += len +1;
    Modules[NrModules++] = info;
}


/****************************************************************************
**
*F  InitializeGap() . . . . . . . . . . . . . . . . . . . . . . intialize GAP
**
**  Each module  (builtin  or compiled) exports  a sturctures  which contains
**  information about the name, version, crc, init function, save and restore
**  functions.
**
**  The init process is split into three different functions:
**
**  `InitKernel':   This function setups the   internal  data structures  and
**  tables,   registers the global bags  and   functions handlers, copies and
**  fopies.  It is not allowed to create objects, gvar or rnam numbers.  This
**  function is used for both starting and restoring.
**
**  `InitLibrary': This function creates objects,  gvar and rnam number,  and
**  does  assignments of auxillary C   variables (for example, pointers  from
**  objects, length of hash lists).  This function is only used for starting.
**
**  `PostRestore': Everything in  `InitLibrary' execpt  creating objects.  In
**  general    `InitLibrary'  will  create    all objects    and  then  calls
**  `PostRestore'.  This function is only used when restoring.
*/
#ifndef BOEHM_GC
extern TNumMarkFuncBags TabMarkFuncBags [ 256 ];
#endif

static Obj POST_RESTORE;

void InitializeGap (
    int *               pargc,
    char *              argv [] )
{
  /*    UInt                type; */
    UInt                i;
    Int                 ret;


    /* initialize the basic system and gasman                              */
#ifdef GAPMPI
    /* ParGAP/MPI needs to call MPI_Init() first to remove command line args */
    InitGapmpi( pargc, &argv );
#endif

    InitSystem( *pargc, argv );

    /* Initialise memory  -- have to do this here to make sure we are at top of C stack */
    InitBags( SyAllocBags, SyStorMin,
              0, (Bag*)(((UInt)pargc/SyStackAlign)*SyStackAlign), SyStackAlign,
              SyCacheSize, 0, SyAbortBags );
              InitMsgsFuncBags( SyMsgsBags ); 


    /* get info structures for the build in modules                        */
    NrModules = 0;
    for ( i = 0;  InitFuncsBuiltinModules[i];  i++ ) {
        if ( NrModules == MAX_MODULES ) {
            FPUTS_TO_STDERR( "panic: too many builtin modules\n" );
            SyExit(1);
        }
        Modules[NrModules++] = InitFuncsBuiltinModules[i]();
#       ifdef DEBUG_LOADING
            FPUTS_TO_STDERR( "#I  InitInfo(builtin " );
            FPUTS_TO_STDERR( Modules[NrModules-1]->name );
            FPUTS_TO_STDERR( ")\n" );
#       endif
    }
    NrBuiltinModules = NrModules;

    /* call kernel initialisation                                          */
    for ( i = 0;  i < NrBuiltinModules;  i++ ) {
        if ( Modules[i]->initKernel ) {
#           ifdef DEBUG_LOADING
                FPUTS_TO_STDERR( "#I  InitKernel(builtin " );
                FPUTS_TO_STDERR( Modules[i]->name );
                FPUTS_TO_STDERR( ")\n" );
#           endif
            ret =Modules[i]->initKernel( Modules[i] );
            if ( ret ) {
                FPUTS_TO_STDERR( "#I  InitKernel(builtin " );
                FPUTS_TO_STDERR( Modules[i]->name );
                FPUTS_TO_STDERR( ") returned non-zero value\n" );
            }
        }
    }

    InitMainThread();
    InitTLS();

    InitGlobalBag(&POST_RESTORE, "gap.c: POST_RESTORE");
    InitFopyGVar( "POST_RESTORE", &POST_RESTORE);

    /* you should set 'COUNT_BAGS' as well                                 */
#   ifdef DEBUG_LOADING
        if ( SyRestoring ) {
            Pr( "#W  after setup\n", 0L, 0L );
            Pr( "#W  %36s ", (Int)"type",  0L          );
            Pr( "%8s %8s ",  (Int)"alive", (Int)"kbyte" );
            Pr( "%8s %8s\n",  (Int)"total", (Int)"kbyte" );
            for ( i = 0;  i < 256;  i++ ) {
                if ( InfoBags[i].name != 0 && InfoBags[i].nrAll != 0 ) {
                    char    buf[41];

                    buf[0] = '\0';
                    strlcat( buf, InfoBags[i].name, sizeof(buf) );
                    Pr("#W  %36s ",    (Int)buf, 0L );
                    Pr("%8d %8d ", (Int)InfoBags[i].nrLive,
                       (Int)(InfoBags[i].sizeLive/1024));
                    Pr("%8d %8d\n",(Int)InfoBags[i].nrAll,
                       (Int)(InfoBags[i].sizeAll/1024));
                }
            }
        }
#   endif

#ifndef BOEHM_GC
    /* and now for a special hack                                          */
    for ( i = LAST_CONSTANT_TNUM+1; i <= LAST_REAL_TNUM; i++ ) {
      if (TabMarkFuncBags[i + COPYING] == MarkAllSubBagsDefault)
        TabMarkFuncBags[ i+COPYING ] = TabMarkFuncBags[ i ];
    }
#endif

    /* if we are restoring, load the workspace and call the post restore   */
    if ( SyRestoring ) {
       LoadWorkspace(SyRestoring);
        for ( i = 0;  i < NrModules;  i++ ) {
            if ( Modules[i]->postRestore ) {
#               ifdef DEBUG_LOADING
                    FPUTS_TO_STDERR( "#I  PostRestore(builtin " );
                    FPUTS_TO_STDERR( Modules[i]->name );
                    FPUTS_TO_STDERR( ")\n" );
#               endif
                ret = Modules[i]->postRestore( Modules[i] );
                if ( ret ) {
                    FPUTS_TO_STDERR( "#I  PostRestore(builtin " );
                    FPUTS_TO_STDERR( Modules[i]->name );
                    FPUTS_TO_STDERR( ") returned non-zero value\n" );
                }
            }
        }
        SyRestoring = NULL;


        /* Call POST_RESTORE which is a GAP function that now takes control, 
           calls the post restore functions and then runs a GAP session */
        if (POST_RESTORE != (Obj) 0 &&
            IS_FUNC(POST_RESTORE))
          if (!READ_ERROR())
            CALL_0ARGS(POST_RESTORE);
    }


    /* otherwise call library initialisation                               */
    else {
        WarnInitGlobalBag = 1;
#       ifdef DEBUG_HANDLER_REGISTRATION
            CheckAllHandlers();
#       endif

        SyInitializing = 1;    
        for ( i = 0;  i < NrBuiltinModules;  i++ ) {
            if ( Modules[i]->initLibrary ) {
#               ifdef DEBUG_LOADING
                    FPUTS_TO_STDERR( "#I  InitLibrary(builtin " );
                    FPUTS_TO_STDERR( Modules[i]->name );
                    FPUTS_TO_STDERR( ")\n" );
#               endif
                ret = Modules[i]->initLibrary( Modules[i] );
                if ( ret ) {
                    FPUTS_TO_STDERR( "#I  InitLibrary(builtin " );
                    FPUTS_TO_STDERR( Modules[i]->name );
                    FPUTS_TO_STDERR( ") returned non-zero value\n" );
                }
            }
        }
        WarnInitGlobalBag = 0;
    }

    /* check initialisation                                                */
    for ( i = 0;  i < NrModules;  i++ ) {
        if ( Modules[i]->checkInit ) {
#           ifdef DEBUG_LOADING
                FPUTS_TO_STDERR( "#I  CheckInit(builtin " );
                FPUTS_TO_STDERR( Modules[i]->name );
                FPUTS_TO_STDERR( ")\n" );
#           endif
            ret = Modules[i]->checkInit( Modules[i] );
            if ( ret ) {
                FPUTS_TO_STDERR( "#I  CheckInit(builtin " );
                FPUTS_TO_STDERR( Modules[i]->name );
                FPUTS_TO_STDERR( ") returned non-zero value\n" );
            }
        }
    }

    /* read the init files      
       this now actually runs the GAP session, we only get 
       past here when we're about to exit. 
                                           */
    if ( SySystemInitFile[0] ) {
      if (!READ_ERROR()) {
        if ( READ_GAP_ROOT(SySystemInitFile) == 0 ) {
          /*             if ( ! SyQuiet ) { */
                Pr( "gap: hmm, I cannot find '%s' maybe",
                    (Int)SySystemInitFile, 0L );
                Pr( " use option '-l <gaproot>'?\n If you ran the GAP"
                    " binary directly, try running the 'gap.sh' or 'gap.bat'"
                    " script instead.", 0L, 0L );
            }
      }
      else
        {
          Pr("Caught error at top-most level, probably quit from library loading",0L,0L);
          SyExit(1);
        }
        /*         } */
    }

}

/****************************************************************************
**
*E  gap.c . . . . . . . . . . . . . . . . . . . . . . . . . . . . . ends here
*/<|MERGE_RESOLUTION|>--- conflicted
+++ resolved
@@ -105,7 +105,6 @@
 #include        "gapmpi.h"              /* ParGAP/MPI                      */
 #endif
 
-<<<<<<< HEAD
 #ifdef WITH_ZMQ
 #include	"zmqgap.h"		/* GAP ZMQ support		   */
 #endif
@@ -115,11 +114,9 @@
 #include        "threadapi.h"
 #include        "aobjects.h"
 #include        "objset.h"
-=======
 #include        "thread.h"
 #include        "tls.h"
 #include        "aobjects.h"
->>>>>>> 9f6b1a3a
 
 #include        "vars.h"                /* variables                       */
 
@@ -800,10 +797,7 @@
        ErrorCount = 0; */
   NrImportedGVars = 0;
   NrImportedFuncs = 0;
-<<<<<<< HEAD
   ErrorHandler = (Obj) 0;
-=======
->>>>>>> 9f6b1a3a
   TLS(UserHasQUIT) = 0;
   TLS(UserHasQuit) = 0;
   SystemErrorCode = 0;
@@ -902,7 +896,6 @@
   SET_ELM_PLIST(res, 3, INTOBJ_INT( SyTimeChildren() ));
   SET_ELM_PLIST(res, 4, INTOBJ_INT( SyTimeChildrenSys() ));
   return res;
-<<<<<<< HEAD
 }
 
 
@@ -923,8 +916,6 @@
   struct timeval t;
   gettimeofday(&t, NULL);
   return NEW_MACFLOAT( (double) t.tv_sec + ((double) t.tv_usec) / 1000000.0);
-=======
->>>>>>> 9f6b1a3a
 }
 
 
@@ -1352,11 +1343,8 @@
     currStat = TLS(CurrStat);
     recursionDepth = TLS(RecursionDepth);
     res = NEW_PLIST(T_PLIST_DENSE+IMMUTABLE,2);
-<<<<<<< HEAD
     lockSP = RegionLockSP();
     savedRegion = TLS(currentRegion);
-=======
->>>>>>> 9f6b1a3a
     if (sySetjmp(TLS(ReadJmpError))) {
       SET_LEN_PLIST(res,2);
       SET_ELM_PLIST(res,1,False);
@@ -1368,13 +1356,10 @@
       TLS(PtrBody) = (Stat*)PTR_BAG(BODY_FUNC(CURR_FUNC));
       TLS(CurrStat) = currStat;
       TLS(RecursionDepth) = recursionDepth;
-<<<<<<< HEAD
       PopRegionLocks(lockSP);
       TLS(currentRegion) = savedRegion;
       if (TLS(CurrentHashLock))
         HashUnlock(TLS(CurrentHashLock));
-=======
->>>>>>> 9f6b1a3a
     } else {
       switch (LEN_PLIST(plain_args)) {
       case 0: result = CALL_0ARGS(func);
@@ -1425,10 +1410,6 @@
   syLongjmp(TLS(ReadJmpError), 1);
   return 0;
 }
-<<<<<<< HEAD
-=======
-
->>>>>>> 9f6b1a3a
 
 
 /* TL: UInt UserHasQuit; */
@@ -1488,13 +1469,9 @@
   SET_ELM_PLIST(l,1,EarlyMsg);
   SET_LEN_PLIST(l,1);
   SET_BRK_CALL_TO(TLS(CurrStat));
-<<<<<<< HEAD
   result = CALL_2ARGS(ErrorInner,r,l);  
   TLS(currentRegion) = savedRegion;
   return result;
-=======
-  return CALL_2ARGS(ErrorInner,r,l);  
->>>>>>> 9f6b1a3a
 }
 
 void ErrorQuit (
@@ -2783,17 +2760,7 @@
 
 Obj FuncGAP_EXIT_CODE( Obj self, Obj code )
 {
-<<<<<<< HEAD
-  if (code == False || code == Fail)
-    SystemErrorCode = 1;
-  else if (code == True)
-    SystemErrorCode = 0;
-  else if (IS_INTOBJ(code))
-    SystemErrorCode = INT_INTOBJ(code);
-  else
-=======
   if (!SetExitValue(code))
->>>>>>> 9f6b1a3a
     ErrorQuit("GAP_EXIT_CODE: Argument must be boolean or integer", 0L, 0L);
   return (Obj) 0;
 }
