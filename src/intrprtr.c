--- conflicted
+++ resolved
@@ -3215,16 +3215,9 @@
     Int i;
 
     /* ignore or code                                                      */
-<<<<<<< HEAD
-    if ( TLS->intrReturning > 0 ) { return; }
-    if ( TLS->intrIgnoring  > 0 ) { return; }
-    if ( TLS->intrCoding    > 0 ) { CodeAssList(); return; }
-
-=======
-    if ( IntrReturning > 0 ) { return; }
-    if ( IntrIgnoring  > 0 ) { return; }
-    if ( IntrCoding    > 0 ) { CodeAssList( narg); return; }
->>>>>>> 762be981
+    if ( TLS->intrReturning > 0 ) { return; }
+    if ( TLS->intrIgnoring  > 0 ) { return; }
+    if ( TLS->intrCoding    > 0 ) { CodeAssList( narg); return; }
 
     /* get the right hand side                                             */
     rhs = PopObj();
@@ -3324,16 +3317,9 @@
     Int i;
     
     /* ignore or code                                                      */
-<<<<<<< HEAD
-    if ( TLS->intrReturning > 0 ) { return; }
-    if ( TLS->intrIgnoring  > 0 ) { return; }
-    if ( TLS->intrCoding    > 0 ) { CodeAssListLevel( level ); return; }
-=======
-    if ( IntrReturning > 0 ) { return; }
-    if ( IntrIgnoring  > 0 ) { return; }
-    if ( IntrCoding    > 0 ) { CodeAssListLevel( narg, level ); return; }
->>>>>>> 762be981
-
+    if ( TLS->intrReturning > 0 ) { return; }
+    if ( TLS->intrIgnoring  > 0 ) { return; }
+    if ( TLS->intrCoding    > 0 ) { CodeAssListLevel( narg, level ); return; }
 
     /* get right hand sides (checking is done by 'AssListLevel')           */
     rhss = PopObj();
@@ -3401,10 +3387,9 @@
     Int                 i;
 
     /* ignore or code                                                      */
-<<<<<<< HEAD
-    if ( TLS->intrReturning > 0 ) { return; }
-    if ( TLS->intrIgnoring  > 0 ) { return; }
-    if ( TLS->intrCoding    > 0 ) { CodeUnbList(); return; }
+    if ( TLS->intrReturning > 0 ) { return; }
+    if ( TLS->intrIgnoring  > 0 ) { return; }
+    if ( TLS->intrCoding    > 0 ) { CodeUnbList( narg); return; }
 
 
     /* get and check the position                                          */
@@ -3414,12 +3399,6 @@
          "List Assignment: <position> must be a positive integer (not a %s)",
             (Int)TNAM_OBJ(pos), 0L );
     }
-=======
-    if ( IntrReturning > 0 ) { return; }
-    if ( IntrIgnoring  > 0 ) { return; }
-    if ( IntrCoding    > 0 ) { CodeUnbList( narg); return; }
->>>>>>> 762be981
-
 
     if (narg == 1) {
       /* get and check the position                                          */
@@ -3470,16 +3449,9 @@
     Obj                 pos2;
 
     /* ignore or code                                                      */
-<<<<<<< HEAD
-    if ( TLS->intrReturning > 0 ) { return; }
-    if ( TLS->intrIgnoring  > 0 ) { return; }
-    if ( TLS->intrCoding    > 0 ) { CodeElmList(); return; }
-
-=======
-    if ( IntrReturning > 0 ) { return; }
-    if ( IntrIgnoring  > 0 ) { return; }
-    if ( IntrCoding    > 0 ) { CodeElmList( narg ); return; }
->>>>>>> 762be981
+    if ( TLS->intrReturning > 0 ) { return; }
+    if ( TLS->intrIgnoring  > 0 ) { return; }
+    if ( TLS->intrCoding    > 0 ) { CodeElmList( narg ); return; }
 
     if (narg <= 0)
       SyntaxError("This should never happen");
@@ -3561,16 +3533,9 @@
     Int i;
 
     /* ignore or code                                                      */
-<<<<<<< HEAD
-    if ( TLS->intrReturning > 0 ) { return; }
-    if ( TLS->intrIgnoring  > 0 ) { return; }
-    if ( TLS->intrCoding    > 0 ) { CodeElmListLevel( level ); return; }
-=======
-    if ( IntrReturning > 0 ) { return; }
-    if ( IntrIgnoring  > 0 ) { return; }
-    if ( IntrCoding    > 0 ) { CodeElmListLevel( narg, level ); return; }
->>>>>>> 762be981
-
+    if ( TLS->intrReturning > 0 ) { return; }
+    if ( TLS->intrIgnoring  > 0 ) { return; }
+    if ( TLS->intrCoding    > 0 ) { CodeElmListLevel( narg, level ); return; }
 
     /* get the positions */
     ixs = NEW_PLIST(T_PLIST, narg);
@@ -3640,16 +3605,9 @@
     Int i;
 
     /* ignore or code                                                      */
-<<<<<<< HEAD
-    if ( TLS->intrReturning > 0 ) { return; }
-    if ( TLS->intrIgnoring  > 0 ) { return; }
-    if ( TLS->intrCoding    > 0 ) { CodeIsbList(); return; }
-=======
-    if ( IntrReturning > 0 ) { return; }
-    if ( IntrIgnoring  > 0 ) { return; }
-    if ( IntrCoding    > 0 ) { CodeIsbList(narg); return; }
->>>>>>> 762be981
-
+    if ( TLS->intrReturning > 0 ) { return; }
+    if ( TLS->intrIgnoring  > 0 ) { return; }
+    if ( TLS->intrCoding    > 0 ) { CodeIsbList(narg); return; }
 
     if (narg == 1) {
       /* get and check the position                                          */
