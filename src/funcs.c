/****************************************************************************
**
*W  funcs.c                     GAP source                   Martin Schönert
**
**
*Y  Copyright (C)  1996,  Lehrstuhl D für Mathematik,  RWTH Aachen,  Germany
*Y  (C) 1998 School Math and Comp. Sci., University of St Andrews, Scotland
*Y  Copyright (C) 2002 The GAP Group
**
**  This file contains the functions of the function interpreter package.
**
**  The function interpreter package   contains the executors  for  procedure
**  calls, the  evaluators  for function calls,  the   evaluator for function
**  expressions, and the handlers for the execution of function bodies.
**
**  It uses the function call mechanism defined by the calls package.
*/
#include        <stdio.h>               /* on SunOS, assert.h uses stderr
                                           but does not include stdio.h    */
#include        <assert.h>              /* assert                          */
#include        "system.h"              /* Ints, UInts                     */
#include        "bool.h"


#include        "gasman.h"              /* garbage collector               */
#include        "objects.h"             /* objects                         */
#include        "scanner.h"             /* scanner                         */

#include        "gap.h"                 /* error handling, initialisation  */

#include        "string.h"              /* strings                         */
#include        "calls.h"               /* generic call mechanism          */

#include        "code.h"                /* coder                           */
#include        "exprs.h"               /* expressions                     */
#include        "stats.h"               /* statements                      */

#include        "funcs.h"               /* functions                       */

#include        "read.h"                /* read expressions                */
#include        "records.h"             /* generic records                 */
#include        "precord.h"             /* plain records                   */

#include        "lists.h"               /* generic lists                   */
#include        "plist.h"               /* plain lists                     */


#include        "saveload.h"            /* saving and loading              */

#include        "opers.h"               /* generic operations              */
#include        "gvars.h"
#include        "thread.h"              /* threads                         */
#include        "tls.h"                 /* thread-local storage            */

#include        "vars.h"                /* variables                       */


#include        "profile.h"             /* installing methods              */
/****************************************************************************
**
*F ExecProccallOpts( <call> ). . execute a procedure call with options
**
** Calls with options are wrapped in an outer statement, which is
** handled here
*/

static Obj PushOptions;
static Obj PopOptions;

UInt ExecProccallOpts(
    Stat                call )
{
  Obj opts;
  
  SET_BRK_CURR_STAT( call );
  opts = EVAL_EXPR( ADDR_STAT(call)[0] );
  CALL_1ARGS(PushOptions, opts);

  EXEC_STAT( ADDR_STAT( call )[1]);

  CALL_0ARGS(PopOptions);
  
  return 0;
}


/****************************************************************************
**
*F  ExecProccall0args(<call>)  .  execute a procedure call with 0    arguments
*F  ExecProccall1args(<call>)  .  execute a procedure call with 1    arguments
*F  ExecProccall2args(<call>)  .  execute a procedure call with 2    arguments
*F  ExecProccall3args(<call>)  .  execute a procedure call with 3    arguments
*F  ExecProccall4args(<call>)  .  execute a procedure call with 4    arguments
*F  ExecProccall5args(<call>)  .  execute a procedure call with 5    arguments
*F  ExecProccall6args(<call>)  .  execute a procedure call with 6    arguments
*F  ExecProccallXargs(<call>)  .  execute a procedure call with more arguments
**
**  'ExecProccall<i>args'  executes  a  procedure   call   to the    function
**  'FUNC_CALL(<call>)'   with   the   arguments   'ARGI_CALL(<call>,1)'   to
**  'ARGI_CALL(<call>,<i>)'.  It returns the value returned by the function.
*/

static Obj DispatchFuncCall( Obj func, Int nargs, Obj arg1, Obj arg2, Obj arg3, Obj arg4, Obj arg5, Obj arg6)
{ 
  Obj arglist;
  if (nargs != -1) {
    arglist = NEW_PLIST(T_PLIST_DENSE, nargs);
    SET_LEN_PLIST(arglist, nargs);
    switch(nargs) {
    case 6: 
      SET_ELM_PLIST(arglist,6, arg6);
    case 5:
      SET_ELM_PLIST(arglist,5, arg5);
    case 4: 
      SET_ELM_PLIST(arglist,4, arg4);
    case 3:
      SET_ELM_PLIST(arglist,3, arg3);
    case 2: 
      SET_ELM_PLIST(arglist,2, arg2);
    case 1:
      SET_ELM_PLIST(arglist,1, arg1);
    case 0:
      CHANGED_BAG(arglist);
    }
  } else {
    arglist = arg1;
  }
  return DoOperation2Args(CallFuncListOper, func, arglist);
}


UInt            ExecProccall0args (
    Stat                call )
{
    Obj                 func;           /* function                        */

    /* evaluate the function                                               */
    SET_BRK_CURR_STAT( call );
    func = EVAL_EXPR( FUNC_CALL( call ) );

    /* call the function                                                   */
    SET_BRK_CALL_TO( call );
    if (TNUM_OBJ(func) != T_FUNCTION)
      DispatchFuncCall(func, 0, (Obj) 0L,  (Obj) 0L,  (Obj) 0L,  (Obj) 0L,  (Obj) 0L,  (Obj) 0L);
    else {
      CALL_0ARGS( func );
    }
    if (TLS(UserHasQuit) || TLS(UserHasQUIT)) /* the procedure must have called
                                       READ() and the user quit from a break
                                       loop inside it */
      ReadEvalError();
    /* return 0 (to indicate that no leave-statement was executed)         */
    return 0;
}

UInt            ExecProccall1args (
    Stat                call )
{
    Obj                 func;           /* function                        */
    Obj                 arg1;           /* first  argument                 */

    /* evaluate the function                                               */
    SET_BRK_CURR_STAT( call );
    func = EVAL_EXPR( FUNC_CALL( call ) );
  
    /* evaluate the arguments                                              */
    arg1 = EVAL_EXPR( ARGI_CALL( call, 1 ) );
 
    /* call the function                                                   */
    if (TNUM_OBJ(func) != T_FUNCTION)
      DispatchFuncCall(func, 1, (Obj) arg1,  (Obj) 0L,  (Obj) 0L,  (Obj) 0L,  (Obj) 0L,  (Obj) 0L);
    else {
      SET_BRK_CALL_TO( call );
      CALL_1ARGS( func, arg1 );
    } 
    if (TLS(UserHasQuit) || TLS(UserHasQUIT)) /* the procedure must have called
                                       READ() and the user quit from a break
                                       loop inside it */
      ReadEvalError();
    /* return 0 (to indicate that no leave-statement was executed)         */
    return 0;
}

UInt            ExecProccall2args (
    Stat                call )
{
    Obj                 func;           /* function                        */
    Obj                 arg1;           /* first  argument                 */
    Obj                 arg2;           /* second argument                 */

    /* evaluate the function                                               */
    SET_BRK_CURR_STAT( call );
    func = EVAL_EXPR( FUNC_CALL( call ) );
 
    /* evaluate the arguments                                              */
    arg1 = EVAL_EXPR( ARGI_CALL( call, 1 ) );
    arg2 = EVAL_EXPR( ARGI_CALL( call, 2 ) );

    /* call the function                                                   */
    if (TNUM_OBJ(func) != T_FUNCTION)
      DispatchFuncCall(func, 2, (Obj) arg1,  (Obj) arg2,  (Obj) 0L,  (Obj) 0L,  (Obj) 0L,  (Obj) 0L);
    else {
      SET_BRK_CALL_TO( call );
      CALL_2ARGS( func, arg1, arg2 );
    }
    if (TLS(UserHasQuit) || TLS(UserHasQUIT)) /* the procedure must have called
                                       READ() and the user quit from a break
                                       loop inside it */
      ReadEvalError();
    /* return 0 (to indicate that no leave-statement was executed)         */
    return 0;
}

UInt            ExecProccall3args (
    Stat                call )
{
    Obj                 func;           /* function                        */
    Obj                 arg1;           /* first  argument                 */
    Obj                 arg2;           /* second argument                 */
    Obj                 arg3;           /* third  argument                 */

    /* evaluate the function                                               */
    SET_BRK_CURR_STAT( call );
    func = EVAL_EXPR( FUNC_CALL( call ) );
 
    /* evaluate the arguments                                              */
    arg1 = EVAL_EXPR( ARGI_CALL( call, 1 ) );
    arg2 = EVAL_EXPR( ARGI_CALL( call, 2 ) );
    arg3 = EVAL_EXPR( ARGI_CALL( call, 3 ) );

    /* call the function                                                   */
    if (TNUM_OBJ(func) != T_FUNCTION)
      DispatchFuncCall(func, 3, (Obj) arg1,  (Obj) arg2,  (Obj) arg3,  (Obj) 0L,  (Obj) 0L,  (Obj) 0L);
    else {
      SET_BRK_CALL_TO( call );
      CALL_3ARGS( func, arg1, arg2, arg3 );
    }
    if (TLS(UserHasQuit) || TLS(UserHasQUIT)) /* the procedure must have called
                                       READ() and the user quit from a break
                                       loop inside it */
      ReadEvalError();
    /* return 0 (to indicate that no leave-statement was executed)         */
    return 0;
}

UInt            ExecProccall4args (
    Stat                call )
{
    Obj                 func;           /* function                        */
    Obj                 arg1;           /* first  argument                 */
    Obj                 arg2;           /* second argument                 */
    Obj                 arg3;           /* third  argument                 */
    Obj                 arg4;           /* fourth argument                 */

    /* evaluate the function                                               */
    SET_BRK_CURR_STAT( call );
    func = EVAL_EXPR( FUNC_CALL( call ) );
 
    /* evaluate the arguments                                              */
    arg1 = EVAL_EXPR( ARGI_CALL( call, 1 ) );
    arg2 = EVAL_EXPR( ARGI_CALL( call, 2 ) );
    arg3 = EVAL_EXPR( ARGI_CALL( call, 3 ) );
    arg4 = EVAL_EXPR( ARGI_CALL( call, 4 ) );

    /* call the function                                                   */
    if (TNUM_OBJ(func) != T_FUNCTION)
      DispatchFuncCall(func, 4, (Obj) arg1,  (Obj) arg2,  (Obj) arg3,  (Obj) arg4,  (Obj) 0,  (Obj) 0);
    else {
      SET_BRK_CALL_TO( call );
      CALL_4ARGS( func, arg1, arg2, arg3, arg4 );
    }
    if (TLS(UserHasQuit) || TLS(UserHasQUIT)) /* the procedure must have called
                                       READ() and the user quit from a break
                                       loop inside it */
      ReadEvalError();
    /* return 0 (to indicate that no leave-statement was executed)         */
    return 0;
}

UInt            ExecProccall5args (
    Stat                call )
{
    Obj                 func;           /* function                        */
    Obj                 arg1;           /* first  argument                 */
    Obj                 arg2;           /* second argument                 */
    Obj                 arg3;           /* third  argument                 */
    Obj                 arg4;           /* fourth argument                 */
    Obj                 arg5;           /* fifth  argument                 */

    /* evaluate the function                                               */
    SET_BRK_CURR_STAT( call );
    func = EVAL_EXPR( FUNC_CALL( call ) );
    while ( TNUM_OBJ( func ) != T_FUNCTION ) {
        func = ErrorReturnObj(
            "Function Calls: <func> must be a function (not a %s)",
            (Int)TNAM_OBJ(func), 0L,
            "you can replace <func> via 'return <func>;'" );
    }

    /* evaluate the arguments                                              */
    arg1 = EVAL_EXPR( ARGI_CALL( call, 1 ) );
    arg2 = EVAL_EXPR( ARGI_CALL( call, 2 ) );
    arg3 = EVAL_EXPR( ARGI_CALL( call, 3 ) );
    arg4 = EVAL_EXPR( ARGI_CALL( call, 4 ) );
    arg5 = EVAL_EXPR( ARGI_CALL( call, 5 ) );

    /* call the function                                                   */
    if (TNUM_OBJ(func) != T_FUNCTION)
      DispatchFuncCall(func, 5, (Obj) arg1,  (Obj) arg2,  (Obj) arg3,  (Obj) arg4,  (Obj) arg5,  (Obj) 0L);
    else {
      SET_BRK_CALL_TO( call );
      CALL_5ARGS( func, arg1, arg2, arg3, arg4, arg5 );
    }
    if (TLS(UserHasQuit) || TLS(UserHasQUIT)) /* the procedure must have called
                                       READ() and the user quit from a break
                                       loop inside it */
      ReadEvalError();
    /* return 0 (to indicate that no leave-statement was executed)         */
    return 0;
}

UInt            ExecProccall6args (
    Stat                call )
{
    Obj                 func;           /* function                        */
    Obj                 arg1;           /* first  argument                 */
    Obj                 arg2;           /* second argument                 */
    Obj                 arg3;           /* third  argument                 */
    Obj                 arg4;           /* fourth argument                 */
    Obj                 arg5;           /* fifth  argument                 */
    Obj                 arg6;           /* sixth  argument                 */

    /* evaluate the function                                               */
    SET_BRK_CURR_STAT( call );
    func = EVAL_EXPR( FUNC_CALL( call ) );
 
    /* evaluate the arguments                                              */
    arg1 = EVAL_EXPR( ARGI_CALL( call, 1 ) );
    arg2 = EVAL_EXPR( ARGI_CALL( call, 2 ) );
    arg3 = EVAL_EXPR( ARGI_CALL( call, 3 ) );
    arg4 = EVAL_EXPR( ARGI_CALL( call, 4 ) );
    arg5 = EVAL_EXPR( ARGI_CALL( call, 5 ) );
    arg6 = EVAL_EXPR( ARGI_CALL( call, 6 ) );

    /* call the function                                                   */
    if (TNUM_OBJ(func) != T_FUNCTION)
      DispatchFuncCall(func, 6, (Obj) arg1,  (Obj) arg2,  (Obj) arg3,  (Obj) arg4,  (Obj) arg5,  (Obj) arg6);
    else {
      SET_BRK_CALL_TO( call );
      CALL_6ARGS( func, arg1, arg2, arg3, arg4, arg5, arg6 );
    }
    if (TLS(UserHasQuit) || TLS(UserHasQUIT)) /* the procedure must have called
                                       READ() and the user quit from a break
                                       loop inside it */
      ReadEvalError();
    /* return 0 (to indicate that no leave-statement was executed)         */
    return 0;
}

UInt            ExecProccallXargs (
    Stat                call )
{
    Obj                 func;           /* function                        */
    Obj                 args;           /* argument list                   */
    Obj                 argi;           /* <i>-th argument                 */
    UInt                i;              /* loop variable                   */

    /* evaluate the function                                               */
    SET_BRK_CURR_STAT( call );
    func = EVAL_EXPR( FUNC_CALL( call ) );
 

    /* evaluate the arguments                                              */
    args = NEW_PLIST( T_PLIST, NARG_SIZE_CALL(SIZE_STAT(call)) );
    SET_LEN_PLIST( args, NARG_SIZE_CALL(SIZE_STAT(call)) );
    for ( i = 1; i <= NARG_SIZE_CALL(SIZE_STAT(call)); i++ ) {
        argi = EVAL_EXPR( ARGI_CALL( call, i ) );
        SET_ELM_PLIST( args, i, argi );
        CHANGED_BAG( args );
    }

    /* call the function                                                   */
    if (TNUM_OBJ(func) != T_FUNCTION) {
      DoOperation2Args(CallFuncListOper, func, args);
    } else {
      SET_BRK_CALL_TO( call );
      CALL_XARGS( func, args );
    }

    if (TLS(UserHasQuit) || TLS(UserHasQUIT)) /* the procedure must have called
                                       READ() and the user quit from a break
                                       loop inside it */
      ReadEvalError();
    /* return 0 (to indicate that no leave-statement was executed)         */
    return 0;
}

/****************************************************************************
**
*F EvalFunccallOpts( <call> ). . evaluate a function call with options
**
** Calls with options are wrapped in an outer statement, which is
** handled here
*/

Obj EvalFunccallOpts(
    Expr                call )
{
  Obj opts;
  Obj res;
  
  
  opts = EVAL_EXPR( ADDR_STAT(call)[0] );
  CALL_1ARGS(PushOptions, opts);

  res = EVAL_EXPR( ADDR_STAT( call )[1]);

  CALL_0ARGS(PopOptions);
  
  return res;
}


/****************************************************************************
**
*F  EvalFunccall0args(<call>)  . . execute a function call with 0    arguments
*F  EvalFunccall1args(<call>)  . . execute a function call with 1    arguments
*F  EvalFunccall2args(<call>)  . . execute a function call with 2    arguments
*F  EvalFunccall3args(<call>)  . . execute a function call with 3    arguments
*F  EvalFunccall4args(<call>)  . . execute a function call with 4    arguments
*F  EvalFunccall5args(<call>)  . . execute a function call with 5    arguments
*F  EvalFunccall6args(<call>)  . . execute a function call with 6    arguments
*F  EvalFunccallXargs(<call>)  . . execute a function call with more arguments
**
**  'EvalFunccall<i>args'  executes  a     function call   to   the  function
**  'FUNC_CALL(<call>)'    with  the   arguments    'ARGI_CALL(<call>,1)'  to
**  'ARGI_CALL(<call>,<i>)'.  It returns the value returned by the function.
*/

Obj             EvalFunccall0args (
    Expr                call )
{
    Obj                 result;         /* value of function call, result  */
    Obj                 func;           /* function                        */

    /* evaluate the function                                               */
    func = EVAL_EXPR( FUNC_CALL( call ) );

    if (TNUM_OBJ(func) != T_FUNCTION) {
      return DispatchFuncCall(func, 0, (Obj) 0, (Obj) 0, (Obj) 0, (Obj) 0, (Obj) 0, (Obj) 0 );
    }

    /* call the function and return the result                             */
    SET_BRK_CALL_TO( call );
    result = CALL_0ARGS( func );
    if (TLS(UserHasQuit) || TLS(UserHasQUIT)) /* the procedure must have called
                                       READ() and the user quit from a break
                                       loop inside it */
      ReadEvalError();
    while ( result == 0 ) {
        result = ErrorReturnObj(
            "Function Calls: <func> must return a value",
            0L, 0L,
            "you can supply one by 'return <value>;'" );
    }
    return result;
}

Obj             EvalFunccall1args (
    Expr                call )
{
    Obj                 result;         /* value of function call, result  */
    Obj                 func;           /* function                        */
    Obj                 arg1;           /* first  argument                 */

    /* evaluate the function                                               */
    func = EVAL_EXPR( FUNC_CALL( call ) );
      /* evaluate the arguments                                              */
    arg1 = EVAL_EXPR( ARGI_CALL( call, 1 ) );

    if (TNUM_OBJ(func) != T_FUNCTION) {
      return DispatchFuncCall(func, 1, (Obj) arg1, (Obj) 0, (Obj) 0, (Obj) 0, (Obj) 0, (Obj) 0 );
    }

    /* call the function and return the result                             */
    SET_BRK_CALL_TO( call );
    result = CALL_1ARGS( func, arg1 );
    if (TLS(UserHasQuit) || TLS(UserHasQUIT)) /* the procedure must have called
                                       READ() and the user quit from a break
                                       loop inside it */
      ReadEvalError();
    while ( result == 0 ) {
        result = ErrorReturnObj(
            "Function Calls: <func> must return a value",
            0L, 0L,
            "you can supply one by 'return <value>;'" );
    }
    return result;
}

Obj             EvalFunccall2args (
    Expr                call )
{
    Obj                 result;         /* value of function call, result  */
    Obj                 func;           /* function                        */
    Obj                 arg1;           /* first  argument                 */
    Obj                 arg2;           /* second argument                 */

    /* evaluate the function                                               */
    func = EVAL_EXPR( FUNC_CALL( call ) );

    /* evaluate the arguments                                              */
    arg1 = EVAL_EXPR( ARGI_CALL( call, 1 ) );
    arg2 = EVAL_EXPR( ARGI_CALL( call, 2 ) );

    if (TNUM_OBJ(func) != T_FUNCTION) {
      return DispatchFuncCall(func, 2, (Obj) arg1, (Obj) arg2, (Obj) 0, (Obj) 0, (Obj) 0, (Obj) 0 );
    }

    /* call the function and return the result                             */
    SET_BRK_CALL_TO( call );
    result = CALL_2ARGS( func, arg1, arg2 );
    if (TLS(UserHasQuit) || TLS(UserHasQUIT)) /* the procedure must have called
                                       READ() and the user quit from a break
                                       loop inside it */
      ReadEvalError();
    while ( result == 0 ) {
        result = ErrorReturnObj(
            "Function Calls: <func> must return a value",
            0L, 0L,
            "you can supply one by 'return <value>;'" );
    }
    return result;
}

Obj             EvalFunccall3args (
    Expr                call )
{
    Obj                 result;         /* value of function call, result  */
    Obj                 func;           /* function                        */
    Obj                 arg1;           /* first  argument                 */
    Obj                 arg2;           /* second argument                 */
    Obj                 arg3;           /* third  argument                 */

    /* evaluate the function                                               */
    func = EVAL_EXPR( FUNC_CALL( call ) );

    /* evaluate the arguments                                              */
    arg1 = EVAL_EXPR( ARGI_CALL( call, 1 ) );
    arg2 = EVAL_EXPR( ARGI_CALL( call, 2 ) );
    arg3 = EVAL_EXPR( ARGI_CALL( call, 3 ) );

    if (TNUM_OBJ(func) != T_FUNCTION) {
      return DispatchFuncCall(func, 1, (Obj) arg1, (Obj) arg2, (Obj) arg3, (Obj) 0, (Obj) 0, (Obj) 0 );
    }

    /* call the function and return the result                             */
    SET_BRK_CALL_TO( call );
    result = CALL_3ARGS( func, arg1, arg2, arg3 );
    if (TLS(UserHasQuit) || TLS(UserHasQUIT)) /* the procedure must have called
                                       READ() and the user quit from a break
                                       loop inside it */
      ReadEvalError();
    while ( result == 0 ) {
        result = ErrorReturnObj(
            "Function Calls: <func> must return a value",
            0L, 0L,
            "you can supply one by 'return <value>;'" );
    }
    return result;
}

Obj             EvalFunccall4args (
    Expr                call )
{
    Obj                 result;         /* value of function call, result  */
    Obj                 func;           /* function                        */
    Obj                 arg1;           /* first  argument                 */
    Obj                 arg2;           /* second argument                 */
    Obj                 arg3;           /* third  argument                 */
    Obj                 arg4;           /* fourth argument                 */

    /* evaluate the function                                               */
    func = EVAL_EXPR( FUNC_CALL( call ) );
    /* evaluate the arguments                                              */
    arg1 = EVAL_EXPR( ARGI_CALL( call, 1 ) );
    arg2 = EVAL_EXPR( ARGI_CALL( call, 2 ) );
    arg3 = EVAL_EXPR( ARGI_CALL( call, 3 ) );
    arg4 = EVAL_EXPR( ARGI_CALL( call, 4 ) );

    if (TNUM_OBJ(func) != T_FUNCTION) {
      return DispatchFuncCall(func, 4, (Obj) arg1, (Obj) arg2, (Obj) arg3, (Obj) arg4, (Obj) 0, (Obj) 0 );
    }

    /* call the function and return the result                             */
    SET_BRK_CALL_TO( call );
    result = CALL_4ARGS( func, arg1, arg2, arg3, arg4 );
    if (TLS(UserHasQuit) || TLS(UserHasQUIT)) /* the procedure must have called
                                       READ() and the user quit from a break
                                       loop inside it */
      ReadEvalError();
    while ( result == 0 ) {
        result = ErrorReturnObj(
            "Function Calls: <func> must return a value",
            0L, 0L,
            "you can supply one by 'return <value>;'" );
    }
    return result;
}

Obj             EvalFunccall5args (
    Expr                call )
{
    Obj                 result;         /* value of function call, result  */
    Obj                 func;           /* function                        */
    Obj                 arg1;           /* first  argument                 */
    Obj                 arg2;           /* second argument                 */
    Obj                 arg3;           /* third  argument                 */
    Obj                 arg4;           /* fourth argument                 */
    Obj                 arg5;           /* fifth  argument                 */

    /* evaluate the function                                               */
    func = EVAL_EXPR( FUNC_CALL( call ) );

    /* evaluate the arguments                                              */
    arg1 = EVAL_EXPR( ARGI_CALL( call, 1 ) );
    arg2 = EVAL_EXPR( ARGI_CALL( call, 2 ) );
    arg3 = EVAL_EXPR( ARGI_CALL( call, 3 ) );
    arg4 = EVAL_EXPR( ARGI_CALL( call, 4 ) );
    arg5 = EVAL_EXPR( ARGI_CALL( call, 5 ) );

    if (TNUM_OBJ(func) != T_FUNCTION) {
      return DispatchFuncCall(func, 5, (Obj) arg1, (Obj) arg2, (Obj) arg3, (Obj) arg4, (Obj) arg5, (Obj) 0 );
    }

    /* call the function and return the result                             */
    SET_BRK_CALL_TO( call );
    result = CALL_5ARGS( func, arg1, arg2, arg3, arg4, arg5 );
    if (TLS(UserHasQuit) || TLS(UserHasQUIT)) /* the procedure must have called
                                       READ() and the user quit from a break
                                       loop inside it */
      ReadEvalError();
    while ( result == 0 ) {
        result = ErrorReturnObj(
            "Function Calls: <func> must return a value",
            0L, 0L,
            "you can supply one by 'return <value>;'" );
    }
    return result;
}

Obj             EvalFunccall6args (
    Expr                call )
{
    Obj                 result;         /* value of function call, result  */
    Obj                 func;           /* function                        */
    Obj                 arg1;           /* first  argument                 */
    Obj                 arg2;           /* second argument                 */
    Obj                 arg3;           /* third  argument                 */
    Obj                 arg4;           /* fourth argument                 */
    Obj                 arg5;           /* fifth  argument                 */
    Obj                 arg6;           /* sixth  argument                 */

    /* evaluate the function                                               */
    func = EVAL_EXPR( FUNC_CALL( call ) );

    /* evaluate the arguments                                              */
    arg1 = EVAL_EXPR( ARGI_CALL( call, 1 ) );
    arg2 = EVAL_EXPR( ARGI_CALL( call, 2 ) );
    arg3 = EVAL_EXPR( ARGI_CALL( call, 3 ) );
    arg4 = EVAL_EXPR( ARGI_CALL( call, 4 ) );
    arg5 = EVAL_EXPR( ARGI_CALL( call, 5 ) );
    arg6 = EVAL_EXPR( ARGI_CALL( call, 6 ) );

    if (TNUM_OBJ(func) != T_FUNCTION) {
      return DispatchFuncCall(func, 6, (Obj) arg1, (Obj) arg2, (Obj) arg3, (Obj) arg4, (Obj) arg5, (Obj) arg6 );
    }

    /* call the function and return the result                             */
    SET_BRK_CALL_TO( call );
    result = CALL_6ARGS( func, arg1, arg2, arg3, arg4, arg5, arg6 );
    if (TLS(UserHasQuit) || TLS(UserHasQUIT)) /* the procedure must have called
                                       READ() and the user quit from a break
                                       loop inside it */
      ReadEvalError();
    while ( result == 0 ) {
        result = ErrorReturnObj(
            "Function Calls: <func> must return a value",
            0L, 0L,
            "you can supply one by 'return <value>;'" );
    }
    return result;
}

Obj             EvalFunccallXargs (
    Expr                call )
{
    Obj                 result;         /* value of function call, result  */
    Obj                 func;           /* function                        */
    Obj                 args;           /* argument list                   */
    Obj                 argi;           /* <i>-th argument                 */
    UInt                i;              /* loop variable                   */

    /* evaluate the function                                               */
    func = EVAL_EXPR( FUNC_CALL( call ) );

    /* evaluate the arguments                                              */
    args = NEW_PLIST( T_PLIST, NARG_SIZE_CALL(SIZE_EXPR(call)) );
    SET_LEN_PLIST( args, NARG_SIZE_CALL(SIZE_EXPR(call)) );
    for ( i = 1; i <= NARG_SIZE_CALL(SIZE_EXPR(call)); i++ ) {
        argi = EVAL_EXPR( ARGI_CALL( call, i ) );
        SET_ELM_PLIST( args, i, argi );
        CHANGED_BAG( args );
    }

    if (TNUM_OBJ(func) != T_FUNCTION) {
      return DispatchFuncCall(func, -1, (Obj) args, (Obj) 0, (Obj) 0, (Obj) 0, (Obj) 0, (Obj) 0 );
    }

    /* call the function and return the result                             */
    SET_BRK_CALL_TO( call );
    result = CALL_XARGS( func, args );
    if (TLS(UserHasQuit) || TLS(UserHasQUIT)) /* the procedure must have called
                                       READ() and the user quit from a break
                                       loop inside it */
      ReadEvalError();
    while ( result == 0 ) {
        result = ErrorReturnObj(
            "Function Calls: <func> must return a value",
            0L, 0L,
            "you can supply one by 'return <value>;'" );
    }
    return result;
}


/****************************************************************************
**
*F  DoExecFunc0args(<func>)  . . . .  interpret a function with 0    arguments
*F  DoExecFunc1args(<func>,<arg1>) .  interpret a function with 1    arguments
*F  DoExecFunc2args(<func>,<arg1>...) interpret a function with 2    arguments
*F  DoExecFunc3args(<func>,<arg1>...) interpret a function with 3    arguments
*F  DoExecFunc4args(<func>,<arg1>...) interpret a function with 4    arguments
*F  DoExecFunc5args(<func>,<arg1>...) interpret a function with 5    arguments
*F  DoExecFunc6args(<func>,<arg1>...) interpret a function with 6    arguments
*F  DoExecFuncXargs(<func>,<args>) .  interpret a function with more arguments
**
**  'DoExecFunc<i>args' interprets   the function  <func>  that  expects  <i>
**  arguments with the <i> actual argument <arg1>, <arg2>, and so on.  If the
**  function expects more than 4 arguments the actual arguments are passed in
**  the plain list <args>.
**
**  'DoExecFunc<i>args'  is the  handler  for interpreted functions expecting
**  <i> arguments.
**
**  'DoExecFunc<i>args' first switches  to a new  values bag.  Then it enters
**  the arguments <arg1>, <arg2>, and so on in this new  values bag.  Then it
**  executes  the function body.   After  that it  switches back  to  the old
**  values bag.  Finally it returns the result from 'TLS(ReturnObjStat)'.
**
**  Note that these functions are never called directly, they are only called
**  through the function call mechanism.
**
**  The following functions implement the recursion depth control.
**
*/

/* TL: Int RecursionDepth; */
static UInt RecursionTrapInterval;

static void RecursionDepthTrap( void )
{
    Int recursionDepth;
    /* in interactive work the RecursionDepth could become slightly negative
     * when quit-ting a higher level brk-loop to a lower level one.
     * Therefore we don't do anything if  RecursionDepth <= 0
    */
    if (TLS(RecursionDepth) > 0) {
        recursionDepth = TLS(RecursionDepth);
        TLS(RecursionDepth) = 0;
        ErrorReturnVoid( "recursion depth trap (%d)\n",         
                         (Int)recursionDepth, 0L,               
                         "you may 'return;'" );
        TLS(RecursionDepth) = recursionDepth;
    }
}
     
static inline void CheckRecursionBefore( void )
{
    TLS(RecursionDepth)++;                                           
    if ( RecursionTrapInterval &&                                
         0 == (TLS(RecursionDepth) % RecursionTrapInterval) )
      RecursionDepthTrap();
}


Obj STEVES_TRACING;
<<<<<<< HEAD

#define CHECK_RECURSION_BEFORE \
            CheckRecursionBefore(); \
            PROF_IN_FUNCTION(func);

#define CHECK_RECURSION_AFTER \
            TLS(RecursionDepth)--; \
            PROF_OUT_FUNCTION(func);

#define REMEMBER_LOCKSTACK() \
    int			lockSP = TLS(lockStackPointer)

#define CLEAR_LOCK_STACK() \
    if (lockSP != TLS(lockStackPointer)) \
      PopRegionLocks(lockSP)
=======

#define CHECK_RECURSION_BEFORE \
            CheckRecursionBefore(); \
            PROF_IN_FUNCTION(func);

#define CHECK_RECURSION_AFTER \
            TLS(RecursionDepth)--; \
            PROF_OUT_FUNCTION(func);

#define REMEMBER_LOCKSTACK() \
    do { } while (0)

#define CLEAR_LOCK_STACK() \
    do { } while (0)
>>>>>>> 9f6b1a3a


Obj DoExecFunc0args (
    Obj                 func )
{
    Bag                 oldLvars;       /* old values bag                  */
    REMEMBER_LOCKSTACK();

    OLD_BRK_CURR_STAT                   /* old executing statement         */

    CHECK_RECURSION_BEFORE
    

    /* switch to a new values bag                                          */
    SWITCH_TO_NEW_LVARS( func, 0, NLOC_FUNC(func), oldLvars );

    /* execute the statement sequence                                      */
    REM_BRK_CURR_STAT();
    EXEC_STAT( FIRST_STAT_CURR_FUNC );
    RES_BRK_CURR_STAT();
    CLEAR_LOCK_STACK();

   /* remove the link to the calling function, in case this values bag
       stays alive due to higher variable reference */
    SET_BRK_CALL_FROM( ((Obj) 0));

    /* Switch back to the old values bag                                   */
    SWITCH_TO_OLD_LVARS_AND_FREE( oldLvars );

    CHECK_RECURSION_AFTER
    
    /* return the result                                                   */
      {
        Obj                 returnObjStat;
        returnObjStat = TLS(ReturnObjStat);
        TLS(ReturnObjStat) = (Obj)0;
        return returnObjStat;
      }
}

Obj             DoExecFunc1args (
    Obj                 func,
    Obj                 arg1 )
{
    Bag                 oldLvars;       /* old values bag                  */
    REMEMBER_LOCKSTACK();
    OLD_BRK_CURR_STAT                   /* old executing statement         */

    CHECK_RECURSION_BEFORE

    /* switch to a new values bag                                          */
    SWITCH_TO_NEW_LVARS( func, 1, NLOC_FUNC(func), oldLvars );

    /* enter the arguments                                                 */
    ASS_LVAR( 1, arg1 );

    /* execute the statement sequence                                      */
    REM_BRK_CURR_STAT();
    EXEC_STAT( FIRST_STAT_CURR_FUNC );
    RES_BRK_CURR_STAT();
    CLEAR_LOCK_STACK();

   /* remove the link to the calling function, in case this values bag
       stays alive due to higher variable reference */
    SET_BRK_CALL_FROM( ((Obj) 0));

    /* switch back to the old values bag                                   */
    SWITCH_TO_OLD_LVARS_AND_FREE( oldLvars );

    CHECK_RECURSION_AFTER

    /* return the result                                                   */
      {
        Obj                 returnObjStat;
        returnObjStat = TLS(ReturnObjStat);
        TLS(ReturnObjStat) = (Obj)0;
        return returnObjStat;
      }
}

Obj             DoExecFunc2args (
    Obj                 func,
    Obj                 arg1,
    Obj                 arg2 )
{
    Bag                 oldLvars;       /* old values bag                  */
    REMEMBER_LOCKSTACK();
    OLD_BRK_CURR_STAT                   /* old executing statement         */

    CHECK_RECURSION_BEFORE

    /* switch to a new values bag                                          */
    SWITCH_TO_NEW_LVARS( func, 2, NLOC_FUNC(func), oldLvars );

    /* enter the arguments                                                 */
    ASS_LVAR( 1, arg1 );
    ASS_LVAR( 2, arg2 );

    /* execute the statement sequence                                      */
    REM_BRK_CURR_STAT();
    EXEC_STAT( FIRST_STAT_CURR_FUNC );
    RES_BRK_CURR_STAT();
    CLEAR_LOCK_STACK();

   /* remove the link to the calling function, in case this values bag
       stays alive due to higher variable reference */
    SET_BRK_CALL_FROM( ((Obj) 0));

    /* switch back to the old values bag                                   */
    SWITCH_TO_OLD_LVARS_AND_FREE( oldLvars );

    CHECK_RECURSION_AFTER

    /* return the result                                                   */
      {
        Obj                 returnObjStat;
        returnObjStat = TLS(ReturnObjStat);
        TLS(ReturnObjStat) = (Obj)0;
        return returnObjStat;
      }
}

Obj             DoExecFunc3args (
    Obj                 func,
    Obj                 arg1,
    Obj                 arg2,
    Obj                 arg3 )
{
    Bag                 oldLvars;       /* old values bag                  */
    REMEMBER_LOCKSTACK();
    OLD_BRK_CURR_STAT                   /* old executing statement         */

    CHECK_RECURSION_BEFORE

    /* switch to a new values bag                                          */
    SWITCH_TO_NEW_LVARS( func, 3, NLOC_FUNC(func), oldLvars );

    /* enter the arguments                                                 */
    ASS_LVAR( 1, arg1 );
    ASS_LVAR( 2, arg2 );
    ASS_LVAR( 3, arg3 );

    /* execute the statement sequence                                      */
    REM_BRK_CURR_STAT();
    EXEC_STAT( FIRST_STAT_CURR_FUNC );
    RES_BRK_CURR_STAT();
    CLEAR_LOCK_STACK();

   /* remove the link to the calling function, in case this values bag
       stays alive due to higher variable reference */
    SET_BRK_CALL_FROM( ((Obj) 0));

    /* switch back to the old values bag                                   */
    SWITCH_TO_OLD_LVARS_AND_FREE( oldLvars );

    CHECK_RECURSION_AFTER

    /* return the result                                                   */
      {
        Obj                 returnObjStat;
        returnObjStat = TLS(ReturnObjStat);
        TLS(ReturnObjStat) = (Obj)0;
        return returnObjStat;
      }
}

Obj             DoExecFunc4args (
    Obj                 func,
    Obj                 arg1,
    Obj                 arg2,
    Obj                 arg3,
    Obj                 arg4 )
{
    Bag                 oldLvars;       /* old values bag                  */
    REMEMBER_LOCKSTACK();
    OLD_BRK_CURR_STAT                   /* old executing statement         */

    CHECK_RECURSION_BEFORE

    /* switch to a new values bag                                          */
    SWITCH_TO_NEW_LVARS( func, 4, NLOC_FUNC(func), oldLvars );

    /* enter the arguments                                                 */
    ASS_LVAR( 1, arg1 );
    ASS_LVAR( 2, arg2 );
    ASS_LVAR( 3, arg3 );
    ASS_LVAR( 4, arg4 );

    /* execute the statement sequence                                      */
    REM_BRK_CURR_STAT();
    EXEC_STAT( FIRST_STAT_CURR_FUNC );
    RES_BRK_CURR_STAT();
    CLEAR_LOCK_STACK();

   /* remove the link to the calling function, in case this values bag
       stays alive due to higher variable reference */
    SET_BRK_CALL_FROM( ((Obj) 0));

    /* switch back to the old values bag                                   */
    SWITCH_TO_OLD_LVARS_AND_FREE( oldLvars );

    CHECK_RECURSION_AFTER

    /* return the result                                                   */
      {
        Obj                 returnObjStat;
        returnObjStat = TLS(ReturnObjStat);
        TLS(ReturnObjStat) = (Obj)0;
        return returnObjStat;
      }
}

Obj             DoExecFunc5args (
    Obj                 func,
    Obj                 arg1,
    Obj                 arg2,
    Obj                 arg3,
    Obj                 arg4,
    Obj                 arg5 )
{
    Bag                 oldLvars;       /* old values bag                  */
    REMEMBER_LOCKSTACK();
    OLD_BRK_CURR_STAT                   /* old executing statement         */

    CHECK_RECURSION_BEFORE

    /* switch to a new values bag                                          */
    SWITCH_TO_NEW_LVARS( func, 5, NLOC_FUNC(func), oldLvars );

    /* enter the arguments                                                 */
    ASS_LVAR( 1, arg1 );
    ASS_LVAR( 2, arg2 );
    ASS_LVAR( 3, arg3 );
    ASS_LVAR( 4, arg4 );
    ASS_LVAR( 5, arg5 );

    /* execute the statement sequence                                      */
    REM_BRK_CURR_STAT();
    EXEC_STAT( FIRST_STAT_CURR_FUNC );
    RES_BRK_CURR_STAT();
    CLEAR_LOCK_STACK();

   /* remove the link to the calling function, in case this values bag
       stays alive due to higher variable reference */
    SET_BRK_CALL_FROM( ((Obj) 0));

    /* switch back to the old values bag                                   */
    SWITCH_TO_OLD_LVARS_AND_FREE( oldLvars );

    CHECK_RECURSION_AFTER

    /* return the result                                                   */
      {
        Obj                 returnObjStat;
        returnObjStat = TLS(ReturnObjStat);
        TLS(ReturnObjStat) = (Obj)0;
        return returnObjStat;
      }
}

Obj             DoExecFunc6args (
    Obj                 func,
    Obj                 arg1,
    Obj                 arg2,
    Obj                 arg3,
    Obj                 arg4,
    Obj                 arg5,
    Obj                 arg6 )
{
    Bag                 oldLvars;       /* old values bag                  */
    REMEMBER_LOCKSTACK();
    OLD_BRK_CURR_STAT                   /* old executing statement         */

    CHECK_RECURSION_BEFORE

    /* switch to a new values bag                                          */
    SWITCH_TO_NEW_LVARS( func, 6, NLOC_FUNC(func), oldLvars );

    /* enter the arguments                                                 */
    ASS_LVAR( 1, arg1 );
    ASS_LVAR( 2, arg2 );
    ASS_LVAR( 3, arg3 );
    ASS_LVAR( 4, arg4 );
    ASS_LVAR( 5, arg5 );
    ASS_LVAR( 6, arg6 );

    /* execute the statement sequence                                      */
    REM_BRK_CURR_STAT();
    EXEC_STAT( FIRST_STAT_CURR_FUNC );
    RES_BRK_CURR_STAT();
    CLEAR_LOCK_STACK();

   /* remove the link to the calling function, in case this values bag
       stays alive due to higher variable reference */
    SET_BRK_CALL_FROM( ((Obj) 0));

    /* switch back to the old values bag                                   */
    SWITCH_TO_OLD_LVARS_AND_FREE( oldLvars );

    CHECK_RECURSION_AFTER

    /* return the result                                                   */
      {
        Obj                 returnObjStat;
        returnObjStat = TLS(ReturnObjStat);
        TLS(ReturnObjStat) = (Obj)0;
        return returnObjStat;
      }
}

Obj             DoExecFuncXargs (
    Obj                 func,
    Obj                 args )
{
    Bag                 oldLvars;       /* old values bag                  */
    REMEMBER_LOCKSTACK();
    OLD_BRK_CURR_STAT                   /* old executing statement         */
    UInt                len;            /* number of arguments             */
    UInt                i;              /* loop variable                   */

    CHECK_RECURSION_BEFORE

    /* check the number of arguments                                       */
    len = NARG_FUNC( func );
    while ( len != LEN_PLIST( args ) ) {
        args = ErrorReturnObj(
            "Function Calls: number of arguments must be %d (not %d)",
            len, LEN_PLIST( args ),
            "you can replace the <list> of arguments via 'return <list>;'" );
        PLAIN_LIST( args );
    }

    /* switch to a new values bag                                          */
    SWITCH_TO_NEW_LVARS( func, len, NLOC_FUNC(func), oldLvars );

    /* enter the arguments                                                 */
    for ( i = 1; i <= len; i++ ) {
        ASS_LVAR( i, ELM_PLIST( args, i ) );
    }

    /* execute the statement sequence                                      */
    REM_BRK_CURR_STAT();
    EXEC_STAT( FIRST_STAT_CURR_FUNC );
    RES_BRK_CURR_STAT();
    CLEAR_LOCK_STACK();

   /* remove the link to the calling function, in case this values bag
       stays alive due to higher variable reference */
    SET_BRK_CALL_FROM( ((Obj) 0));

    /* switch back to the old values bag                                   */
    SWITCH_TO_OLD_LVARS_AND_FREE( oldLvars );
<<<<<<< HEAD

    CHECK_RECURSION_AFTER

    /* return the result                                                   */
      {
        Obj                 returnObjStat;
        returnObjStat = TLS(ReturnObjStat);
        TLS(ReturnObjStat) = (Obj)0;
        return returnObjStat;
      }
}

void            LockFuncArgs (
    Obj                 func,
    Obj *               args )
{
    Int nargs = NARG_FUNC(func);
    Int i;
    int count = 0;
    int *mode = alloca(nargs * sizeof(int));
    UChar *locks = CHARS_STRING(LCKS_FUNC(func));
    Obj *objects = alloca(nargs * sizeof(Obj));
    for (i=0; i<nargs; i++) {
      Obj obj = args[i];
      switch (locks[i]) {
	case 1:
	  if (CheckReadAccess(obj))
	    break;
	  mode[count] = 0;
	  objects[count] = obj;
	  count++;
	  break;
	case 2:
	  if (CheckWriteAccess(obj))
	    break;
	  mode[count] = 1;
	  objects[count] = obj;
	  count++;
	  break;
      }
    }
    if (count && LockObjects(count, objects, mode) < 0)
      ErrorMayQuit("Cannot lock arguments of atomic function", 0L, 0L );
    /* Push at least one region so that we can tell that we are inside
     * an atomic function. */
    if (!count)
      PushRegionLock((Region *) 0);
}

Obj             DoExecFunc0argsL (
    Obj                 func )
{
    Bag                 oldLvars;       /* old values bag                  */
    OLD_BRK_CURR_STAT                   /* old executing statement         */
    int			lockSP = TLS(lockStackPointer);
    Obj                 args[1];
    LockFuncArgs(func, args);


    CHECK_RECURSION_BEFORE

    /* switch to a new values bag                                          */
    SWITCH_TO_NEW_LVARS( func, 1, NLOC_FUNC(func), oldLvars );

    /* execute the statement sequence                                      */
    REM_BRK_CURR_STAT();
    EXEC_STAT( FIRST_STAT_CURR_FUNC );
    RES_BRK_CURR_STAT();

   /* remove the link to the calling function, in case this values bag
       stays alive due to higher variable reference */
    SET_BRK_CALL_FROM( ((Obj) 0));

    /* switch back to the old values bag                                   */
    SWITCH_TO_OLD_LVARS_AND_FREE( oldLvars );

    PopRegionLocks(lockSP);

    CHECK_RECURSION_AFTER

    /* return the result                                                   */
      {
        Obj                 returnObjStat;
        returnObjStat = TLS(ReturnObjStat);
        TLS(ReturnObjStat) = (Obj)0;
        return returnObjStat;
      }
}

Obj             DoExecFunc1argsL (
    Obj                 func,
    Obj                 arg1 )
{
    Bag                 oldLvars;       /* old values bag                  */
    OLD_BRK_CURR_STAT                   /* old executing statement         */
    int			lockSP = TLS(lockStackPointer);
    Obj                 args[1];
    args[0] = arg1;
    LockFuncArgs(func, args);


    CHECK_RECURSION_BEFORE

    /* switch to a new values bag                                          */
    SWITCH_TO_NEW_LVARS( func, 1, NLOC_FUNC(func), oldLvars );

    /* enter the arguments                                                 */
    ASS_LVAR( 1, arg1 );

    /* execute the statement sequence                                      */
    REM_BRK_CURR_STAT();
    EXEC_STAT( FIRST_STAT_CURR_FUNC );
    RES_BRK_CURR_STAT();

   /* remove the link to the calling function, in case this values bag
       stays alive due to higher variable reference */
    SET_BRK_CALL_FROM( ((Obj) 0));

    /* switch back to the old values bag                                   */
    SWITCH_TO_OLD_LVARS_AND_FREE( oldLvars );

    PopRegionLocks(lockSP);

    CHECK_RECURSION_AFTER

    /* return the result                                                   */
      {
        Obj                 returnObjStat;
        returnObjStat = TLS(ReturnObjStat);
        TLS(ReturnObjStat) = (Obj)0;
        return returnObjStat;
      }
}

Obj             DoExecFunc2argsL (
    Obj                 func,
    Obj                 arg1,
    Obj                 arg2 )
{
    Bag                 oldLvars;       /* old values bag                  */
    OLD_BRK_CURR_STAT                   /* old executing statement         */
    int			lockSP = TLS(lockStackPointer);
    Obj                 args[2];
    args[0] = arg1;
    args[1] = arg2;
    LockFuncArgs(func, args);

    CHECK_RECURSION_BEFORE

    /* switch to a new values bag                                          */
    SWITCH_TO_NEW_LVARS( func, 2, NLOC_FUNC(func), oldLvars );

    /* enter the arguments                                                 */
    ASS_LVAR( 1, arg1 );
    ASS_LVAR( 2, arg2 );

    /* execute the statement sequence                                      */
    REM_BRK_CURR_STAT();
    EXEC_STAT( FIRST_STAT_CURR_FUNC );
    RES_BRK_CURR_STAT();

   /* remove the link to the calling function, in case this values bag
       stays alive due to higher variable reference */
    SET_BRK_CALL_FROM( ((Obj) 0));

    /* switch back to the old values bag                                   */
    SWITCH_TO_OLD_LVARS_AND_FREE( oldLvars );

    PopRegionLocks(lockSP);

    CHECK_RECURSION_AFTER

    /* return the result                                                   */
      {
        Obj                 returnObjStat;
        returnObjStat = TLS(ReturnObjStat);
        TLS(ReturnObjStat) = (Obj)0;
        return returnObjStat;
      }
}

Obj             DoExecFunc3argsL (
    Obj                 func,
    Obj                 arg1,
    Obj                 arg2,
    Obj                 arg3 )
{
    Bag                 oldLvars;       /* old values bag                  */
    OLD_BRK_CURR_STAT                   /* old executing statement         */
    int			lockSP = TLS(lockStackPointer);
    Obj                 args[3];
    args[0] = arg1;
    args[1] = arg2;
    args[2] = arg3;
    LockFuncArgs(func, args);


    CHECK_RECURSION_BEFORE

    /* switch to a new values bag                                          */
    SWITCH_TO_NEW_LVARS( func, 3, NLOC_FUNC(func), oldLvars );

    /* enter the arguments                                                 */
    ASS_LVAR( 1, arg1 );
    ASS_LVAR( 2, arg2 );
    ASS_LVAR( 3, arg3 );

    /* execute the statement sequence                                      */
    REM_BRK_CURR_STAT();
    EXEC_STAT( FIRST_STAT_CURR_FUNC );
    RES_BRK_CURR_STAT();

   /* remove the link to the calling function, in case this values bag
       stays alive due to higher variable reference */
    SET_BRK_CALL_FROM( ((Obj) 0));

    /* switch back to the old values bag                                   */
    SWITCH_TO_OLD_LVARS_AND_FREE( oldLvars );

    PopRegionLocks(lockSP);

    CHECK_RECURSION_AFTER

    /* return the result                                                   */
      {
        Obj                 returnObjStat;
        returnObjStat = TLS(ReturnObjStat);
        TLS(ReturnObjStat) = (Obj)0;
        return returnObjStat;
      }
}

Obj             DoExecFunc4argsL (
    Obj                 func,
    Obj                 arg1,
    Obj                 arg2,
    Obj                 arg3,
    Obj                 arg4 )
{
    Bag                 oldLvars;       /* old values bag                  */
    OLD_BRK_CURR_STAT                   /* old executing statement         */
    int			lockSP = TLS(lockStackPointer);
    Obj                 args[4];
    args[0] = arg1;
    args[1] = arg2;
    args[2] = arg3;
    args[3] = arg4;
    LockFuncArgs(func, args);

    CHECK_RECURSION_BEFORE

    /* switch to a new values bag                                          */
    SWITCH_TO_NEW_LVARS( func, 4, NLOC_FUNC(func), oldLvars );

    /* enter the arguments                                                 */
    ASS_LVAR( 1, arg1 );
    ASS_LVAR( 2, arg2 );
    ASS_LVAR( 3, arg3 );
    ASS_LVAR( 4, arg4 );

    /* execute the statement sequence                                      */
    REM_BRK_CURR_STAT();
    EXEC_STAT( FIRST_STAT_CURR_FUNC );
    RES_BRK_CURR_STAT();

   /* remove the link to the calling function, in case this values bag
       stays alive due to higher variable reference */
    SET_BRK_CALL_FROM( ((Obj) 0));

    /* switch back to the old values bag                                   */
    SWITCH_TO_OLD_LVARS_AND_FREE( oldLvars );

    PopRegionLocks(lockSP);

    CHECK_RECURSION_AFTER

    /* return the result                                                   */
      {
        Obj                 returnObjStat;
        returnObjStat = TLS(ReturnObjStat);
        TLS(ReturnObjStat) = (Obj)0;
        return returnObjStat;
      }
}

Obj             DoExecFunc5argsL (
    Obj                 func,
    Obj                 arg1,
    Obj                 arg2,
    Obj                 arg3,
    Obj                 arg4,
    Obj                 arg5 )
{
    Bag                 oldLvars;       /* old values bag                  */
    OLD_BRK_CURR_STAT                   /* old executing statement         */
    int			lockSP = TLS(lockStackPointer);
    Obj                 args[5];
    args[0] = arg1;
    args[1] = arg2;
    args[2] = arg3;
    args[3] = arg4;
    args[4] = arg5;
    LockFuncArgs(func, args);

    CHECK_RECURSION_BEFORE

    /* switch to a new values bag                                          */
    SWITCH_TO_NEW_LVARS( func, 5, NLOC_FUNC(func), oldLvars );

    /* enter the arguments                                                 */
    ASS_LVAR( 1, arg1 );
    ASS_LVAR( 2, arg2 );
    ASS_LVAR( 3, arg3 );
    ASS_LVAR( 4, arg4 );
    ASS_LVAR( 5, arg5 );

    /* execute the statement sequence                                      */
    REM_BRK_CURR_STAT();
    EXEC_STAT( FIRST_STAT_CURR_FUNC );
    RES_BRK_CURR_STAT();

   /* remove the link to the calling function, in case this values bag
       stays alive due to higher variable reference */
    SET_BRK_CALL_FROM( ((Obj) 0));

    /* switch back to the old values bag                                   */
    SWITCH_TO_OLD_LVARS_AND_FREE( oldLvars );

    PopRegionLocks(lockSP);

    CHECK_RECURSION_AFTER

    /* return the result                                                   */
      {
        Obj                 returnObjStat;
        returnObjStat = TLS(ReturnObjStat);
        TLS(ReturnObjStat) = (Obj)0;
        return returnObjStat;
      }
}

Obj             DoExecFunc6argsL (
    Obj                 func,
    Obj                 arg1,
    Obj                 arg2,
    Obj                 arg3,
    Obj                 arg4,
    Obj                 arg5,
    Obj                 arg6 )
{
    Bag                 oldLvars;       /* old values bag                  */
    OLD_BRK_CURR_STAT                   /* old executing statement         */
    int			lockSP = TLS(lockStackPointer);
    Obj                 args[6];
    args[0] = arg1;
    args[1] = arg2;
    args[2] = arg3;
    args[3] = arg4;
    args[4] = arg5;
    args[5] = arg6;
    LockFuncArgs(func, args);

    CHECK_RECURSION_BEFORE

    /* switch to a new values bag                                          */
    SWITCH_TO_NEW_LVARS( func, 6, NLOC_FUNC(func), oldLvars );

    /* enter the arguments                                                 */
    ASS_LVAR( 1, arg1 );
    ASS_LVAR( 2, arg2 );
    ASS_LVAR( 3, arg3 );
    ASS_LVAR( 4, arg4 );
    ASS_LVAR( 5, arg5 );
    ASS_LVAR( 6, arg6 );

    /* execute the statement sequence                                      */
    REM_BRK_CURR_STAT();
    EXEC_STAT( FIRST_STAT_CURR_FUNC );
    RES_BRK_CURR_STAT();

   /* remove the link to the calling function, in case this values bag
       stays alive due to higher variable reference */
    SET_BRK_CALL_FROM( ((Obj) 0));

    /* switch back to the old values bag                                   */
    SWITCH_TO_OLD_LVARS_AND_FREE( oldLvars );

    PopRegionLocks(lockSP);
=======
>>>>>>> 9f6b1a3a

    CHECK_RECURSION_AFTER

    /* return the result                                                   */
      {
        Obj                 returnObjStat;
        returnObjStat = TLS(ReturnObjStat);
        TLS(ReturnObjStat) = (Obj)0;
<<<<<<< HEAD
        return returnObjStat;
      }
}

Obj             DoExecFuncXargsL (
    Obj                 func,
    Obj                 args )
{
    Bag                 oldLvars;       /* old values bag                  */
    OLD_BRK_CURR_STAT                   /* old executing statement         */
    UInt                len;            /* number of arguments             */
    UInt                i;              /* loop variable                   */
    int			lockSP = TLS(lockStackPointer);

    CHECK_RECURSION_BEFORE

    /* check the number of arguments                                       */
    len = NARG_FUNC( func );
    while ( len != LEN_PLIST( args ) ) {
        args = ErrorReturnObj(
            "Function Calls: number of arguments must be %d (not %d)",
            len, LEN_PLIST( args ),
            "you can replace the <list> of arguments via 'return <list>;'" );
        PLAIN_LIST( args );
    }

    LockFuncArgs(func, ADDR_OBJ(args) + 1);

    /* switch to a new values bag                                          */
    SWITCH_TO_NEW_LVARS( func, len, NLOC_FUNC(func), oldLvars );

    /* enter the arguments                                                 */
    for ( i = 1; i <= len; i++ ) {
        ASS_LVAR( i, ELM_PLIST( args, i ) );
    }

    /* execute the statement sequence                                      */
    REM_BRK_CURR_STAT();
    EXEC_STAT( FIRST_STAT_CURR_FUNC );
    RES_BRK_CURR_STAT();

   /* remove the link to the calling function, in case this values bag
       stays alive due to higher variable reference */
    SET_BRK_CALL_FROM( ((Obj) 0));

    /* switch back to the old values bag                                   */
    SWITCH_TO_OLD_LVARS_AND_FREE( oldLvars );

    PopRegionLocks(lockSP);

    CHECK_RECURSION_AFTER

    /* return the result                                                   */
      {
        Obj                 returnObjStat;
        returnObjStat = TLS(ReturnObjStat);
        TLS(ReturnObjStat) = (Obj)0;
=======
>>>>>>> 9f6b1a3a
        return returnObjStat;
      }
}



Obj DoPartialUnWrapFunc(Obj func, Obj args) {
  
  Bag                 oldLvars;       /* old values bag                  */
  OLD_BRK_CURR_STAT                   /* old executing statement         */
    UInt                named;            /* number of arguments             */
  UInt                i;              /* loop variable                   */
  UInt len;
  Obj argx;


      named = ((UInt)-NARG_FUNC(func))-1;
    len = LEN_PLIST(args);

    if (named > len) { /* Can happen for > 6 arguments */
      argx = NargError(func, len);
      return DoOperation2Args(CallFuncListOper, func, argx);
    }

    CHECK_RECURSION_BEFORE    
    SWITCH_TO_NEW_LVARS( func, named+1, NLOC_FUNC(func), oldLvars );

    for (i = 1; i <= named; i++) {
      ASS_LVAR(i, ELM_PLIST(args,i));
    }
    for (i = named+1; i <= len; i++) {
    SET_ELM_PLIST(args, i-named, ELM_PLIST(args,i));
  }
  SET_LEN_PLIST(args, len-named);
  ASS_LVAR(named+1, args);
    /* execute the statement sequence                                      */
    REM_BRK_CURR_STAT();
    EXEC_STAT( FIRST_STAT_CURR_FUNC );
    RES_BRK_CURR_STAT();

   /* remove the link to the calling function, in case this values bag
       stays alive due to higher variable reference */
    SET_BRK_CALL_FROM( ((Obj) 0));

    /* switch back to the old values bag                                   */
    SWITCH_TO_OLD_LVARS( oldLvars );

    CHECK_RECURSION_AFTER

    /* return the result                                                   */
      {
        Obj                 returnObjStat;
        returnObjStat = TLS(ReturnObjStat);
        TLS(ReturnObjStat) = (Obj)0;
        return returnObjStat;
      }  
}

/****************************************************************************
**
*F  MakeFunction(<fexp>)  . . . . . . . . . . . . . . . . . . make a function
**
**  'MakeFunction' makes a function from the function expression bag <fexp>.
*/
Obj             MakeFunction (
    Obj                 fexp )
{
    Obj                 func;           /* function, result                */
    ObjFunc             hdlr;           /* handler                         */
    Obj                 locks;          /* Locks of the function?   */

    locks = LCKS_FUNC(fexp);
    /* select the right handler                                            */
    if (locks) {
	if      ( NARG_FUNC(fexp) ==  0 )  hdlr = DoExecFunc0argsL;
	else if ( NARG_FUNC(fexp) ==  1 )  hdlr = DoExecFunc1argsL;
	else if ( NARG_FUNC(fexp) ==  2 )  hdlr = DoExecFunc2argsL;
	else if ( NARG_FUNC(fexp) ==  3 )  hdlr = DoExecFunc3argsL;
	else if ( NARG_FUNC(fexp) ==  4 )  hdlr = DoExecFunc4argsL;
	else if ( NARG_FUNC(fexp) ==  5 )  hdlr = DoExecFunc5argsL;
	else if ( NARG_FUNC(fexp) ==  6 )  hdlr = DoExecFunc6argsL;
	else if ( NARG_FUNC(fexp) >=  7 )  hdlr = DoExecFuncXargsL;
	else   /* NARG_FUNC(fexp) == -1 */ hdlr = DoExecFunc1argsL;
    } else {
	if      ( NARG_FUNC(fexp) ==  0 )  hdlr = DoExecFunc0args;
	else if ( NARG_FUNC(fexp) ==  1 )  hdlr = DoExecFunc1args;
	else if ( NARG_FUNC(fexp) ==  2 )  hdlr = DoExecFunc2args;
	else if ( NARG_FUNC(fexp) ==  3 )  hdlr = DoExecFunc3args;
	else if ( NARG_FUNC(fexp) ==  4 )  hdlr = DoExecFunc4args;
	else if ( NARG_FUNC(fexp) ==  5 )  hdlr = DoExecFunc5args;
	else if ( NARG_FUNC(fexp) ==  6 )  hdlr = DoExecFunc6args;
	else if ( NARG_FUNC(fexp) >=  7 )  hdlr = DoExecFuncXargs;
	else if ( NARG_FUNC(fexp) == -1 )  hdlr = DoExecFunc1args;
    else /* NARG_FUNC(fexp) < -1 */    hdlr = DoPartialUnWrapFunc;
    }

    /* make the function                                                   */
    func = NewFunctionT( T_FUNCTION, SIZE_FUNC,
                         NAME_FUNC( fexp ),
                         NARG_FUNC( fexp ), NAMS_FUNC( fexp ),
                         hdlr );

    /* install the things an interpreted function needs                    */
    NLOC_FUNC( func ) = NLOC_FUNC( fexp );
    BODY_FUNC( func ) = BODY_FUNC( fexp );
    ENVI_FUNC( func ) = TLS(CurrLVars);
    /* the 'CHANGED_BAG(TLS(CurrLVars))' is needed because it is delayed        */
    CHANGED_BAG( TLS(CurrLVars) );
<<<<<<< HEAD
    MakeHighVars(TLS(CurrLVars));
    LCKS_FUNC( func ) = locks;
=======
>>>>>>> 9f6b1a3a
    FEXS_FUNC( func ) = FEXS_FUNC( fexp );

    /* return the function                                                 */
    return func;
}


/****************************************************************************
**
*F  EvalFuncExpr(<expr>)  . . .  evaluate a function expression to a function
**
**  'EvalFuncExpr' evaluates the function expression <expr> to a function.
*/
Obj             EvalFuncExpr (
    Expr                expr )
{
    Obj                 fexs;           /* func. expr. list of curr. func. */
    Obj                 fexp;           /* function expression bag         */

    /* get the function expression bag                                     */
    fexs = FEXS_FUNC( CURR_FUNC );
    fexp = ELM_PLIST( fexs, (Int)(ADDR_EXPR(expr)[0]) );

    /* and make the function                                               */
    return MakeFunction( fexp );
}


/****************************************************************************
**
*F  PrintFuncExpr(<expr>) . . . . . . . . . . . . print a function expression
**
**  'PrintFuncExpr' prints a function expression.
*/
void            PrintFuncExpr (
    Expr                expr )
{
    Obj                 fexs;           /* func. expr. list of curr. func. */
    Obj                 fexp;           /* function expression bag         */

    /* get the function expression bag                                     */
    fexs = FEXS_FUNC( CURR_FUNC );
    fexp = ELM_PLIST( fexs, (Int)(ADDR_EXPR(expr)[0]) );
    PrintFunction( fexp );
    /* Pr("function ... end",0L,0L); */
}


/****************************************************************************
**
*F  PrintProccall(<call>) . . . . . . . . . . . . . .  print a procedure call
**
**  'PrintProccall' prints a procedure call.
*/
extern  void            PrintFunccall (
            Expr                call );

extern  void            PrintFunccallOpts (
            Expr                call );

void            PrintProccall (
    Stat                call )
{
    PrintFunccall( call );
    Pr( ";", 0L, 0L );
}

void            PrintProccallOpts (
    Stat                call )
{
    PrintFunccallOpts( call );
    Pr( ";", 0L, 0L );
}


/****************************************************************************
**
*F  PrintFunccall(<call>) . . . . . . . . . . . . . . . print a function call
**
**  'PrintFunccall' prints a function call.
*/
static void            PrintFunccall1 (
    Expr                call )
{
    UInt                i;              /* loop variable                   */

    /* print the expression that should evaluate to a function             */
    Pr("%2>",0L,0L);
    PrintExpr( FUNC_CALL(call) );

    /* print the opening parenthesis                                       */
    Pr("%<( %>",0L,0L);

    /* print the expressions that evaluate to the actual arguments         */
    for ( i = 1; i <= NARG_SIZE_CALL( SIZE_EXPR(call) ); i++ ) {
        PrintExpr( ARGI_CALL(call,i) );
        if ( i != NARG_SIZE_CALL( SIZE_EXPR(call) ) ) {
            Pr("%<, %>",0L,0L);
        }
    }

    return;
    
}

void            PrintFunccall (
    Expr                call )
{
  PrintFunccall1( call );
  
  /* print the closing parenthesis                                       */
  Pr(" %2<)",0L,0L);
}


void             PrintFunccallOpts (
    Expr                call )
{
  PrintFunccall1( ADDR_STAT( call )[1]);
  Pr(" :%2> ", 0L, 0L);
  PrintRecExpr1 ( ADDR_STAT( call )[0]);
  Pr(" %4<)",0L,0L);
}

  

/****************************************************************************
**
*F  ExecBegin() . . . . . . . . . . . . . . . . . . . . .  begin an execution
*F  ExecEnd(<error>)  . . . . . . . . . . . . . . . . . . .  end an execution
*/
/* TL: Obj             ExecState; */

void            ExecBegin ( Obj frame )
{
    Obj                 execState;      /* old execution state             */

    /* remember the old execution state                                    */
    execState = NewBag( T_PLIST, 4*sizeof(Obj) );
    ADDR_OBJ(execState)[0] = (Obj)3;
    ADDR_OBJ(execState)[1] = TLS(ExecState);
    ADDR_OBJ(execState)[2] = TLS(CurrLVars);
    /* the 'CHANGED_BAG(TLS(CurrLVars))' is needed because it is delayed        */
    CHANGED_BAG( TLS(CurrLVars) );
    ADDR_OBJ(execState)[3] = INTOBJ_INT((Int)TLS(CurrStat));
    TLS(ExecState) = execState;

    /* set up new state                                                    */
    SWITCH_TO_OLD_LVARS( frame );
    SET_BRK_CURR_STAT( 0 );
}

void            ExecEnd (
    UInt                error )
{
    /* if everything went fine                                             */
    if ( ! error ) {

        /* the state must be primal again                                  */
        assert( TLS(CurrStat)  == 0 );

        /* switch back to the old state                                    */
        SET_BRK_CURR_STAT( (Stat)INT_INTOBJ((ADDR_OBJ(TLS(ExecState))[3]) ));
        SWITCH_TO_OLD_LVARS( ADDR_OBJ(TLS(ExecState))[2] );
        TLS(ExecState) = ADDR_OBJ(TLS(ExecState))[1];

    }

    /* otherwise clean up the mess                                         */
    else {

        /* switch back to the old state                                    */
        SET_BRK_CURR_STAT( (Stat)INT_INTOBJ((ADDR_OBJ(TLS(ExecState))[3]) ));
        SWITCH_TO_OLD_LVARS( ADDR_OBJ(TLS(ExecState))[2] );
        TLS(ExecState) = ADDR_OBJ(TLS(ExecState))[1];

    }
}

/****************************************************************************
**
*F  FuncSetRecursionTrapInterval( <self>, <interval> )
**
*/

Obj FuncSetRecursionTrapInterval( Obj self,  Obj interval )
{
  while (!IS_INTOBJ(interval) || INT_INTOBJ(interval) < 0)
    interval = ErrorReturnObj( "SetRecursionTrapInterval( <interval> ): "
                               "<interval> must be a non-negative small integer",
                               0L, 0L, 
                               "you can replace <interval> via 'return <interval>;'");
  RecursionTrapInterval = INT_INTOBJ( interval);
  return 0;
}


/****************************************************************************
**
*F * * * * * * * * * * * * * initialize package * * * * * * * * * * * * * * *
*/

/****************************************************************************
**
*V  GVarFuncs . . . . . . . . . . . . . . . . . . list of functions to export
*/
static StructGVarFunc GVarFuncs [] = {

    { "SetRecursionTrapInterval", 1, "interval",
      FuncSetRecursionTrapInterval, "src/funcs.c:SetRecursionTrapInterval" },

    { 0 }

};

/****************************************************************************
**
*F  InitLibrary( <module> ) . . . . . . .  initialise library data structures
*/
static Int InitLibrary (
    StructInitInfo *    module )
{
    /* init filters and functions                                          */
    InitGVarFuncsFromTable( GVarFuncs );


    /* return success                                                      */
    return 0;
}


/****************************************************************************
**

*F  InitKernel( <module> )  . . . . . . . . initialise kernel data structures
*/
static Int InitKernel (
    StructInitInfo *    module )
{
<<<<<<< HEAD
    RecursionTrapInterval = 1000;
=======
    RecursionTrapInterval = 5000;
>>>>>>> 9f6b1a3a
    InitCopyGVar("STEVES_TRACING", &STEVES_TRACING);
  
    /* make the global variable known to Gasman                            */
    /* TL: InitGlobalBag( &ExecState, "src/funcs.c:ExecState" );           */

    /* Register the handler for our exported function                      */
    InitHdlrFuncsFromTable( GVarFuncs );

    /* Import some functions from the library                              */
    ImportFuncFromLibrary( "PushOptions", &PushOptions );
    ImportFuncFromLibrary( "PopOptions",  &PopOptions  );

    /* Allocate functions in the public region */
    MakeBagTypePublic(T_FUNCTION);

    /* use short cookies to save space in saved workspace                  */
    InitHandlerFunc( DoExecFunc0args, "i0");
    InitHandlerFunc( DoExecFunc1args, "i1");
    InitHandlerFunc( DoExecFunc2args, "i2");
    InitHandlerFunc( DoExecFunc3args, "i3");
    InitHandlerFunc( DoExecFunc4args, "i4");
    InitHandlerFunc( DoExecFunc5args, "i5");
    InitHandlerFunc( DoExecFunc6args, "i6");
    InitHandlerFunc( DoExecFuncXargs, "iX");

    InitHandlerFunc( DoExecFunc1argsL, "i1l");
    InitHandlerFunc( DoExecFunc2argsL, "i2l");
    InitHandlerFunc( DoExecFunc3argsL, "i3l");
    InitHandlerFunc( DoExecFunc4argsL, "i4l");
    InitHandlerFunc( DoExecFunc5argsL, "i5l");
    InitHandlerFunc( DoExecFunc6argsL, "i6l");
    InitHandlerFunc( DoExecFuncXargsL, "iXl");

    InitHandlerFunc( DoPartialUnWrapFunc, "pUW");

    /* install the evaluators and executors                                */
    InstallExecStatFunc( T_PROCCALL_0ARGS , ExecProccall0args);
    InstallExecStatFunc( T_PROCCALL_1ARGS , ExecProccall1args);
    InstallExecStatFunc( T_PROCCALL_2ARGS , ExecProccall2args);
    InstallExecStatFunc( T_PROCCALL_3ARGS , ExecProccall3args);
    InstallExecStatFunc( T_PROCCALL_4ARGS , ExecProccall4args);
    InstallExecStatFunc( T_PROCCALL_5ARGS , ExecProccall5args);
    InstallExecStatFunc( T_PROCCALL_6ARGS , ExecProccall6args);
    InstallExecStatFunc( T_PROCCALL_XARGS , ExecProccallXargs);
    InstallExecStatFunc( T_PROCCALL_OPTS  , ExecProccallOpts);

    InstallEvalExprFunc( T_FUNCCALL_0ARGS , EvalFunccall0args);
    InstallEvalExprFunc( T_FUNCCALL_1ARGS , EvalFunccall1args);
    InstallEvalExprFunc( T_FUNCCALL_2ARGS , EvalFunccall2args);
    InstallEvalExprFunc( T_FUNCCALL_3ARGS , EvalFunccall3args);
    InstallEvalExprFunc( T_FUNCCALL_4ARGS , EvalFunccall4args);
    InstallEvalExprFunc( T_FUNCCALL_5ARGS , EvalFunccall5args);
    InstallEvalExprFunc( T_FUNCCALL_6ARGS , EvalFunccall6args);
    InstallEvalExprFunc( T_FUNCCALL_XARGS , EvalFunccallXargs);
    InstallEvalExprFunc( T_FUNCCALL_OPTS  , EvalFunccallOpts);
    InstallEvalExprFunc( T_FUNC_EXPR      , EvalFuncExpr);

    /* install the printers                                                */
    InstallPrintStatFunc( T_PROCCALL_0ARGS , PrintProccall);
    InstallPrintStatFunc( T_PROCCALL_1ARGS , PrintProccall);
    InstallPrintStatFunc( T_PROCCALL_2ARGS , PrintProccall);
    InstallPrintStatFunc( T_PROCCALL_3ARGS , PrintProccall);
    InstallPrintStatFunc( T_PROCCALL_4ARGS , PrintProccall);
    InstallPrintStatFunc( T_PROCCALL_5ARGS , PrintProccall);
    InstallPrintStatFunc( T_PROCCALL_6ARGS , PrintProccall);
    InstallPrintStatFunc( T_PROCCALL_XARGS , PrintProccall);
    InstallPrintStatFunc( T_PROCCALL_OPTS  , PrintProccallOpts);
    InstallPrintExprFunc( T_FUNCCALL_0ARGS , PrintFunccall);
    InstallPrintExprFunc( T_FUNCCALL_1ARGS , PrintFunccall);
    InstallPrintExprFunc( T_FUNCCALL_2ARGS , PrintFunccall);
    InstallPrintExprFunc( T_FUNCCALL_3ARGS , PrintFunccall);
    InstallPrintExprFunc( T_FUNCCALL_4ARGS , PrintFunccall);
    InstallPrintExprFunc( T_FUNCCALL_5ARGS , PrintFunccall);
    InstallPrintExprFunc( T_FUNCCALL_6ARGS , PrintFunccall);
    InstallPrintExprFunc( T_FUNCCALL_XARGS , PrintFunccall);
    InstallPrintExprFunc( T_FUNCCALL_OPTS  , PrintFunccallOpts);
    InstallPrintExprFunc( T_FUNC_EXPR      , PrintFuncExpr);

    /* return success                                                      */
    return 0;
}


/****************************************************************************
**
*F  InitInfoFuncs() . . . . . . . . . . . . . . . . . table of init functions
*/
static StructInitInfo module = {
    MODULE_BUILTIN,                     /* type                           */
    "funcs",                            /* name                           */
    0,                                  /* revision entry of c file       */
    0,                                  /* revision entry of h file       */
    0,                                  /* version                        */
    0,                                  /* crc                            */
    InitKernel,                         /* initKernel                     */
    InitLibrary,                        /* initLibrary                    */
    0,                                  /* checkInit                      */
    0,                                  /* preSave                        */
    0,                                  /* postSave                       */
    0                                   /* postRestore                    */
};

StructInitInfo * InitInfoFuncs ( void )
{
    return &module;
}


/****************************************************************************
**

*E  funcs.c . . . . . . . . . . . . . . . . . . . . . . . . . . . . ends here
*/


<|MERGE_RESOLUTION|>--- conflicted
+++ resolved
@@ -795,8 +795,6 @@
 
 
 Obj STEVES_TRACING;
-<<<<<<< HEAD
-
 #define CHECK_RECURSION_BEFORE \
             CheckRecursionBefore(); \
             PROF_IN_FUNCTION(func);
@@ -811,22 +809,6 @@
 #define CLEAR_LOCK_STACK() \
     if (lockSP != TLS(lockStackPointer)) \
       PopRegionLocks(lockSP)
-=======
-
-#define CHECK_RECURSION_BEFORE \
-            CheckRecursionBefore(); \
-            PROF_IN_FUNCTION(func);
-
-#define CHECK_RECURSION_AFTER \
-            TLS(RecursionDepth)--; \
-            PROF_OUT_FUNCTION(func);
-
-#define REMEMBER_LOCKSTACK() \
-    do { } while (0)
-
-#define CLEAR_LOCK_STACK() \
-    do { } while (0)
->>>>>>> 9f6b1a3a
 
 
 Obj DoExecFunc0args (
@@ -1179,7 +1161,6 @@
 
     /* switch back to the old values bag                                   */
     SWITCH_TO_OLD_LVARS_AND_FREE( oldLvars );
-<<<<<<< HEAD
 
     CHECK_RECURSION_AFTER
 
@@ -1568,8 +1549,6 @@
     SWITCH_TO_OLD_LVARS_AND_FREE( oldLvars );
 
     PopRegionLocks(lockSP);
-=======
->>>>>>> 9f6b1a3a
 
     CHECK_RECURSION_AFTER
 
@@ -1578,7 +1557,6 @@
         Obj                 returnObjStat;
         returnObjStat = TLS(ReturnObjStat);
         TLS(ReturnObjStat) = (Obj)0;
-<<<<<<< HEAD
         return returnObjStat;
       }
 }
@@ -1636,8 +1614,6 @@
         Obj                 returnObjStat;
         returnObjStat = TLS(ReturnObjStat);
         TLS(ReturnObjStat) = (Obj)0;
-=======
->>>>>>> 9f6b1a3a
         return returnObjStat;
       }
 }
@@ -1746,11 +1722,8 @@
     ENVI_FUNC( func ) = TLS(CurrLVars);
     /* the 'CHANGED_BAG(TLS(CurrLVars))' is needed because it is delayed        */
     CHANGED_BAG( TLS(CurrLVars) );
-<<<<<<< HEAD
     MakeHighVars(TLS(CurrLVars));
     LCKS_FUNC( func ) = locks;
-=======
->>>>>>> 9f6b1a3a
     FEXS_FUNC( func ) = FEXS_FUNC( fexp );
 
     /* return the function                                                 */
@@ -1990,11 +1963,7 @@
 static Int InitKernel (
     StructInitInfo *    module )
 {
-<<<<<<< HEAD
-    RecursionTrapInterval = 1000;
-=======
     RecursionTrapInterval = 5000;
->>>>>>> 9f6b1a3a
     InitCopyGVar("STEVES_TRACING", &STEVES_TRACING);
   
     /* make the global variable known to Gasman                            */
@@ -2107,6 +2076,4 @@
 **
 
 *E  funcs.c . . . . . . . . . . . . . . . . . . . . . . . . . . . . ends here
-*/
-
-
+*/