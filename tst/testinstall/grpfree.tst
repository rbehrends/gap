--- conflicted
+++ resolved
@@ -44,7 +44,6 @@
   b^-1*a^-1*b^-1, a*b^-2 ]
 gap> List( first50, x -> Position( enum, x ) ) = [ 1 .. 50 ];
 true
-<<<<<<< HEAD
 
 #
 gap> ForAll([0,1,2,3,infinity], n -> (n < infinity) = IsFinitelyGeneratedGroup(FreeGroup(n)));
@@ -61,10 +60,7 @@
 true
 
 #
-gap> STOP_TEST( "grpfree.tst", 350000);
-=======
 gap> STOP_TEST( "grpfree.tst", 330000);
->>>>>>> c51701e8
 
 #############################################################################
 ##
