#############################################################################
##
#W  float.gd                       GAP library              Laurent Bartholdi
##
##
#Y  Copyright (C) 2011 Laurent Bartholdi
##
##  This file deals with general float functions
##

#############################################################################
##
#C  Floateans
##
DeclareCategory("IsFloat", IsScalar and IsCommutativeElement and IsZDFRE);
DeclareCategory("IsFloatInterval", IsFloat and IsCollection);
DeclareCategory("IsComplexFloat", IsFloat);
DeclareCategory("IsComplexFloatInterval", IsComplexFloat and IsFloatInterval);
DeclareCategoryFamily("IsFloat");
DeclareCategoryCollections("IsFloat");
DeclareCategoryCollections("IsFloatCollection");
DeclareConstructor("NewFloat",[IsFloat,IsObject]);
DeclareOperation("MakeFloat",[IsFloat,IsObject]);
#############################################################################

BindGlobal("DECLAREFLOATCREATOR", function(arg)
    DeclareConstructor("NewFloat",arg);
    DeclareOperation("MakeFloat",arg);
end);

BindGlobal("INSTALLFLOATCREATOR", function(arg)
    if Length(arg)=3 then
        InstallMethod(NewFloat,arg[1],arg[2],arg[3]);
        InstallMethod(MakeFloat,arg[1],arg[2],arg[3]);
    elif Length(arg)=4 then
        InstallMethod(NewFloat,arg[1],arg[2],arg[3],arg[4]);
        InstallMethod(MakeFloat,arg[1],arg[2],arg[3],arg[4]);
    else
        Error("INSTALLFLOATCREATOR only coded for 3-argument or 4-argument version");
    fi;        
end);

#############################################################################
##
#O Unary operations
##
## <#GAPDoc Label="FLOAT_UNARY">
## <ManSection>
##   <Heading>Mathematical operations</Heading>
##   <Attr Name="Cos" Arg="x"/>
##   <Attr Name="Sin" Arg="x"/>
##   <Attr Name="SinCos" Arg="x"/>
##   <Attr Name="Tan" Arg="x"/>
##   <Attr Name="Sec" Arg="x"/>
##   <Attr Name="Csc" Arg="x"/>
##   <Attr Name="Cot" Arg="x"/>
##   <Attr Name="Asin" Arg="x"/>
##   <Attr Name="Acos" Arg="x"/>
##   <Attr Name="Atan" Arg="x"/>
##   <Oper Name="Atan2" Arg="y x"/>
##   <Attr Name="Cosh" Arg="x"/>
##   <Attr Name="Sinh" Arg="x"/>
##   <Attr Name="Tanh" Arg="x"/>
##   <Attr Name="Sech" Arg="x"/>
##   <Attr Name="Csch" Arg="x"/>
##   <Attr Name="Coth" Arg="x"/>
##   <Attr Name="Asinh" Arg="x"/>
##   <Attr Name="Acosh" Arg="x"/>
##   <Attr Name="Atanh" Arg="x"/>
##   <Oper Name="Log" Arg="x"/>
<<<<<<< HEAD
##   <Oper Name="Log2" Arg="x"/>
##   <Oper Name="Log10" Arg="x"/>
##   <Oper Name="Log1p" Arg="x"/>
##   <Oper Name="Exp" Arg="x"/>
##   <Oper Name="Exp2" Arg="x"/>
##   <Oper Name="Exp10" Arg="x"/>
##   <Oper Name="Expm1" Arg="x"/>
##   <Oper Name="CubeRoot" Arg="x"/>
##   <Oper Name="Square" Arg="x"/>
=======
##   <Attr Name="Log2" Arg="x"/>
##   <Attr Name="Log10" Arg="x"/>
##   <Attr Name="Log1p" Arg="x"/>
##   <Attr Name="Exp" Arg="x"/>
##   <Attr Name="Exp2" Arg="x"/>
##   <Attr Name="Exp10" Arg="x"/>
##   <Attr Name="Expm1" Arg="x"/>
##   <Attr Name="CubeRoot" Arg="x"/>
##   <Attr Name="Square" Arg="x"/>
>>>>>>> 7ab317cb
##   <Oper Name="Hypothenuse" Arg="x y"/>
##   <Attr Name="Ceil" Arg="x"/>
##   <Attr Name="Floor" Arg="x"/>
##   <Attr Name="Round" Arg="x"/>
##   <Attr Name="Trunc" Arg="x"/>
##   <Attr Name="Frac" Arg="x"/>
##   <Attr Name="SignFloat" Arg="x"/>
##   <Attr Name="Argument" Arg="x" Label="for complex numbers" />
##   <Attr Name="Erf" Arg="x"/>
##   <Attr Name="Zeta" Arg="x"/>
##   <Attr Name="Gamma" Arg="x"/>
##   <Attr Name="ComplexI" Arg="x"/>
##   <Description>
##     Usual mathematical functions.
##   </Description>
## </ManSection>
##
## <ManSection>
##   <Oper Name="EqFloat" Arg="x y"/>
##   <Returns>Whether the floateans <A>x</A> and <A>y</A> are equal</Returns>
##   <Description>
##     This function compares two floating-point numbers, and returns
##     <K>true</K> if they are equal, and <K>false</K> otherwise; with the
##     exception that <K>NaN</K> is always considered to be different from
##     itself.
##   </Description>
## </ManSection>
##
## <ManSection>
##   <Attr Name="PrecisionFloat" Arg="x"/>
##   <Returns>The precision of <A>x</A></Returns>
##   <Description>
##     This function returns the precision, counted in number of binary digits,
##     of the floating-point number <A>x</A>.
##   </Description>
## </ManSection>
##
## <ManSection>
##   <Heading>Interval operations</Heading>
##   <Attr Name="Sup" Arg="interval"/>
##   <Attr Name="Inf" Arg="interval"/>
##   <Attr Name="Mid" Arg="interval"/>
##   <Attr Name="AbsoluteDiameter" Arg="interval"/>
##   <Attr Name="RelativeDiameter" Arg="interval"/>
##   <Oper Name="Overlaps" Arg="interval1 interval2"/>
##   <Oper Name="IsDisjoint" Arg="interval1 interval2"/>
##   <Oper Name="IncreaseInterval" Arg="interval delta"/>
##   <Oper Name="BlowupInterval" Arg="interval ratio"/>
##   <Oper Name="BisectInterval" Arg="interval"/>
##   <Description>
##     Most are self-explanatory.
##     <C>BlowupInterval</C> returns an interval with same midpoint but 
##     relative diameter increased by <A>ratio</A>; <C>IncreaseInterval</C>
##     returns an interval with same midpoint but absolute diameter increased
##     by <A>delta</A>; <C>BisectInterval</C> returns a list of two intervals
##     whose union equals <A>interval</A>.
##   </Description>  
## </ManSection>
##
## <ManSection>
##   <Prop Name="IsPInfinity" Arg="x"/>
##   <Prop Name="IsNInfinity" Arg="x"/>
##   <Prop Name="IsXInfinity" Arg="x"/>
##   <Prop Name="IsFinite" Arg="x" Label="float"/>
##   <Prop Name="IsNaN" Arg="x"/>
##   <Description>
##     Returns <K>true</K> if the floating-point number <A>x</A> is
##     respectively <M>+\infty</M>, <M>-\infty</M>, <M>\pm\infty</M>,
##     finite, or `not a number', such as the result of <C>0.0/0.0</C>.
##   </Description>
## </ManSection>
##
## <ManSection>
##   <Var Name="FLOAT" Label="constants"/>
##   <Description>
##     This record contains useful floating-point constants: <List>
##     <Mark>DECIMAL_DIG</Mark> <Item>Maximal number of useful digits;</Item>
##     <Mark>DIG</Mark> <Item>Number of significant digits;</Item>
##     <Mark>VIEW_DIG</Mark> <Item>Number of digits to print in short view;</Item>
##     <Mark>EPSILON</Mark> <Item>Smallest number such that <M>1\neq1+\epsilon</M>;</Item>
##     <Mark>MANT_DIG</Mark> <Item>Number of bits in the mantissa;</Item>
##     <Mark>MAX</Mark> <Item>Maximal representable number;</Item>
##     <Mark>MAX_10_EXP</Mark> <Item>Maximal decimal exponent;</Item>
##     <Mark>MAX_EXP</Mark> <Item>Maximal binary exponent;</Item>
##     <Mark>MIN</Mark> <Item>Minimal positive representable number;</Item>
##     <Mark>MIN_10_EXP</Mark> <Item>Minimal decimal exponent;</Item>
##     <Mark>MIN_EXP</Mark> <Item>Minimal exponent;</Item>
##     <Mark>INFINITY</Mark> <Item>Positive infinity;</Item>
##     <Mark>NINFINITY</Mark> <Item>Negative infinity;</Item>
##     <Mark>NAN</Mark> <Item>Not-a-number,</Item>
##     </List>
##     as well as mathematical constants <C>E</C>, <C>LOG2E</C>, <C>LOG10E</C>,
##     <C>LN2</C>, <C>LN10</C>, <C>PI</C>, <C>PI_2</C>, <C>PI_4</C>,
##     <C>1_PI</C>, <C>2_PI</C>, <C>2_SQRTPI</C>, <C>SQRT2</C>, <C>SQRT1_2</C>.
##   </Description>
## </ManSection>
## <#/GAPDoc>
##
DeclareAttribute("Cos",IsFloat);
DeclareAttribute("Sin",IsFloat);
DeclareAttribute("Tan",IsFloat);
DeclareAttribute("Sec",IsFloat);
DeclareAttribute("Csc",IsFloat);
DeclareAttribute("Cot",IsFloat);
DeclareAttribute("Asin",IsFloat);
DeclareAttribute("Acos",IsFloat);
DeclareAttribute("Atan",IsFloat);
DeclareAttribute("Cosh",IsFloat);
DeclareAttribute("Sinh",IsFloat);
DeclareAttribute("Tanh",IsFloat);
DeclareAttribute("Sech",IsFloat);
DeclareAttribute("Csch",IsFloat);
DeclareAttribute("Coth",IsFloat);
DeclareAttribute("Asinh",IsFloat);
DeclareAttribute("Acosh",IsFloat);
DeclareAttribute("Atanh",IsFloat);
DeclareOperation("Log",[IsFloat]);
DeclareAttribute("Log2",IsFloat);
DeclareAttribute("Log10",IsFloat);
DeclareAttribute("Log1p",IsFloat);
DeclareAttribute("Exp",IsFloat);
DeclareAttribute("Exp2",IsFloat);
DeclareAttribute("Exp10",IsFloat);
DeclareAttribute("Expm1",IsFloat);
DeclareAttribute("CubeRoot",IsFloat);
DeclareAttribute("Square",IsFloat);
DeclareAttribute("Ceil",IsFloat);
DeclareAttribute("Floor",IsFloat);
DeclareAttribute("Round",IsFloat);
DeclareAttribute("Trunc",IsFloat);
DeclareOperation("Atan2", [IsFloat,IsFloat]);
DeclareAttribute("FrExp", IsFloat);
DeclareOperation("LdExp", [IsFloat,IsInt]);
DeclareAttribute("Argument", IsFloat);
DeclareAttribute("AbsoluteValue", IsFloat);
#DeclareAttribute("Norm", IsFloat); #already defined
DeclareOperation("Hypothenuse", [IsFloat,IsFloat]);
DeclareAttribute("Frac",IsFloat);
DeclareAttribute("SinCos",IsFloat);
DeclareAttribute("Erf",IsFloat);
DeclareAttribute("Zeta",IsFloat);
DeclareAttribute("Gamma",IsFloat);
DeclareAttribute("ComplexI",IsFloat);

DeclareAttribute("PrecisionFloat",IsFloat);
DeclareAttribute("SignFloat",IsFloat);

DeclareAttribute("Sup", IsFloat);
DeclareAttribute("Inf", IsFloat);
DeclareAttribute("Mid", IsFloat);
DeclareAttribute("AbsoluteDiameter", IsFloat);
DeclareAttribute("RelativeDiameter", IsFloat);
#DeclareOperation("Diameter", IsFloat);
DeclareOperation("Overlaps", [IsFloat,IsFloat]);
DeclareOperation("IsDisjoint", [IsFloat,IsFloat]);
DeclareOperation("EqFloat", [IsFloat,IsFloat]);
DeclareOperation("IncreaseInterval", [IsFloat,IsFloat]);
DeclareOperation("BlowupInterval", [IsFloat,IsFloat]);
DeclareOperation("BisectInterval", [IsFloat,IsFloat]);

DeclareProperty("IsPInfinity", IsFloat);
DeclareProperty("IsNInfinity", IsFloat);
DeclareProperty("IsXInfinity", IsFloat);
DeclareProperty("IsFinite", IsFloat);
DeclareProperty("IsNaN", IsFloat);
#############################################################################

#############################################################################
# roots
#############################################################################
#! document (LB)
#############################################################################

#############################################################################
##
#O Constructor
##
## <#GAPDoc Label="Float">
## <ManSection>
##   <Func Name="Float" Arg="obj"/>
##   <Oper Name="NewFloat" Arg="filter, obj"/>
##   <Oper Name="MakeFloat" Arg="sample obj, obj"/>
##   <Returns>A new floating-point number, based on <A>obj</A></Returns>
##   <Description>
##     This function creates a new floating-point number.
##
##     <P/> If <A>obj</A> is a rational number, the created number is created
##     with sufficient precision so that the number can (usually) be converted
##     back to the original number (see <Ref Oper="Rat" BookName="ref"/> and
##     <Ref Oper="Rat"/>). For an integer, the precision, if unspecified, is
##     chosen sufficient so that <C>Int(Float(obj))=obj</C> always holds, but
##     at least 64 bits.
##
##     <P/> <A>obj</A> may also be a string, which may be of the form
##     <C>"3.14e0"</C> or <C>".314e1"</C> or <C>".314@1"</C> etc.
##
##     <P/> An option may be passed to specify, it bits, a desired precision.
##     The format is <C>Float("3.14":PrecisionFloat:=1000)</C> to create
##     a 1000-bit approximation of <M>3.14</M>.
##
##     <P/> In particular, if <A>obj</A> is already a floating-point number,
##     then <C>Float(obj:PrecisionFloat:=prec)</C> creates a copy of
##     <A>obj</A> with a new precision.
##     prec
##   </Description>
## </ManSection>
##
## <ManSection>
##   <Attr Name="Rat" Arg="f" Label="for floats"/>
##   <Returns>A rational approximation to <A>f</A></Returns>
##   <Description>
##     This command constructs a rational approximation to the
##     floating-point number <A>f</A>. Of course, it is not guaranteed to
##     return the original rational number <A>f</A> was created from, though
##     it returns the most `reasonable' one given the precision of
##     <A>f</A>.
##
##     <P/> Two options control the precision of the rational approximation:
##     In the form <C>Rat(f:maxdenom:=md,maxpartial:=mp)</C>, the rational
##     returned is such that the denominator is at most <A>md</A> and the
##     partials in its continued fraction expansion are at most <A>mp</A>.
##     The default values are <C>maxpartial:=10000</C> and
##     <C>maxdenom:=2^(precision/2)</C>.
##   </Description>
## </ManSection>
##
## <ManSection>
##   <Func Name="SetFloats" Arg="rec [bits] [install]"/>
##   <Description>
##     Installs a new interface to floating-point numbers in &GAP;, optionally
##     with a desired precision <A>bits</A> in binary digits. The last
##     optional argument <A>install</A> is a boolean value; if false, it
##     only installs the eager handler and the precision for the floateans,
##     without making them the default.
##   </Description>
## </ManSection>
## <#/GAPDoc>
##
DeclareGlobalFunction("Float");
DeclareGlobalFunction("SetFloats");
#############################################################################

DeclareOperation("Cyc", [IsFloat, IsPosInt]);
DeclareOperation("Cyc", [IsFloat]);

# these variables are read-write
FLOAT := fail; # record holding all float information

# MAX_FLOAT_LITERAL_CACHE_SIZE := 1000; # this could be set to avoid saturating the cache, in case some code evaluates lots of function expressions

#############################################################################
##
#E<|MERGE_RESOLUTION|>--- conflicted
+++ resolved
@@ -68,17 +68,6 @@
 ##   <Attr Name="Acosh" Arg="x"/>
 ##   <Attr Name="Atanh" Arg="x"/>
 ##   <Oper Name="Log" Arg="x"/>
-<<<<<<< HEAD
-##   <Oper Name="Log2" Arg="x"/>
-##   <Oper Name="Log10" Arg="x"/>
-##   <Oper Name="Log1p" Arg="x"/>
-##   <Oper Name="Exp" Arg="x"/>
-##   <Oper Name="Exp2" Arg="x"/>
-##   <Oper Name="Exp10" Arg="x"/>
-##   <Oper Name="Expm1" Arg="x"/>
-##   <Oper Name="CubeRoot" Arg="x"/>
-##   <Oper Name="Square" Arg="x"/>
-=======
 ##   <Attr Name="Log2" Arg="x"/>
 ##   <Attr Name="Log10" Arg="x"/>
 ##   <Attr Name="Log1p" Arg="x"/>
@@ -88,7 +77,6 @@
 ##   <Attr Name="Expm1" Arg="x"/>
 ##   <Attr Name="CubeRoot" Arg="x"/>
 ##   <Attr Name="Square" Arg="x"/>
->>>>>>> 7ab317cb
 ##   <Oper Name="Hypothenuse" Arg="x y"/>
 ##   <Attr Name="Ceil" Arg="x"/>
 ##   <Attr Name="Floor" Arg="x"/>
